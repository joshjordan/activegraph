--- conflicted
+++ resolved
@@ -3,7 +3,6 @@
 This file should follow the standards specified on [http://keepachangelog.com/]
 This project adheres to [Semantic Versioning](http://semver.org/).
 
-<<<<<<< HEAD
 ## Unreleased
 
 ### Changed
@@ -31,13 +30,12 @@
 - All external [ActiveAttr](https://github.com/cgriego/active_attr) dependencies.
 - All `call` class methods from Type Converters. Use `to_ruby` instead.
 - `Neo4j::ActiveNode::Labels::InvalidQueryError`, since it's unused.
-=======
+
 ## [6.1.8] - 2016-03-02
 
 ### Fixed
 
 - The `@attributes` hash of the first node of each class returned from the database would have have the wrong id property key. This did not appear to cause any problems accessing the value and would be normal for subsequent saves of the affected node as well as all other nodes.
->>>>>>> c51a10f9
 
 ## [6.1.7] - 2016-02-16
 
