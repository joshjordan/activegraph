# Change Log
All notable changes to this project will be documented in this file.
This file should follow the standards specified on [http://keepachangelog.com/]
This project adheres to [Semantic Versioning](http://semver.org/).

<<<<<<< HEAD
## [Unreleased]

### Changed

- Removed `before` and `after` callback options from associations (model callbacks still exist)
=======
## [8.0.11] 2016-03-23

### Fixed

- Fix issue where an association (which hasn't been accessed) is accessed from an ActiveNode callback
>>>>>>> 1bfabbd3

## [8.0.9] 2016-03-15

### Fixed

- Fix more Ruby 2.4 deprecations re: Integer (see #1363 / thanks @jboler)

## [8.0.9] 2016-03-09

### Fixed

- Support `to_ary` on association proxies to help support serializers (thanks @gnapse / see #1362)

## [8.0.8] 2016-02-27

### Fixed

- Performance and response consistency improvements to `exists?` methods

## [8.0.7] 2016-02-24

### Fixed

- Fix Ruby 2.4 deprecations re: Integer (see #1360 / thanks @jboler)

## [8.0.6] 2016-02-04

### Fixed

- Rake tasks broken without Rails (thanks @CoralineAda, @phreakocious, and @Joshfindit, see #1330, #1331, and #1353)

## [8.0.5] 2016-01-05

### Fixed

- When invalid session type is given, an exception will be raised to aid debugging (see #1335 / thanks @Joshfindit)

## [8.0.4] 2016-01-03

### Fixed

- Fixed/refactored `wait_for_connection`

## [8.0.3] 2016-01-03

### Fixed

- Fixed/refactored `wait_for_connection`

## [8.0.2] 2016-12-22

### Fixed

- Camelization of class names for migrations should now match the snake case of the migration file name (see #1329)

## [8.0.1] 2016-12-20

### Fixed

- Use UTC timezone for timestamps on migration files

## [8.0.0] 2016-12-14

NO CHANGES FROM 8.0.0.rc.4

## [8.0.0.rc.4] 2016-10-12

### Changed

- `find_or_create_by` on an association does not look for nodes which aren't related to the node in question (thanks for the report @efatsi / see #1240)

### Fixed

- Inconsistent `drop_constraint` and `drop_index` behavior: they were accepting `force` option (like `add_*` methods)
- `PendingMigrationError` not showing pending migrations versions
- Fixed `silenced: true` for `Neo4j::Migration::Runner` option, not working properly
- Removed "strange" inheritance between Neo4j::Migrations::Base and the legacy Neo4j::Migration class
- Avoid creating the `SchemaMigration` model constraint when it already exists

## [8.0.0.rc.3] 2016-10-12

# Added

- `distinct` method for QueryProxy (thanks @ProGM / see #1305)
- Added `update_node_property` / `update_node_properties` (aliased as `update_column` / `update_columns`)

## [8.0.0.rc.2] 2016-10-07

### Fixed

- Pending migration check was failing when there are no migrations

## [8.0.0.rc.1] 2016-10-04

### Changed

- Pending migrations check, now using a Rack Middleware instead of failing on startup (thanks @ProGM / see #1300)

### Added

- Add support for undeclared properties on specific models (see #1294 / thanks @klobuczek)
- Add `update_node_property` and `update_node_properties` methods, aliased as `update_column` and `update_columns`, to persist changes without triggering validations, callbacks, timestamps, etc,...

## [8.0.0.alpha.12] 2016-09-29

### Fixed

- Allow multiple arguments to scopes (see #1297 / thanks @klobuczek)
- Fixed validations with unpersisted nodes (see #1293 / thanks @klobuczek & @ProGM)
- Fixed various association bugs (see #1293 / thanks @klobuczek & @ProGM)
- Fix `as` losing the current query chain scope (see #1298 and #1278 / thanks @ProGM & @ernestoe)

## [8.0.0.alpha.11] 2016-09-27

### Fixed
- Don't fire database when accessing to unpersisted model associations (thanks @klobuczek & @ProGM see #1273)
- `size` and `length` methods not taking account of `@deferred_objects` (see #1293)
- `update` was not rolling-back association changes when validations fail
- Broken Rails `neo4j:migrate_v8` generator

### Changed
- `count` method in associations, now always fire the database like AR does
- Neo4j now passes all association validations specs, taken from AR (thanks @klobuczek)

## [8.0.0.alpha.10] 2016-09-16

### Fixed
- Remove blank objects from association results to be compatible with `ActiveRecord` (see #1276 / thanks klobuczek)
- Allow https scheme in the NEO4J_URL (see #1287 / thanks jacob-ewald)

## [8.0.0.alpha.9] 2016-09-14

### Fixed

- String / symbol issue for session types in railtie
- Put in fix for allowing models to reload for wrapping nodes / relationshps

## [8.0.0.alpha.8] 2016-09-14

### Fixed

- Issues with railtie

## [8.0.0.alpha.7] 2016-09-13

### Changed

- Multiple sessions in Rails config no longer supported

## [8.0.0.alpha.6] 2016-09-12

### Fixed

- Instead of using `session_type`, `session_url`, `session_path`, and `session_options` in config `session.type`, `session.url`, `session.path`, and `session.options` should now be used.
- Issue where `session_url` (now `session.url`) was not working
- Broken sessions when threading

## [8.0.0.alpha.5] 2016-09-08

### Fixed

- Various issues with not be able to run migrations when migration were pending (see 22b7e6aaadd46c11d421b4dac8d3fb15f663a4c4)

## [8.0.0.alpha.4] 2016-09-08

### Added

- A `Neo4j::Migrations.maintain_test_schema!` method, to keep the test database up to date with schema changes. (see #1277)
- A `Neo4j::Migrations.check_for_pending_migrations!` method, that fails when there are pending migration. In Rails, it's executed automatically on startup. (see #1277)
- Support for [`ForbiddenAttributesProtection` API](http://edgeapi.rubyonrails.org/classes/ActionController/StrongParameters.html) from ActiveRecord. (thanks ProGM, see #1245)

### Changed

- `ActiveNode#destroy` and `ActiveRel#destroy` now return the object in question rather than `true` to be compatible with `ActiveRecord` (see #1254)

### Fixed

- Bugs with using `neo_id` as `ActiveNode` `id_property` (thanks klobuczek / see #1274)

## [8.0.0.alpha.3]

### Skipped

## [8.0.0.alpha.2] 2016-08-05

### Changed

- Improve migration output format / show execution time in migrations

### Fixed

- Caching of model index and constraint checks
- Error when running schema migrations.  Migrations now give a warning and instructions if a migration fails and cannot be recovered
- Error when running rake tasks to generate "force" creations of indexes / constraints and there is no migration directory
- `WARNING` is no longer displayed for constraints defined from `id_property` (either one which is implict or explict)

## [8.0.0.alpha.1] 2016-08-02

### Changed

- Improved `QueryProxy` and `AssociationProxy` `#inspect` method to show a result preview (thanks ProGM / see #1228 #1232)
- Renamed the old migration task to `neo4j:legacy_migrate`
- Renamed the ENV variable to silence migrations output from `silenced` to `MIGRATIONS_SILENCED`
- Changed the behavior with transactions when a validation fails. This is a potentially breaking change, since now calling `save` would not fail the current transaction, as expected. (thanks ProGM / see #1156)
- Invalid options to the `property` method now raise an exception (see #1169)
- Label #indexes/#constraints return array without needing to access [:property_keys]
- `server_db` server type is no longer supported.  Use `http` instead to connect to Neo4j via the HTTP JSON API

### Added

- Allow to pass a Proc for a default property value (thanks @knapo / see #1250)
- Adding a new ActiveRecord-like migration framework (thanks ProGM / see #1197)
- Adding a set of rake tasks to manage migrations (thanks ProGM / see #1197)
- Implemented autoloading for new and legacy migration modules (there's no need to `require` them anymore)
- Adding explicit identity method for use in Query strings (thanks brucek / see #1159)
- New adaptor-based API has been created for connecting to Neo4j (See the [upgrade guide](TODO!!!!)).  Changes include:
- The old APIs are deprecated and will be removed later.
- In the new API, there is no such thing as a "current" session.  Users of `neo4j-core` must create and maintain references themselves to their sessions
- New `Neo4j::Core::Node` and `Neo4j::Core::Relationshp` classes have been created to provide consistent results between adaptors.  `Neo4j::Core::Path` has also been added
- New API is centered around Cypher.  No special methods are defined to, for example, load/create/etc... nodes/relationships
- There is now a new API for making multiple queries in the same HTTP request
- It is now possible to subscribe separately to events for querying in different adaptors and for HTTP requests (see [the docs](TODO!!!!))
- Schema queries (changes to indexes/constraints) happen in a separate thread for performance and reduce the complexity of the code
- New session API does not include replacement for on_next_session_available
- Adding a migration helper to mass relabel migrations (thanks @JustinAiken / see #1166 #1239)
- Added support for `find_or_initialize_by` and `first_or_initialize` methods from ActiveRecord (thanks ProGM / see #1164)
- Support for using Neo4j-provided IDs (`neo_id`) instead of UUID or another Ruby-provided ID. (Huge thanks to @klobuczek, see #1174)

### Fixed

- Made some memory optimizations (thanks ProGM / see #1221)

## [7.2.3] - 09-28-2016

### Fixed

- `as` resetting scope of the current query chain (see #1298)

## [7.2.2] - 09-22-2016

### Fixed

- `where` clause with question mark parameter and array values only using the first element (see #1247 #1290)

## [7.2.1] - 09-19-2016

### Fixed

- During ActiveRel create, node and rel property values formatted like Cypher props (`{val}`) were interpreted as props, causing errors.

## [7.2.0] - 08-23-2016

### Added

- Backporting #1245 to 7.x versions. It implements the [`ForbiddenAttributesProtection` API](http://edgeapi.rubyonrails.org/classes/ActionController/StrongParameters.html) from ActiveRecord.

## [7.1.4] - 09-20-2016

### Fixed

- `where` clause with question mark parameter and array values only using the first element (see #1247 #1290)

## [7.1.3] - 08-18-2016

### Changed

- Default value for `enum` is `nil` instead of the first value.  This is a **BREAKING** change but is being released as a patch because the original behavior was considered a bug.  See [this pull request](https://github.com/neo4jrb/neo4j/pull/1270) (thanks to ProGM and andyweiss1982)

## [7.1.2] - 08-01-2016

### Fixed

- Fixed issue where the label wrapping cache would get stuck

## [7.1.1] - 07-22-2016

### Fixed

- `AssociationProxy` changed so that `pluck` can be used in rails/acivesupport 5 (thanks ProGM / see #1243)

## [7.1.0] - 07-14-2016

### Changed

- Gemspec dependency requirements were modified where ActiveModel, ActiveSupport, and Railties are concerned. The gem now requires >= 4.0, < 5.1.
- `ActiveModel::Serializers::Xml` is only included if supported if available.

## [7.0.16] - 09-20-2016

### Fixed

- `where` clause with question mark parameter and array values only using the first element (see #1247 #1290)

## [7.0.15] - 08-18-2016

### Changed

- Default value for `enum` is `nil` instead of the first value.  This is a **BREAKING** change but is being released as a patch because the original behavior was considered a bug.  See [this pull request](https://github.com/neo4jrb/neo4j/pull/1270) (thanks to ProGM and andyweiss1982)

## [7.0.14] - 07-10-2016

### Fixed

- Bug in setting `NEO4J_TYPE` (thanks bloomdido / see #1235)

## [7.0.12] - 06-27-2016

### Fixed

- Bug where models weren't being loaded correctly by label (thanks bloomdido / see #1220)

## [7.0.11] - 06-09-2016

### Fixed

- Fix dipendence from JSON when using outside of rails (thanks ProGM)

## [7.0.10] - 06-07-2016

### Fixed

- Calling `.create` on associations shouldn't involve extra queries (thanks for the report from rahulmeena13 / see #1216)

## [7.0.9] - 05-30-2016

### Fixed

- Fix to parens in Cypher query for `with_associations` for Neo4j 3.0 (thanks ProGM / see #1211)

## [7.0.8] - 05-27-2016

### Fixed

- Fix to `find_in_batches` (thanks to ProGM / see #1208)

## [7.0.7] - 05-26-2016

### Fixed

- Allow models to use their superclass' scopes (forward-ported from 6.1.11 / thanks to veetow for the heads-up / see #1205)

## [7.0.6] - 05-11-2016

### Added

- Explination about why you can't have an index and a constraint at the same time

## [7.0.5] - 05-06-2016

### Fixed

- Added parens to delete_all query to support new required syntax in Neo4j 3.0

## [7.0.4] - 05-06-2016

### Fixed

- A bug/inconsistency between ActiveNode's class method `create` and instance `save` led to faulty validation of associations in some cases.

## [7.0.3] - 04-28-2016

### Fixed

- Added parens to queries to support new required syntax in Neo4j 3.0

## [7.0.2] - 04-10-2016

### Fixed

- Multiparameter Attributes for properties of type `Time` were failing due to a hack that should have been removed with `ActiveAttr`'s removal
- Rel creation factory was not using backticks around rel type during create action.

## [7.0.1] - 03-22-2016

### Fixed

- Conversion of string values from form inputs (thanks to jbhannah / see #1163)

## [7.0.0] - 03-18-2016

No changes from `rc.7`

## [7.0.0.rc.7] - 03-16-2016

### Changed

- `with_associations` now generates separate `OPTIONAL MATCH` clauses, separated by `WITH` clauses and is preceeded by a `WITH` clause.

## [7.0.0.rc.6] - 03-16-2016

### Fixed

- Question mark methods (`node.foo?`) broke when ActiveAttr was removed

## [7.0.0.rc.5] - 03-14-2016

### Fixed

- Fixed issue where backticks weren't being added to where clauses for `with_associations`

## [7.0.0.rc.4] - 03-11-2016

### Fixed

- Catching errors for 404s in Rails (thanks ProGm, see #1153)

## [7.0.0.rc.3] - 03-08-2016

### Fixed

- Allow for array values when querying for enums (i.e. `where(enum_field: [:value1, :value2])`) (see #1150)

## [7.0.0.rc.2] - 03-08-2016

### Fixed

- Issue where creating relationships via `has_one` association created two relationships (forward ported from 6.0.7 / 6.1.9)

## [7.0.0.rc.1] - 03-08-2016

### Changed

- All explicit dependencies on `ActiveAttr` code that was not removed outright can now be found in the `Neo4j::Shared` namespace.
- All type conversion uses Neo4j.rb-owned converters in the `Neo4j::Shared::TypeConverters` namespace. This is of particular importance where `Boolean` is concerned. Where explicitly using `ActiveAttr::Typecasting::Boolean`, use `Neo4j::Shared::Boolean`.
- `Neo4j::Shared::TypeConverters.converters` was replaced with `Neo4j::Shared::TypeConverters::CONVERTERS`.
- Error classes refactor: All errors now inherits from `Neo4j::Error`. All specific `InvalidParameterError` were replaced with a more generic `Neo4j::InvalidParameterError`.
- When calling `Node.find(...)` with missing ids, `Neo4j::RecordNotFound` now returns a better error message and some informations about the query.

#### Internal

- Ran transpec and fixed error warning (thanks brucek / #1132)

### Added

- A number of modules and unit tests were moved directly from the ActiveAttr gem, which is no longer being maintained.
- `ActiveNode` models now respond to `update_all` (thanks ProGM / #1113)
- Association chains now respond to `update_all` and `update_all_rels` (thanks ProGM / #1113)
- Rails will now rescue all `Neo4j::RecordNotFound` errors with a 404 status code by default
- A clone of [ActiveRecord::Enum](http://edgeapi.rubyonrails.org/classes/ActiveRecord/Enum.html) API. See docs for details. (thanks ProGM / #1129)
- Added #branch method to `QueryProxy` to allow for easy branching of matches in association chains (thanks ProGM / #1147 / #1143)
- The `.match` method on ActiveNode model class has changed to allow a second argument which takes `on_create`, `on_match`, and `set` keys.  These allow you to define attribute values for the Cypher `MERGE` in the different cases (thanks leviwilson / see #1123)

### Removed

- All external [ActiveAttr](https://github.com/cgriego/active_attr) dependencies.
- All `call` class methods from Type Converters. Use `to_ruby` instead.
- `Neo4j::ActiveNode::Labels::InvalidQueryError`, since it's unused.

## [6.1.12] - 05-27-2016

### Fixed

- Fix to `find_in_batches` (thanks to ProGM / see #1208)

## [6.1.11] - 05-25-2016

### Fixed

- Allow models to use their superclass' scopes (thanks to veetow for the heads-up / see #1205)

## [6.1.10] - 03-14-2016

### Fixed

- Fixed issue where backticks weren't being added to where clauses for `with_associations`

## [6.1.9] - 2016-03-08

### Fixed

- Issue where creating relationships via `has_one` association created two relationships (forward ported from 6.0.7)

## [6.1.8] - 2016-03-02

### Fixed

- The `@attributes` hash of the first node of each class returned from the database would have have the wrong id property key. This did not appear to cause any problems accessing the value and would be normal for subsequent saves of the affected node as well as all other nodes.

## [6.1.7] - 2016-02-16

### Fixed

- Bug related to creating subclassed nodes alongside rels in ActiveRel. (#1135. Thanks, brucek!)

## [6.1.6] - 2016-02-03

### Added

- `wait_for_connection` configuration variable allows you to tell the gem to wait for up to 60 seconds for Neo4j to be available.  This is useful in environments such as Docker Compose

## [6.1.5] - 2016-01-28

### Fixed

- Calls to `.find`/`.find_by_id`/`.find_by_ids` now respect scopes and associations

## [6.1.4] - 2016-01-26

### Fixed

- Model generators now respect module namespaces (thanks to michaeldelorenzo in #1119)

## [6.1.3] - 2016-01-20

### Fixed

- Issue where `ActiveRel.create` would not work with `RelatedNode` (`rel.from_node`) instances (Thanks, djvs #1107)

## [6.1.2] - 2016-01-19

### Fixed

- Issue where `inspect` failed outside of Rails (Thanks to louspringer, #1111)

## [6.1.1] - 2016-01-01

### Fixed

- Fixed version requirement for `neo4j-core` in gemspec

## [6.1.0] - 2016-01-01

### Changed

- When a `model_class` is specified on an association which is not an ActiveNode model, an error is raised
- The `model_class` option on associations can no longer be a `Class` constant (should be a String, Symbol, nil, false, or an Array of Symbols/Strings)
- The `rel_class` option on associations can no longer be a `Class` constant (should be a String, Symbol, or nil)
- The `from_class` and `to_class` arguments can no longer be a `Class` constant (should be a String, Symbol, :any, or false)
- ActiveNode and ActiveRel models can now be marshaled (thanks to jhoffner for the suggestion in #1093)

### Fixed

- Inheritance of properties in ActiveRel is fixed (see #1080)

### Added

- `config/neo4j.yml` now renders with an ERB step (thanks to mrstif via #1060)
- `#increment`, `#increment!` and `#concurrent_increment!` methods added to instances of ActiveNode and ActiveRel (thanks to ProGM in #1074)

## [6.0.9] - 05-27-2016

### Fixed

- Fix to `find_in_batches` (thanks to ProGM / see #1208)

## [6.0.8] - 03-14-2016

### Fixed

- Fixed issue where backticks weren't being added to where clauses for `with_associations`

## [6.0.7] - 03-08-2016

### Fixed

- Issue where creating relationships via `has_one` association created two relationships

## [6.0.6] - 01-20-2016

### Fixed

- Issue where `inspect` failed outside of Rails (Thanks to louspringer, #1111)

## [6.0.5] - 12-29-2015

### Fixed

- If a property and a scope have the same name, a "Stack level too deep" error occurs.  Fixed by removing the instance method which scopes define.  Could break something, but I very much doubt anybody is using this, and if they are it's likely a bug (#1088)

## [6.0.4] - 12-23-2015

### Fixed

- When a `model_class` is specified on an association which is not an ActiveNode model, an error is raised

## [6.0.3] - 12-18-2015

### Fixed

- Fixed issue where find_or_create was prioritizing property`s default value rather than what was being passed in (Thanks to brucek via #1071)

## [6.0.2] - 12-16-2015

### Fixed

- Fixed issue where association setting can't be set on initialize via #new (#1065)

## [6.0.1] - 11-27-2015

### Fixed

- `#with_associations` should use multiple `OPTIONAL MATCH` clauses instead of one so that matches are independent (behavior changed in Neo4j 2.3.0) (forward ported from 5.2.15)

## [6.0.0] - 11-24-2015

### Fixed

- Refactor unpersisted association logic to store objects directly on the object rather than the association proxy since different association proxies may be created at different times (see #1043)

## [6.0.0.rc.4] - 11-19-2015

### Fixed

- Following a '#with' with a '#count' no longer causes issues with variables specified twice

## [6.0.0.rc.3] - 11-18-2015

### Fixed

- Removed extra `MATCH` which occurs from `proxy_as` calls

## [6.0.0.rc.2] - 11-17-2015

### Changed

- `QueryProxy#<<` and `#create`, when `rel_class` option is set, will use `RelClass.create!` instead of `create` to alert the user of failed rel creations.

## [6.0.0.rc.1] - 11-13-2015

This release contains no changes since the last alpha. Below are all modifications introduced in alpha releases.

### Changed

- `_classname` property has been completely removed, officially dropping support for Neo4j < 2.1.5.
- `ActiveRel#creates_unique` and the `:unique` Association option take arguments to control how the query is built. See https://github.com/neo4jrb/neo4j/pull/1038.
- `#<<` and `#create` methods on associations now create with the `rel_class` when available so that validations/callbacks/defaults are all used as expected
- Allow calling of `#method=` methods via model `new` method `Hash` argument
- Remove uniqueness validation for `id_property` because we already have Neo4j constraints
- Improved eager loading when no with_associations is specified (see #905)
- Change size and length so that they match expected Ruby / ActiveRecord behavior (see http://stackoverflow.com/questions/6083219/activerecord-size-vs-count and #875)
- Refactoring around indexing and constraints in `Neo4j::ActiveNode`. The public interfaces are unchanged.
- `Neo4j::Shared::DeclaredPropertyManager` was renamed `Neo4j::Shared::DeclaredProperties`. All methods referencing the old name were updated to reflect this.
- Methods that were using `Neo4j::Session#on_session_available` were updated to reflect the upstream change to `on_next_session_available`.
- `rel_where` will now use ActiveRel classes for type conversion, when possible.
- Converters will look for a `converted?` method to determine whether an object is of the appropriate type for the database. This allows converters to be responsible for multiple types, if required.
- Removed the ability to set both an exact index and unique constraint on the same property in a model. Unique constraints also provide exact indexes.
- Deprecated all methods in ActiveRel's Query module except for those that allow finding by id.
- Return `true` on successful `#save!` calls (Thanks to jmdeldin)

### Added

- Optional three-argument signature for `ActiveRel#create` and `#create!`, just like `initialize`.
- Alternate `ActiveRel` init syntax: `RelClass.new(from_node, to_node, args)`. This is optional, so giving a single hash with props with or without nodes is still possible.
- `ActiveRel` `create` actions can now handle unpersisted nodes.
- `rel_order` method for association chaining
- Support `config/neo4j.yaml`
- Look for ENV variables for Neo4j URL / path for Rails apps
- New classes for schema operations, predictably called `Neo4j::Schema::Operation` and subclasses `UniqueConstraintOperation` and `ExactIndexOperation`. These provide methods to aid in the additional, removal, and presence checking of indexes and constraints.
- A few methods were added to `Neo4j::Shared::DeclaredProperties` to make it easier to work with. In particular, `[key]` acts as a shortcut for `DeclaredProperties#registered_properties`.
- Type Converters were added for String, Integer, Fixnum, BigDecimal, and Boolean to provide type conversion for these objects in QueryProxy.
- Support for Array arguments to ActiveRel's `from_class` and `to_class`.

### Fixed

- Regression RE: properties being overwritten with their defaults on save in alpha.10.
- Long properties in `ActiveNode`/`ActiveRel` `#inspect` are truncated
- Property defaults are set initially when an instance of a model is loaded, then checked again before save to ensure `valid?` works.
- `QueryProxy` was not converting Boolean properties correctly
- Certain actions that were intended as once-in-the-app's-lifetime events, notably schema operations, will only occur immediately upon the first session's establishment.
- Context now set for Model.all QueryProxy so that logs can reflect that it wasn't just a raw Cypher query

### Removed

- Railtie was removing username/password and putting them into the session options.  This has been unneccessary in `neo4j-core` for a while now

## [6.0.0.alpha.12] - 11-5-2015

### Changed
- `_classname` property has been completely removed, officially dropping support for Neo4j < 2.1.5.
- `ActiveRel#creates_unique` and the `:unique` Association option take arguments to control how the query is built. See https://github.com/neo4jrb/neo4j/pull/1038.

### Added
- Optional three-argument signature for `ActiveRel#create` and `#create!`, just like `initialize`.

## [6.0.0.alpha.11] - 11-3-2015

### Fixed
- Regression RE: properties being overwritten with their defaults on save in alpha.10.

### Changed
- `#<<` and `#create` methods on associations now create with the `rel_class` when available so that validations/callbacks/defaults are all used as expected
- Allow calling of `#method=` methods via model `new` method `Hash` argument

### Added
- Alternate `ActiveRel` init syntax: `RelClass.new(from_node, to_node, args)`. This is optional, so giving a single hash with props with or without nodes is still possible.

## [6.0.0.alpha.10] - 11-2-2015

### Fixed
- Long properties in `ActiveNode`/`ActiveRel` `#inspect` are truncated
- Property defaults are set initially when an instance of a model is loaded, then checked again before save to ensure `valid?` works.

### Added
- `ActiveRel` `create` actions can now handle unpersisted nodes.

## [6.0.0.alpha.9] - 10-27-2015

### Fixed
- `uninitialized constant Neo4j::Core::CypherSession` error

## [6.0.0.alpha.8] - 10-19-2015

### Added

- `rel_order` method for association chaining

## [6.0.0.alpha.7] - 10-19-2015

### Changed

- Remove uniqueness validation for `id_property` because we already have Neo4j constraints

### Added

- Support `config/neo4j.yaml`

## [6.0.0.alpha.6] - 10-18-2015

### Changed

- Improved eager loading when no with_associations is specified (see #905)

## [6.0.0.alpha.5] - 10-18-2015

### Changed

- Change size and length so that they match expected Ruby / ActiveRecord behavior (see http://stackoverflow.com/questions/6083219/activerecord-size-vs-count and #875)

## [6.0.0.alpha.4] - 10-17-2015

### Fixed

- `QueryProxy` was not converting Boolean properties correctly

## [6.0.0.alpha.3] - 10-14-2015

### Removed

- Railtie was removing username/password and putting them into the session options.  This has been unneccessary in `neo4j-core` for a while now

## [6.0.0.alpha.2] - 10-14-2015

### Added

- Look for ENV variables for Neo4j URL / path for Rails apps

## [6.0.0.alpha.1] - 10-12-2015

### Changed

- Refactoring around indexing and constraints in `Neo4j::ActiveNode`. The public interfaces are unchanged.
- `Neo4j::Shared::DeclaredPropertyManager` was renamed `Neo4j::Shared::DeclaredProperties`. All methods referencing the old name were updated to reflect this.
- Methods that were using `Neo4j::Session#on_session_available` were updated to reflect the upstream change to `on_next_session_available`.
- `rel_where` will now use ActiveRel classes for type conversion, when possible.
- Converters will look for a `converted?` method to determine whether an object is of the appropriate type for the database. This allows converters to be responsible for multiple types, if required.
- Removed the ability to set both an exact index and unique constraint on the same property in a model. Unique constraints also provide exact indexes.
- Deprecated all methods in ActiveRel's Query module except for those that allow finding by id.
- Return `true` on successful `#save!` calls (Thanks to jmdeldin)

### Added

- New classes for schema operations, predictably called `Neo4j::Schema::Operation` and subclasses `UniqueConstraintOperation` and `ExactIndexOperation`. These provide methods to aid in the additional, removal, and presence checking of indexes and constraints.
- A few methods were added to `Neo4j::Shared::DeclaredProperties` to make it easier to work with. In particular, `[key]` acts as a shortcut for `DeclaredProperties#registered_properties`.
- Type Converters were added for String, Integer, Fixnum, BigDecimal, and Boolean to provide type conversion for these objects in QueryProxy.
- Support for Array arguments to ActiveRel's `from_class` and `to_class`.

### Fixed

- Certain actions that were intended as once-in-the-app's-lifetime events, notably schema operations, will only occur immediately upon the first session's establishment.
- Context now set for Model.all QueryProxy so that logs can reflect that it wasn't just a raw Cypher query

## [5.2.15] - 11-27-2015

### Fixed

- `#with_associations` should use multiple `OPTIONAL MATCH` clauses instead of one so that matches are independent (behavior changed in Neo4j 2.3.0)

## [5.2.13] - 10-26-2015

### Fixed
- Fixed `#after_initialize` and `#after_find` callbacks.
- The `#touch` method should to raise errors when unsuccessful and avoid `#attributes` for performance.

## [5.2.12] - 10-25-2015

### Fixed
- Fix the `#touch` method for `ActiveNode` and `ActiveRel`

## [5.2.11] - 10-18-2015

### Fixed
- Unable to give additional options as first argument to chained QueryProxy method

## [5.2.10] - 10-14-2015

### Fixed
- `has_one` does not define `_id` methods if they are already defined.  Also use `method_defined?` instead of `respond_to?` since it is at the class level

## [5.2.9] - 09-30-2015

### Fixed
- Better error message for `ActiveRel` creation when from_node|to_node is not persisted

## [5.2.8] - 09-30-2015

### Fixed
- Support `references` in model/scaffold generators

## [5.2.7] - 09-25-2015

### Fixed
- Allow for association `model_class` to be prepended with double colons

## [5.2.6] - 09-16-2015

### Fixed

- Fixed issue where caching an association causes further queries on the association to return the cached result

## [5.2.5] - 09-11-2015

### Fixed

- Regression in last release caused properties to revert to default on update if not present in the properties for update

## [5.2.4] - 09-11-2015

### Fixed
- Use `debug` log level for query logging
- `updated_at` properties were not being added up `update` events, only updated.
- Default values of Boolean properties were not being set when `default: false`
- `props_for_update` was using String keys instead of Symbols, like `props_for_update`
- `props_for_create` and `props_for_update` were not adding default property values to the hash.
- ActiveNode's `merge` and `find_or_create` methods were not setting default values of declared properties when `ON CREATE` was triggered. The code now uses `props_for_create`.

## [5.2.3] - 09-07-2015

Added bugfixes from 5.1.4 and 5.1.5 that were missed in earlier 5.2.x releases:
- `AssociationProxy` now responds to `serializable_hash` so that `include` can be used in `render json` in Rails controllers
- Fixed errors when trying to call `#{association}_ids=` on an unpersisted node with UUIDs or an array thereof.
- Removed extra Cypher query to replace relationships when working with unpersisted nodes and association=.
- Bug related to Rails reloading an app and returning nodes without first reinitializing models, resulting in CypherNodes.

## [5.2.2] - 09-06-2015

### Fixed
- Fixed setting of association(_id|_ids) on .create

## [5.2.1] - 09-04-2015

### Fixed
- Now possible to configure `record_timestamps` with rails `config`

## [5.2.0] - 08-30-2015

### Added
- `props_for_persistence`, `props_for_create`, `props_for_update` instance methods for all nodes and rels. Each returns a hash with properties appropriate for sending to the database in a Cypher query to create or update an object.
- Added `record_timestamps` configuration do default all `ActiveNode` and `ActiveRel` models to have `created_at` and `updated_at` timestamps (from #939, thanks @rebecca-eakins)
- Added `timestamp_type` configuration to specify how timestamps should be stored (from #939, thanks @rebecca-eakins)

### Changed
- Methods related to basic node and rel persistence (`save`, `create_model`, `_create_node`, others) were refactored to make the processes simpler, clearer, and slightly faster.
- Unit test directory structure was rearranged to mirror the `lib` directory.

## [5.1.3] - 08-23-2015

### Fixed
- `has_one` associations are now properly cached (like `has_many` associations)
- `QueryProxy` now responds to `#to_ary`.  Fixes integration with ActiveModelSerializer gem


## [5.1.2] - 08-20-2015

### Fixed
- When association has `model_class` and `type: false` the association doesn't work (see: https://github.com/neo4jrb/neo4j/pull/930)

## [5.1.1] - 08-19-2015

### Fixed
- Fixed a bug where the `Neo4j::Timestamps` mixin was not able to be included

## [5.1.0.rc.3] - 08-17-2015

### Fixed
- Associations defined in ActiveNode models will delegate `unique?` to the model set in `rel_class`. This makes it easier for the rel class to act as the single source of truth for relationship behavior.

### Added
- ActiveRel: `#{related_node}_neo_id` instance methods to match CypherRelationship. Works with start/from and end/to.
- ActiveRel: `type` now has a new alias, `rel_type`. You might recognize this from the `(Cypher|Embedded)Relationship` class and ActiveNode association option.
- Contributing to the gem? Rejoice, for it now supports [Dotenv](https://github.com/bkeepers/dotenv).

## [5.1.0.rc.2] - 08-16-2015

### Added
- Ability to use `#where_not` method on `ActiveNode` / `QueryProxy`

## [5.1.0.rc.1] - 08-14-2015

### Fixed
- Added a `before_remove_const` method to clear cached models when Rails `reload!` is called. 5.0.1 included a workaround but this appears to cut to the core of the issue. See https://github.com/neo4jrb/neo4j/pull/855.
- To prevent errors, changing an index to constraint or constraint to index will drop the existing index/constraint before adding the new.
- Fixed `AssociationProxy#method_missing` so it properly raises errors.

### Added
- Added ability to view `model_class` from `Association` class for `rails_admin` Neo4j adapter
- QueryProxy `where` will now look for declared properties matching hash keys. When found, it will send the value through that property's type converter if the type matches the property's unconverted state.
- Improved handling of unpersisted nodes with associations. You can now use `<<` to create associations between unpersisted nodes. A `save` will cascade through unpersisted objects, creating nodes and rels along the way. See https://github.com/neo4jrb/neo4j/pull/871
- Support formatted cypher queries for easy reading by humans via the `pretty_logged_cypher_queries` configuration variable
- Ability to query for just IDs on associations
- On `QueryProxy` objects you can now use an `:id` key in `where` and `find_by` methods to refer to the property from `id_property` (`uuid` by default)
- Added `ActiveRel.creates_unique` and deprecated `ActiveRel.creates_unique_rel`
- Added #inspect method to ActiveRel to show Cypher-style representation of from node, to node, and relationship type
- Added `Neo4j::Timestamps`, `Neo4j::Timestamps::Created`, and `Neo4j::Timestamps::Updated` mixins to add timestamp properties to `ActiveNode` or `ActiveRel` classes

### Changed

- Methods related to ActiveNode's IdProperty module were refactored to improve performance and simplify the API. Existing `default_properties` methods were reworked to reflect their use as-implemented: storage for a single default property, not multiple.
- Implementation adjustments that improve node and rel initialization speed, particularly when loading large numbers of objects from the database.

## [5.0.15] - 08-12-2015

### Fixed

- `reload!` within Rails apps will work correctly. An earlier release included a workaround but this uses ActiveModel's system for clearing caches to provide a more thorough resolution.

## [5.0.14] - 08-09-2015

### Fixed

- Calling `all` on a QueryProxy chain would cause the currently set node identity within Cypher to be lost.

## [5.0.13] - 08-07-2015

### Fixed
- Backport AssociationProxy#method_missing fix to raise errors on invalid methods
- Fix the count issue on depth two associations (#881)

## [5.0.12] - ?

### Fixed
- Break between associations so that potential `where` clauses get applied to the correct `(OPTIONAL )MATCH` clause

### Fixed
- Delegate `first` and `last` from `AssociationProxy` to `QueryProxy`
- Fix `order` behavior for `first` and `last` in `QueryProxy`

## [5.0.11] - ?

### Fixed
- Delegate `first` and `last` from `AssociationProxy` to `QueryProxy`
- Fix `order` behavior for `first` and `last` in `QueryProxy`

## [5.0.10] - 2015-07-31

### Fixed
- Fix what should have been a very obvious bug in `_active_record_destroyed_behavior` behavior
- Add eager loading to QueryProxy so that it works in all expected places

## [5.0.9] - 2015-07-29

### Fixed
- "NameError: uninitialized constant Class::Date" (https://github.com/neo4jrb/neo4j/issues/852)

## [5.0.8] - 2015-07-26

### Changed
- Copied QueryClauseMethods doc from master

## [5.0.7] - 2015-07-26

### Changed
- Copied `docs` folder from master because a lot of work had gone into the docs since 5.0.0 was released

## [5.0.6] - 2015-07-22

### Fixed
- Fix query logging so that by default it only outputs to the user in the console and development server.  Logger can be changed with `neo4j.config.logger` configuration option

## [5.0.5] - 2015-07-19

### Added
- Added `log_cypher_queries` configuration option so that queries aren't on by default but that they can be controlled

## [5.0.4] - 2015-07-17

### Fixed
- Fixed bug which caused `QueryProxy` context to repeat (showed up in query logging)

## [5.0.3] - 2015-07-14

### Changed
- Moved `#with_associations` method from `AssociationProxy` to `QueryProxy` so that all `QueryProxy` chains can benefit from it.
- Added `_active_record_destroyed_behavior` semi-hidden configuration variable so that behavior for `ActiveNode#destroyed?` and `ActiveRel#destroyed?` can be changed to upcoming 6.0.0 behavior (matching ActiveRecord) where the database is not accessed.

## [5.0.2] - 2015-06-30

### Fixed
- Fix error when calling `#empty?` or `#blank?` on a query chain with on `order` specified
- Make `#find_each` and `#find_in_batches` return the actual objects rather than the result objects
- Query logging on console should be to STDOUT with `puts`.  Using `Rails.logger` outputs to the file in the `log` directory
- Modified queryproxy include? to accept a uuid instead of full node

## [5.0.1] - 2015-06-23

### Fixed
- Longstanding bug that would prevent association changes (`<<` and ActiveRel.create) in Rails after `reload!` had been called, see https://github.com/neo4jrb/neo4j/pull/839
- ActiveNode#inspect wasn't displaying the id_property
- Default property values and magic typecasting not being inherited correctly

### Changed
- In the absense of a `model_class` key, associations defined in ActiveNode models will use `from_/to_class` defined in `rel_class` to find destination. (Huge thanks to @olance, #838)
- ActiveRel's DSL was made a bit friendlier by making the `type`, `from_class` and `to_class` methods return their set values when called without arguments.
- Reworked ActiveRel's wrapper to behave more like ActiveNode's, removing some duplicate methods and moving others to Neo4j::Shared, resulting in a big performance boost when returning large numbers of rels.
- Updated gemspec to require neo4j-core 5.0.1+

### Added
- ActiveRel was given `find_or_create_by`, usable across single associations.

## [5.0.0] - 2015-06-18

### Fixed
- Prevented `to_key` from requiring an extra DB query. (See https://github.com/neo4jrb/neo4j/pull/827)

### Added
- QueryProxy associations accept `labels: false` option to prevent generated Cypher from using labels.

### Changed
- Properties explicitly set to type `Time` will no longer be converted to `DateTime`.

## [5.0.0.rc.3] - 2015-06-07

### Fixed
- Associations now allow `unique` option.  Error handling is generalized to make this testable (Thanks to @olance, see #824)

## [5.0.0.rc.2] - 2015-05-20

### Changed
- Set Ruby version requirement back to 1.9.3 because of problems with JRuby

## [5.0.0.rc.1] - 2015-05-20

### Changed
- Ruby 2.0.0 now required (>= 2.2.1 is recommended)
- All `ActiveNode` associations now require either a `type`, `origin`, or `rel_class` option.  Only one is allowed
- Defining associations will fail if unknown options are used (#796)
- `Model#find` fails if no node found (`Model#find_by` available when `nil` result desired) (#799)
- `#find_or_create` and `#merge` model class methods have been added
- Ensuring that all model callbacks are happening within transactions
- Major refactoring using `rubocop` with a lot of focus on speed improvements
- Specifically when loading many nodes at once we've measured 3x speed improvements

### Fixed
- `#find` on `QueryProxy` objects now does a model `find` rather than an `Enumerable` find
- Subclassed model classes now both create and query against it's ancestor's labels in addition to it's own (#690)
- `#first` and `#last` now work property when precedend by an `#order` in a `QueryProxy` chain (#720)
- `#count` when called after `#limit` will be performed within the bounds of limit specified

### Added
- Eager Loading is now supported!  See: [http://neo4jrb.readthedocs.org/en/latest/ActiveNode.html#eager-loading]
- Associations now return `AssociationProxy` objects (which are `Enumerable`) which have convenient `#inspect` methods for cleaner viewing in the Ruby console
- `model_class` key on associations now supports an Array (#589)
- When using `all` inside of a class method an argument for the node name can now be passed in (#737)
- Query(Proxy) syntax of `where("foo = ?", val)` and `where("foo = {bar}", bar: val)` now supported (#675)
- `module_handling` config option now available to control how class module namespaces translate to Neo4j labels (#753) (See: [http://neo4jrb.readthedocs.org/en/latest/Configuration.html])
- `#id_property` method has new `constraints` option to disable automatic uuid constraint (#738/#736)

(There are probably other changes too!)

**Changes above this point should conform to [http://keepachangelog.com/]**

## [4.1.2]
- Fixes two bugs related to inheritance: one regarding ActiveRel classes and relationship types, the other regarding ActiveNode primary_key properties not being set when a model is loaded prior to Neo4j session.

## [4.1.1]
- Switches use of Fixnum to Integer to improve 32-bit support

## [4.1.0]
This release includes many performance fixes and new features. The most notable:
- Huge stylist cleanup/refactoring by Brian on the entire gem by Brian armed with Rubocop. See http://neo4jrb.io/blog/2014/12/29/stay-out-of-trouble.html.
- Every node create, update, and destroy is now wrapped in a transaction. See http://neo4jrb.io/blog/2015/01/06/transactions_everywhere.html.
- New `dependent` options for associations: `:delete`, `:destroy`, `:delete_orphans`, `:destroy_orphans`. See http://neo4jrb.io/blog/2015/01/07/association_dependent_options.html.
- New `unique: true` option for associations, `creates_unique_rel` class method for ActiveRel. Both of these will result in relationship creation Cypher using "CREATE UNIQUE" instead of "CREATE".
- Fixed an n+1 query issue during node creation and update.
- Dieter simplified some code related to frozen attributes. See https://github.com/neo4jrb/neo4j/pull/655.
We now have a new website online at http://neo4jrb.io! Keep an eye on it for news and blogs related to this and other projects.

## [4.0.0]
- Change neo4j-core dependency from 3.1.0 to 4.0.0.

## [4.0.0.rc.4]
- _classname property is disabled by default for ActiveRel! It had been disabled for ActiveNode, this just evens the score.
- Fixes a bug to create better `result` labels in Cypher.
- Made the `delete_all` and `destroy_all` ActiveNode class methods consistent with their ActiveRecord counterparts. `destroy_all` previously performed its deletes in Cypher but it should have been returning nodes to Ruby and calling `destroy`. `delete_all` didn't exist at all.

## [4.0.0.rc.3]
Released minutes after rc.2 to catch one late addition!
- Adds serialization support for QueryProxy.

## [4.0.0.rc.2]
This release builds on features introduced in the first RC. We are releasing this as another RC because the API may be tweaked before release.
- New `proxy_as` for Core::Query to build QueryProxy chains onto Core::Query objects!
- Using `proxy_as`, new `optional` method in QueryProxy to use the `OPTIONAL MATCH` Cypher function.
- `match_to` and methods that depend on it now support arrays of nodes or IDs.
- New `rels_to`/`all_rels_to` methods.
- New `delete` and `destroy` methods in QueryProxy to easily remove relationships.
- Serialized objects will include IDs by default.

## [4.0.0.rc.1]
This release introduces API changes that may be considered breaking under certain conditions. See See https://github.com/neo4jrb/neo4j/wiki/Neo4j.rb-v4-Introduction.
Please use https://github.com/neo4jrb/neo4j/issues for support regarding this update! You can also reach us on Twitter: @neo4jrb (Brian) and @subvertallmedia (Chris).
- Default behavior changed: relationship types default to all caps, no prepending of "#". This behavior can be changed.
- ActiveRel models no longer require explicit calling of `type`. When missing, the model will infer a type using the class name following the same rules used to determine automatic relationship types from ActiveNode models.
- _classname properties will not be added automatically if you are using a version Neo4j >= 2.1.5. Instead, models are found using labels or relationship type. This is a potentially breaking change, particularly where ActiveRel is concerned. See the link at the beginning of this message for the steps required to work around this.
- Query scopes are now chainable! Call `all` at the start of your scope or method to take advantage of this.
- Changes required for Neo4j 2.2.
- Support for custom typecasters.
- New method `rel_where`, expanded behavior of `match_to` and `first_rel_to`
- Implemented ActiveSupport load hooks.
- Assorted performance improvements and refactoring.

## [3.0.4]
- Gemspec requires the latest neo4j-core.
- Fixed a pagination bug — thanks, @chrisgogreen!
- New QueryProxy methods `match_to` and `first_rel_to` are pretty cool.
- include_root_in_json is now configurable through config.neo4j.include_root_in_json or Neo4j::Config[:include_root_in_json]. Also cool.
- There's a new `delete_all` method for QueryProxy, too.
- @codebeige removed the `include?` class method, which was smart.
- Did I mention we won an award from Neo Tech? Check it out. https://github.com/neo4jrb/neo4j#welcome-to-neo4jrb

## [3.0.3]
- Gemspec has been updated to require neo4j-core 3.0.5
- Added `find_in_batches`
- Pagination has been updated to allow better ordering. Relaunch of neo4j-will_paginate as neo4j-will_paginate_redux is imminent!
- Everything is better: `create`'s handling of blocks, better behavior from `count`, better ActiveRel from_class/to_class checks, better handling of rel_class strings, and more
- Added a new find_or_create_by class method

Big thanks to new contributors Miha Rekar and Michael Perez! Also check out or Github issues, where we're discussing changes for 3.1.0. https://github.com/neo4jrb/neo4j/issues

## [3.0.2]
- "Model#all" now evaluates lazily, models no longer include Enumerable
- Faster, more efficient uniqueness validations
- Adjusted many common queries to use params, will improve performance
- ActiveRel fixes: create uses Core Query instead of Core's `rels` method, `{ classname: #{_classname} }` no longer inserted into every query, find related node IDs without loading the nodes
- Allow inheritance when checking model class on a relation (Andrew Jones)
- Provided migrations will use Rake.original_dir instead of Rails.env to provide better compatibility with frameworks other than Rails
- rel_class option in ActiveNode models will now accept string of a model name
- Additional bug fixes

## [3.0.1]
- Removed reference to neo4j-core from Gemfile and set neo4j.gemspec to use neo4j-core ~>3.0.0

## [3.0.0]
No change from rc 4

## [3.0.0.rc.4]
- UUIDs are now automatically specified on models as neo IDs won't be reliable
in future versions of neo4j
- Migrations now supported (including built-in migrations to migrate UUIDs and
insert the _classname property which is used for performance)
- Association reflection
- Model.find supports ids/node objects as well as arrays of id/node objects
- rake tasks now get automatically included into rails app


## [3.0.0.rc.3]
- thread safety improvements
- scope and general refactoring
- Added ability to create relationships on init (persisted on save)

## [3.0.0.rc.2]
- Use newer neo4j-core release

## [3.0.0.rc.1]
- Support for count, size, length, empty, blank? for has_many relationship
- Support for rails logger of cypher queries in development
- Support for distinct count
- Optimized methods: https://github.com/andreasronge/neo4j/wiki/Optimized-Methods
- Queries should respect mapped label names (#421)
- Warn if no session is available
- Fix broken == and equality (#424)

## [3.0.0.alpha.11]
- Bug fixes

## [3.0.0.alpha.10]
- ActiveRel support, see Wiki pages (chris #393)

## [3.0.0.alpha.9]
- Complete rewrite of the query api, see wiki page (#406, chris, brian)
- Performance improvements (#382,#400, #402, chris)
- idproperty - user defined primary keys (#396,#389)
- Reimplementation of Neo4j::Config
- Serialization of node properties (#381)
- Better first,last syntax (#379)

## [3.0.0.alpha.8]
- Integration with new Query API from neo4j-core including:
- - .query_as and #query_as methods to get queries from models (#366)
- - .qq method for QuickQuery syntax ( https://github.com/andreasronge/neo4j/wiki/Neo4j-v3#quickquery-work-in-progress / #366)
- Before and after callbacks on associations (#373)
- .find / .all / .count changed to be more like ActiveRecord
- .first / .last methods (#378)
- .find_by / .find_by! (#375)

## [3.0.0.alpha.7]
- Bug fix uniqueness-validator (#356 from JohnKellyFerguson)
- Many improvements, like update_attributes and validation while impl orm_adapter, Brian Underwood
- Impl orm_adapter API for neo4j so it can be used from for example devise, Brian Underwood (#355)
- Fix of inheritance of Neo4j::ActiveNode (#307)
- Expose add_label, and remove_label (#335)
- Fixed auto loading of classes bug, (#349)
- Bumped neo4j-core, 3.0.0.alpha.16

## [3.0.0.alpha.6]
- Support for Heroku URLs, see wiki https://github.com/andreasronge/neo4j/wiki/Neo4j-v3 (#334)

## [3.0.0.alpha.5]
- Added allow session options via 'config.neo4j.session_options' so it can run on heroku (#333)
- Relaxed Dependencies for Rails 4.1 (#332)
- Using neo4j-core version 3.0.0.alpha.12

## [3.0.0.alpha.4]
- Implemented validates_uniqueness_of (#311)
- Using neo4j-core version 3.0.0.alpha.11

## [3.0.0.alpha.3]
- Support for rails scaffolds
- Support for created_at and updated_at (#305)
- Support for ability to select a session to use per model (#299)
- BugFix: updating a model should not clear out old properties (#296)

## [3.0.0.alpha.2]
- Support for both embedded (only JRuby) and server API (runs on MRI Ruby !)
- Simple Rails app now work
- Support for has_n and has_one method
- ActiveModel support, callback, validation
- Declared properties (via active_attr gem)

## [2.3.0 / 2013-07-18]
- Fix Issue with HA console when ruby-debug is loaded (#261, thekendalmiller)
- Use 1.9 Neo4j

## [2.2.4 / 2013-05-19]
- get_or_create should return wrapped ruby nodes, alex-klepa, #241, #246
- Make sure freeze does not have side effects, #235
- Fix for carrierwave-neo4j (attribute_defaults), #235

## [2.2.3 / 2012-12-28]
- Support for HA cluster with neo4j 1.9.X, #228, #99, #223
- Make sure the Identity map is cleared after an exception, #214
- Relationship other_node should return wrapped node, #226
- Automatically convert DateTimes to UTC, (neo4j-wrapper #7)
- get_or_create should return a wrapped node (neo4j-wrapper #8)
- Make it work with Neo4j 1.7.1 (neo4j-core, #19)

## [2.2.2 - skipped]

## [2.2.1 / 2012-12-18]
- Fix for JRuby 1.7.1 and Equal #225
- Fix for create nodes and relationship using Cypher (neo4j-core #17)

## [2.2.0 / 2012-10-02]
- Using neo4j-cypher gem (1.0.0)
- Fix of neo4j-core configuration issue using boolean values #218
- Fixed RSpec issue on JRuby 1.7.x #217
- Aliased has_many to has_n, #183

## [2.2.0.rc1 / 2012-09-21]
- Use neo4j-core and neo4j-wrapper version 2.2.0.rc1
- Use the neo4j-cypher gem
- Better support for Orm Adapter, #212
- Use Cypher query when finder method does not have a lucene index, #210

## [2.0.1 / 2012-06-06]
- Use neo4j-core and neo4j-wrapper version 2.0.1

## [2.0.0 / 2012-05-07]
  (same as rc2)

## [2.0.0.rc2 / 2012-05-04]
- Enable Identity Map by default
- Added versioning for Neo4j::Core

## [2.0.0.rc1 / 2012-05-03]
- Fix of rake task to upgrade to 2.0
- Various Cypher DSL improvements, core(#3,#4,#5), #196
- Added Neo4j::VERSION

## [2.0.0.alpha.9 / 2012-04-27]
- Fix for rails scaffold generator

## [2.0.0.alpha.8 / 2012-04-27]
- Fix for "relationship to :all assigned twice for single instance" #178
- Fix for callback fire more then once (=> performance increase) #172
- Support for lucene search on array properties, #118
- Support for creating unique entities (get_or_create) #143
- Support for specifying has_n/has_one relationship with Strings instead of Class #160
- Support for serializer of hash and arrays on properties #185
- Fix for Neo4j::Rails::Relationship default property, #195
- Added support for pagination, see the neo4j-will_paginate gem
- Fixed Rails generators
- Added Cypher DSL support for is_a?
- Fix for "write_attribute persistes, contrary to AR convention" closes #182

## [2.0.0.alpha.7 / 2012-04-19]
- fix for Neo4j::Config bug - did not work from rails to set the db location, closes #191
- has_n and has_one method generate class method returning the name of the relationship as a Symbol, closes #170
- Raise exception if trying to index boolean property, closes #180
- Made start_node= and end_node= protected closes 186
- Support for things like @dungeon.monsters.dangerous { |m| m[:weapon?] == 'sword' } closes #181

## [2.0.0.alpha.6 / 2012-04-15]
- Complete rewrite and smaller change of API + lots of refactoring and better RSpecs
- Moved code to the neo4j-core and neo4j-wrapper gems
- Changed API - index properties using the Neo4j::Rails::Model (property :name, :index => :exact)
- Changed API - rel_type always returns a Symbol
- Changed API - #rels and #rel first parameter is always :outgoing, :incoming or :both
- Cypher DSL support, see neo4j-core
- Made the Lucene indexing more flexible
- Renamed size methods to count since it does simply count all the relationships (e.g. Person.all.count)
- Modularization - e.g. make it possible to create your own wrapper
- Added builder method for has_one relationships (just like ActiveRecord build_best_friend)

## [2.0.0.alpha.5 / 2012-03-27]
- Fix for HA/cluster bug [#173]
- Upgrade to neo4j-community jars 1.7.0.alpha.1
- Fix for rails 3.2 [#131]
- Fix for BatchInserter bug, [#139]
- Added rake task for upgrading [#116]
- Added scripts for upgrading database [#116]

## [2.0.0.alpha.4 / 2012-01-17]
- Fix node and rel enumerable for JRuby 1.9, Dmytrii Nagirniak
- Remove the will_paginate and move it to a separate gem Dmytrii Nagirniak, [#129][#132]
- Use type converter to determine how to handle multi-param attributes, Dmyitrii Nagirniak [#97]
- Set default storage_path in Rails to db [#96]
- Fix numeric Converter with nils and Float converter, Dmytrii Nagirniak
- Fix Neo4j::Rails::Model.find incorrect behavior with negative numbers, Dmytrii Nagirniak [#101]
- Allow to use symbols in batch inserter [#104]
- Split neo4j-jars gem into three jars, community,advanced&enterprise

 == 2.0.0.alpha.1 / 2012-01-11
- Split JARS into a separate gem (neo4j-jars) [#115]
- Changed prefix of relationships so that it allows having incoming relationships from different classes with different relationship names. Migration is needed to update an already existing database - see issue #116. [#117]
- Fix for undefined method 'add_unpersited_outgoing_rel' [#111]
- Fix for Rails models named Property [#108] (Vivek Prahlad)


 == 1.3.1 / 2011-12-14
- Make all relationships visible in Rails callback (rspecs #87, Dmytrii Nagirniak) [#211]
- Enable travis to build JRuby 1.9 (pull #87, Dmytrii Nagirniak) [#214]
- Support for composite lucene queries with OR and NOT (pull #89, Deepak N)
- Enforce the correct converter on a property type when the type is given (pull #86, Dmytrii Nagirniak)
- Development: make it easier to run RSpecs and guard (pull #85, Dmytrii Nagirniak)
- Added ability to disable observer (pull #84, Dmytrii Nagirniak)
- Fixing multiple assignment of has_one assocaition (pull #83 Deepak N)
- Accept association_id for has_one assocations (pull #82, Deepak N)
- Upgrade to 1.6.M01 Neo4j java jars [#209]
- Defer warning message 'Unknown outgoing relationship' (pull #81, Vivek Prahlad)
- Added string converter, e.g. property :name, :type => String  (pull #80, Dmytrii Nagirniak)
- Added symbol converter e.g. property :status, :type => Symbol (pull #79, Dmytrii Nagirniak) [#205]

 == 1.3.0 / 2011-12-06
- Added neo4j-upgrade script to rename lucene index files and upgrade to 1.5 [#197]
- Expose Neo4j::NodeMixin#index_types returning available indices (useful for Cypher queries) [#194]
- The to_other method is now available also in the Neo4j::Rails API [#193]
- Expose rel_type method for Neo4j::Rails::Relationship [#196]
- Support for breadth and depth first traversals [#198]
- Support for cypher query [#197]
- Fix for rule node concurrency issue (pull #78, Vivek Prahlad)
- Bugfix for the uniqueness validation for properties with quotes (pull #76, Vivek Prahlad)
- More performance tweaks (pull #75, #77, Vivek Prahlad)
- Fixing add_index for properties other than type string (pull #74, Deepak N)
- Significant performance boost for creating large numbers of models in a transaction (pull #73, Vivek Prahlad)
- Upgrade to neo4j 1.5 jars (pull #72, Vivek Prahlad)
- Fix for assigning nil values to incoming has_one relation (pull #70, Deepak N)
- Support for revert and fixes for Neo4j::Rails::Versioning (pull #71, Vivek Prahlad)

 == 1.2.6 / 2011-11-02
- Generators can now generate relationships as well [#195]
- Better will_paginate support for Neo4j::Rails::Model [#194]
- Fixing updated_at to be set only if model has changed (pull #68, Deepak N)
- Bringing back changes removed during identiy map to fix bug [#190] (Deepak N)
- Fixing updated_at to be set only if model has changed, using callbacks instead of overriding method for stamping time (Deepak N)
- Added versioning support (pull #67) (Vivek Prahlad)

 == 1.2.5 / 2011-10-21
- Faster traversals by avoiding loading Ruby wrappers (new method 'raw' on traversals) [#189]
- Support for IdentityMap [#188]
- Improved performance in event handler (Vivek Prahlad)
- Fixing issue with validates_presence_of validation (Vivek Prahlad)
- Implemented compositions support on Neo4j::Rails::Relationship (Kalyan Akella)
- Added after_initialize callback (Deepak N)
- Fixed performance issues on node deleted (Vivek Prahlad)
- Fixed a performance issue in the index_registry (Vivek Prahlad)
- Fixed uniqueness validation for :case_sensitive => false (Vivek Prahlad)
- Fixed update_attributes deleting relations when model is invalid (Deepak N)
- Fixed timestamp rails generator (Marcio Toshio)

 == 1.2.4 / 2011-10-07
- Support for traversing with Neo4j::Node#eval_paths and setting uniqueness on traversals [#187]
- Removed unnecessary node creation on database start up (class nodes attached to reference node) (Vivek Prahlad)
- Safer multitenancy - automatically reset the reference node in thread local context after each request using rack middleware
- Bugfixes for multitenancy (Deepak N and Vivek Prahlad)

 == 1.2.3 / 2011-10-01
- Multitenancy support by namespaced-indices & changeable reference node (Vivek Prahlad, pull 41)
- Added a Neo4j::Rails::Model#columns which returns all defined properties [#186]
- Fixed validation associated entities, parent model should be invalid if its nested model(s) is invalid (Vivek Prahlad)
- Fixed property validation to read value before conversion as per active model conventions (Deepak N)
- Fixed property_before_type_cast for loaded models (Deepak N)
- Better support for nested models via ActionView field_for [#185]
- BUG: fix for null pointer issue after delete_all on Neo4j::Rails::Model#has_n relationships (Vivek Prahlad)
- BUG: init_on_create was not called when creating a new relationship via the << operator [#183]

 == 1.2.2 / 2011-09-15
- Added compositions support for rails mode (Deepak N)
- Added support for nested transactions at the Rails model level (Vivek Prahlad)
- Fixing issue where save for invalid entities puts them into an inconsistent state (Vivek Prahlad)
- Fix for issue with save when validation fails (Vivek Prahlad)
- Fix for accepts_nested_attributes_for when the associated entities are created before a new node (Vivek Prahlad)
- Fix to allow has_one relationships to handle nil assignments in models (Vivek Prahlad)
- Observers support for neo4j rails model using active model (Deepak N)
- Override ActiveModel i18n_scope for neo4j (Deepak N)
- Added finders similar to active record and mongoid (Deepak N)
- Added find!, find_or_create_by and find_or_initialize_by methods, similar to active record finders (Deepak N)

 == 1.2.1 / 2011-08-29
- Fixed failing RSpecs for devise-neo4j gem - column_names method on neo4j orm adapter throws NoMethodError (thanks Deepak N)

 == 1.2.0 / 2011-08-16
- Upgrade to java library neo4j 1.4.1, see http://neo4j.rubyforge.org/guides/configuration.html

 == 1.1.4 / 2011-08-10
- Fixed dependency to will_paginate, locked to 3.0.pre4 (newly released 3.0.0 does not work yet with neo4j.rb)

  == 1.1.3 / 2011-08-09
- real recursive rule to the top class, subclasses with rules did not work (Frédéric Vanclef)
- BUG: not able to create array properties on relationships (Pere Urbon)
- BUG: lucene did not work if starting up neo4j in read only mode (like rails console when the rails is already running)

 == 1.1.2 / 2011-06-08
- Added configuration option 'enable_rules' to disable the _all relationships and custom rules [#176]
- Added a #node method on the Neo4j::Node and Neo4j::NodeMixin. Works like the #rel method but returns the node instead. [#174]
- Simplify creating relationship between two existing nodes [#175]

 == 1.1.1 / 2011-05-26
- Made neo4j compatible with rails 3.1.0.rc1 [#170]
- Fix for neo4j-devise [#171]
- BUG: Neo4j::GraphAlgo shortest path does raise exception if two nodes are not connected [#172]

 == 1.1.0 / 2011-05-13
- Support for embedding neo4j.rb by providing an already running db instance (#168)
- Neo4j::Rails::Relationships should be ActiveModel compliant (#156)
- Support for incoming relationships in Neo4j::Rails::Model (#157)
- to_json method for models no tags √ resolved (#154)
- Implement hash so that it will work with Sets (#160)
- Modified the traverser to allow iterating over paths not just over end_nodes (#161)
- Create method should take a block to initialize itself (#162)
- Upgrade to 1.3 neo4j java library (#164)
- Default `nodes' invocation for Algo path finders (#165)
- Property and index class methods modified to take arbitrary number of symbols optionally followed by options hash (#166)
- BUG: Setting property :system on Neo4j::Rails::Model should work (#163)
- BUG: update_attributes should convert values according to Type (#155)
- BUG: Neo4j::RelationshipMixin#relationship_type broken #(169)
- BUG: Relationship.load(nil) == Relationship.load(0) (#167)
- BUG: Full text search returns nil in rails model (#153)

## [1.0.0 / 2011-03-02]
- Complete rewrite of everything.
- Replaced the lucene module with using the java neo4j-lucene integration instead
- Lots of improvements of the API
- Better ActiveModel/Rails integration

## [0.4.4 / 2010-08-01]
- Fixed bug on traversing when using the RelationshipMixin (#121)
- BatchInserter and JRuby 1.6 - Fix iteration error with trying to modify in-place hash

## [0.4.3 / 2010-04-10]
- Fixed .gitignore - make sure that we do not include unnecessarily files like neo4j databases. Release 0.4.2 contained test data.
- Added synchronize around Index.new so that two thread can't modify the same index at the same time.

## [0.4.2 / 2010-04-08]
-  No index on properties for the initialize method bug (#116)
-  Tidy up Thread Synchronization in Lucene wrapper - lucene indexing performance improvement (#117)
-  Permission bug loading neo4j jar file (#118)
-  Spike: Make NodeMixin ActiveModel complient - experimental (#115)

## [0.4.1 / 2010-03-11]
- Migrations (#108)
- BatchInserter (#111)
- Neo4j::Relationship.new should take a hash of properties (#110)
- Upgrade to neo4j-1.0 (#114)
- Bigfix: has_one should replace old relationship (#106)
- Bugfix: custom accessors for NodeMixin#update (#113)
- Bugfix: Indexed properties problem on extented ruby classes critical "properties indexer" (#112)

## [0.4.0 / 2010-02-06]
- Performance improvements and Refactoring: Use and Extend Neo4j Java Classes (#97)
- Support for Index and Declaration of Properties on Relationships (#91)
- Upgrade to neo4j-1.0 rc (#100)
- All internal properties should be prefix with a '_',0.4.0 (#105)
- Generate relationship accessor methods for declared has_n and has_one relationships (#104)
- New way of creating relationship - Neo4j::Relationship.new (#103)
- Neo4j#init_node method should take one or more args (#98)
- Namespaced relationships: has_one...from using the wrong has_n...to(#92)
- Neo4j::NodeMixin and Neo4j::Node should allow a hash for initialization (#99)

## [0.3.3 / 2009-11-25]
- Support for a counter property on has_lists (#75)
- Support for Cascade delete. On has_n, had_one and has_list (#81)
- NodeMixin#all should work with inheritance - Child classes should have a relationship of their own. (#64)
- Support for other lucene analyzer then StandardAnalyzer (#87)
- NodeMixin initialize should accept block like docs (#82)
- Add incoming relationship should work as expected: n1.relationships.incoming(:foo) << n2 (#80)
- Delete node from a has_list relationship should work as expected (#79)
- Improve stacktraces (#94)
- Removed sideeffect of rspecs (#90)
- Add debug method on NodeMixin to print it self (#88)
- Removed to_a method (#73)
- Upgrade to neo4j-1.0b10 (#95)
- Upgrade to lucene 2.9.0 (#83)
- Refactoring: RSpecs (#74)
- Refactoring: aggregate each, renamed to property aggregator (#72)
- BugFix: neo4j gem cannot be built  from the source (#86)
- BugFix: Neo4j::relationship should not raise Exception if there are no relationships (#78)

## [0.3.2 / 2009-09-17]
- Added support for aggregating nodes (#65)
- Wrapped Neo4j GraphAlgo AllSimplePath (#70)
- Added traversal with traversal position (#71)
- Removed DynamicAccessors mixin, replaced by [] operator (#67)
- Impl Neo4j.all_nodes (#69)
- Upgrated Neo4j jar file to 1.0-b9
- The Neo4j#relationship method now allows a filter parameter (#66)
- Neo4j.rb now can read database not created by Neo4j.rb - does not require classname property (#63)
- REST - added an "all" value for the depth traversal query parameter (#62)
- REST - Performance improvments using the Rest Mixin (#60)

## [0.3.1 / 2009-07-25]
- Feature, extension - find path between given pair of nodes (#58)
- Fix a messy exception on GET /nodes/UnknownClassName (#57)
- Bug  - exception on GET /nodes/classname/rel if rel is a has_one relationship (#56)
- Bug: GET /nodes/classname missing out nodes with no properties (#55)
- Bug: Lucene sorting caused exception if there were no documents (#54)
- Bug: reindexer fails to connect nodes to the IndexNode (#53)

## [0.3.0 / 2009-06-25]
- Neo4j should track node changes
- RESTful support for lucene queries, sorting and paging
- RESTful support for Relationships
- RESTful support for Node and properties
- Experimental support for Master-Slave Replication via REST
- RESTful Node representation should contain hyperlinks to relationships
- Added some handy method like first and empty? on relationships
- Use new neo4j: neo-1.0-b8
- Add an event handler for create/delete nodes start/stop neo, update property/relationship
- The NodeMixin should behave like a hash, added [] and []= methods
- Support list topology - has_list and belongs_to_list Neo4j::NodeMixin Classmethods
- Should be possible to add relationships without declaring them (Neo4j#relationships.outgoing(:friends) << node)
- Neo4j extensions file structure, should be easy to create your own extensions
- Rename relation to relationship (Neo4j::Relations => Neo4j::Relationships, DynamicRelation => Relationship) [data incompatible change]
- Auto Transaction is now optional
- Setting Float properties fails under JRuby1.2.0
- Bug: Indexing relationships does not work
- Make the ReferenceNode include Neo4j::NodeMixin
- Added handy Neo4j class that simply includes the Neo4j::NodeMixin
- Neo4j::IndexNode now holds references to all nodes (Neo4j.ref_node -> Neo4j::IndexNode -> ...)


## [0.2.1 / 2009-03-15]
- Refactoring of lucene indexing of the node space (28)
- Fixed bug on Neo4j::Nodemixin#property? (#22)


## [0.2.0 / 2009-01-20]
- Impl. Neo4j::Node#traverse - enables traversal and filtering using TraversalPosition info (#17,#19)
- Impl. traversal to any depth (#15)
- Impl. traversal several relationships type at the same time (#16)
- Fixed a Lucene timezone bug (#20)
- Lots of refactoring of the neo4j.rb traversal code and RSpecs

## [0.1.0 / 2008-12-18]
- Property can now be of any type (and not only String, Fixnum, Float)
- Indexing and Query with Date and DateTime
- YARD documentation
- Properties can be removed
- A property can be set to nil (it will then be removed).

## [0.0.7 / 2008-12-10]
- Added method to_param and methods on the value object needed for Ruby on Rails
- Impl. update from a value object/hash for a node
- Impl. generation of value object classes/instances from a node.
- Refactoring the Transaction handling (reuse PlaceboTransaction instances if possible)
- Removed the need to start and stop neo. It will be done automatically when needed.


## [0.0.6 / 2008-12-03]
- Removed the configuration from the Neo4j.start method. Now exist in Neo4j::Config and Lucene::Config.
- Implemented sort_by method.
- Lazy loading of search result. Execute the query and load the nodes only if needed.
- Added support to use lucene query language, example: Person.find("name:foo AND age:42")
- All test now uses RAM based lucene indexes.

## [0.0.5 / 2008-11-17]
- Supports keeping lucene index in memory instead of on disk
- Added support for lucene full text search
- Fixed so neo4j runs on JRuby 1.1.5
- Implemented support for reindex all instances of a node class. This is needed if the lucene index is kept in memory or if the index is changed.
- Added ReferenceNode. All nodes now have a relationship from this reference node.
- Lots of refactoring
- Added the IMDB example. It shows how to create a neo database, lucene queries and node traversals.

## [0.0.4 / 2008-10-23]
- First release to rubyforge<|MERGE_RESOLUTION|>--- conflicted
+++ resolved
@@ -3,19 +3,17 @@
 This file should follow the standards specified on [http://keepachangelog.com/]
 This project adheres to [Semantic Versioning](http://semver.org/).
 
-<<<<<<< HEAD
 ## [Unreleased]
 
 ### Changed
 
 - Removed `before` and `after` callback options from associations (model callbacks still exist)
-=======
+
 ## [8.0.11] 2016-03-23
 
 ### Fixed
 
 - Fix issue where an association (which hasn't been accessed) is accessed from an ActiveNode callback
->>>>>>> 1bfabbd3
 
 ## [8.0.9] 2016-03-15
 
