# Change Log
All notable changes to this project will be documented in this file.
This file should follow the standards specified on [http://keepachangelog.com/]
This project adheres to [Semantic Versioning](http://semver.org/).

## [Unreleased]

<<<<<<< HEAD
### Fixed

- Inconsistent `drop_constraint` and `drop_index` behavior: they were accepting `force` option (like `add_*` methods)
- `PendingMigrationError` not showing pending migrations versions
- Fixed `silenced: true` for `Neo4j::Migration::Runner` option, not working properly
- Removed "strange" inheritance between Neo4j::Migrations::Base and the legacy Neo4j::Migration class
- Avoid creating the `SchemaMigration` model constraint when it already exists
=======
## [8.0.0.rc.3] 2016-10-12

# Added

- `distinct` method for QueryProxy (thanks @ProGM / see #1305)
- Added `update_node_property` / `update_node_properties` (aliased as `update_column` / `update_columns`)
>>>>>>> 754e04f0

## [8.0.0.rc.2] 2016-10-07

### Fixed

- Pending migration check was failing when there are no migrations

## [8.0.0.rc.1] 2016-10-04

### Changed

- Pending migrations check, now using a Rack Middleware instead of failing on startup (thanks @ProGM / see #1300)

### Added

- Add support for undeclared properties on specific models (see #1294 / thanks @klobuczek)
- Add `update_node_property` and `update_node_properties` methods, aliased as `update_column` and `update_columns`, to persist changes without triggering validations, callbacks, timestamps, etc,...

## [8.0.0.alpha.12] 2016-09-29

### Fixed

- Allow multiple arguments to scopes (see #1297 / thanks @klobuczek)
- Fixed validations with unpersisted nodes (see #1293 / thanks @klobuczek & @ProGM)
- Fixed various association bugs (see #1293 / thanks @klobuczek & @ProGM)
- Fix `as` losing the current query chain scope (see #1298 and #1278 / thanks @ProGM & @ernestoe)

## [8.0.0.alpha.11] 2016-09-27

### Fixed
- Don't fire database when accessing to unpersisted model associations (thanks @klobuczek & @ProGM see #1273)
- `size` and `length` methods not taking account of `@deferred_objects` (see #1293)
- `update` was not rolling-back association changes when validations fail
- Broken Rails `neo4j:migrate_v8` generator

### Changed
- `count` method in associations, now always fire the database like AR does
- Neo4j now passes all association validations specs, taken from AR (thanks @klobuczek)

## [8.0.0.alpha.10] 2016-09-16

### Fixed
- Remove blank objects from association results to be compatible with `ActiveRecord` (see #1276 / thanks klobuczek)
- Allow https scheme in the NEO4J_URL (see #1287 / thanks jacob-ewald)

## [8.0.0.alpha.9] 2016-09-14

### Fixed

- String / symbol issue for session types in railtie
- Put in fix for allowing models to reload for wrapping nodes / relationshps

## [8.0.0.alpha.8] 2016-09-14

### Fixed

- Issues with railtie

## [8.0.0.alpha.7] 2016-09-13

### Changed

- Multiple sessions in Rails config no longer supported

## [8.0.0.alpha.6] 2016-09-12

### Fixed

- Instead of using `session_type`, `session_url`, `session_path`, and `session_options` in config `session.type`, `session.url`, `session.path`, and `session.options` should now be used.
- Issue where `session_url` (now `session.url`) was not working
- Broken sessions when threading

## [8.0.0.alpha.5] 2016-09-08

### Fixed

- Various issues with not be able to run migrations when migration were pending (see 22b7e6aaadd46c11d421b4dac8d3fb15f663a4c4)

## [8.0.0.alpha.4] 2016-09-08

### Added

- A `Neo4j::Migrations.maintain_test_schema!` method, to keep the test database up to date with schema changes. (see #1277)
- A `Neo4j::Migrations.check_for_pending_migrations!` method, that fails when there are pending migration. In Rails, it's executed automatically on startup. (see #1277)
- Support for [`ForbiddenAttributesProtection` API](http://edgeapi.rubyonrails.org/classes/ActionController/StrongParameters.html) from ActiveRecord. (thanks ProGM, see #1245)

### Changed

- `ActiveNode#destroy` and `ActiveRel#destroy` now return the object in question rather than `true` to be compatible with `ActiveRecord` (see #1254)

### Fixed

- Bugs with using `neo_id` as `ActiveNode` `id_property` (thanks klobuczek / see #1274)

## [8.0.0.alpha.3]

### Skipped

## [8.0.0.alpha.2] 2016-08-05

### Changed

- Improve migration output format / show execution time in migrations

### Fixed

- Caching of model index and constraint checks
- Error when running schema migrations.  Migrations now give a warning and instructions if a migration fails and cannot be recovered
- Error when running rake tasks to generate "force" creations of indexes / constraints and there is no migration directory
- `WARNING` is no longer displayed for constraints defined from `id_property` (either one which is implict or explict)

## [8.0.0.alpha.1] 2016-08-02

### Changed

- Improved `QueryProxy` and `AssociationProxy` `#inspect` method to show a result preview (thanks ProGM / see #1228 #1232)
- Renamed the old migration task to `neo4j:legacy_migrate`
- Renamed the ENV variable to silence migrations output from `silenced` to `MIGRATIONS_SILENCED`
- Changed the behavior with transactions when a validation fails. This is a potentially breaking change, since now calling `save` would not fail the current transaction, as expected. (thanks ProGM / see #1156)
- Invalid options to the `property` method now raise an exception (see #1169)
- Label #indexes/#constraints return array without needing to access [:property_keys]
- `server_db` server type is no longer supported.  Use `http` instead to connect to Neo4j via the HTTP JSON API

### Added

- Allow to pass a Proc for a default property value (thanks @knapo / see #1250)
- Adding a new ActiveRecord-like migration framework (thanks ProGM / see #1197)
- Adding a set of rake tasks to manage migrations (thanks ProGM / see #1197)
- Implemented autoloading for new and legacy migration modules (there's no need to `require` them anymore)
- Adding explicit identity method for use in Query strings (thanks brucek / see #1159)
- New adaptor-based API has been created for connecting to Neo4j (See the [upgrade guide](TODO!!!!)).  Changes include:
- The old APIs are deprecated and will be removed later.
- In the new API, there is no such thing as a "current" session.  Users of `neo4j-core` must create and maintain references themselves to their sessions
- New `Neo4j::Core::Node` and `Neo4j::Core::Relationshp` classes have been created to provide consistent results between adaptors.  `Neo4j::Core::Path` has also been added
- New API is centered around Cypher.  No special methods are defined to, for example, load/create/etc... nodes/relationships
- There is now a new API for making multiple queries in the same HTTP request
- It is now possible to subscribe separately to events for querying in different adaptors and for HTTP requests (see [the docs](TODO!!!!))
- Schema queries (changes to indexes/constraints) happen in a separate thread for performance and reduce the complexity of the code
- New session API does not include replacement for on_next_session_available
- Adding a migration helper to mass relabel migrations (thanks @JustinAiken / see #1166 #1239)
- Added support for `find_or_initialize_by` and `first_or_initialize` methods from ActiveRecord (thanks ProGM / see #1164)
- Support for using Neo4j-provided IDs (`neo_id`) instead of UUID or another Ruby-provided ID. (Huge thanks to @klobuczek, see #1174)

### Fixed

- Made some memory optimizations (thanks ProGM / see #1221)

## [7.2.3] - 09-28-2016

### Fixed

- `as` resetting scope of the current query chain (see #1298)

## [7.2.2] - 09-22-2016

### Fixed

- `where` clause with question mark parameter and array values only using the first element (see #1247 #1290)

## [7.2.1] - 09-19-2016

### Fixed

- During ActiveRel create, node and rel property values formatted like Cypher props (`{val}`) were interpreted as props, causing errors.

## [7.2.0] - 08-23-2016

### Added

- Backporting #1245 to 7.x versions. It implements the [`ForbiddenAttributesProtection` API](http://edgeapi.rubyonrails.org/classes/ActionController/StrongParameters.html) from ActiveRecord.

## [7.1.4] - 09-20-2016

### Fixed

- `where` clause with question mark parameter and array values only using the first element (see #1247 #1290)

## [7.1.3] - 08-18-2016

### Changed

- Default value for `enum` is `nil` instead of the first value.  This is a **BREAKING** change but is being released as a patch because the original behavior was considered a bug.  See [this pull request](https://github.com/neo4jrb/neo4j/pull/1270) (thanks to ProGM and andyweiss1982)

## [7.1.2] - 08-01-2016

### Fixed

- Fixed issue where the label wrapping cache would get stuck

## [7.1.1] - 07-22-2016

### Fixed

- `AssociationProxy` changed so that `pluck` can be used in rails/acivesupport 5 (thanks ProGM / see #1243)

## [7.1.0] - 07-14-2016

### Changed

- Gemspec dependency requirements were modified where ActiveModel, ActiveSupport, and Railties are concerned. The gem now requires >= 4.0, < 5.1.
- `ActiveModel::Serializers::Xml` is only included if supported if available.

## [7.0.16] - 09-20-2016

### Fixed

- `where` clause with question mark parameter and array values only using the first element (see #1247 #1290)

## [7.0.15] - 08-18-2016

### Changed

- Default value for `enum` is `nil` instead of the first value.  This is a **BREAKING** change but is being released as a patch because the original behavior was considered a bug.  See [this pull request](https://github.com/neo4jrb/neo4j/pull/1270) (thanks to ProGM and andyweiss1982)

## [7.0.14] - 07-10-2016

### Fixed

- Bug in setting `NEO4J_TYPE` (thanks bloomdido / see #1235)

## [7.0.12] - 06-27-2016

### Fixed

- Bug where models weren't being loaded correctly by label (thanks bloomdido / see #1220)

## [7.0.11] - 06-09-2016

### Fixed

- Fix dipendence from JSON when using outside of rails (thanks ProGM)

## [7.0.10] - 06-07-2016

### Fixed

- Calling `.create` on associations shouldn't involve extra queries (thanks for the report from rahulmeena13 / see #1216)

## [7.0.9] - 05-30-2016

### Fixed

- Fix to parens in Cypher query for `with_associations` for Neo4j 3.0 (thanks ProGM / see #1211)

## [7.0.8] - 05-27-2016

### Fixed

- Fix to `find_in_batches` (thanks to ProGM / see #1208)

## [7.0.7] - 05-26-2016

### Fixed

- Allow models to use their superclass' scopes (forward-ported from 6.1.11 / thanks to veetow for the heads-up / see #1205)

## [7.0.6] - 05-11-2016

### Added

- Explination about why you can't have an index and a constraint at the same time

## [7.0.5] - 05-06-2016

### Fixed

- Added parens to delete_all query to support new required syntax in Neo4j 3.0

## [7.0.4] - 05-06-2016

### Fixed

- A bug/inconsistency between ActiveNode's class method `create` and instance `save` led to faulty validation of associations in some cases.

## [7.0.3] - 04-28-2016

### Fixed

- Added parens to queries to support new required syntax in Neo4j 3.0

## [7.0.2] - 04-10-2016

### Fixed

- Multiparameter Attributes for properties of type `Time` were failing due to a hack that should have been removed with `ActiveAttr`'s removal
- Rel creation factory was not using backticks around rel type during create action.

## [7.0.1] - 03-22-2016

### Fixed

- Conversion of string values from form inputs (thanks to jbhannah / see #1163)

## [7.0.0] - 03-18-2016

No changes from `rc.7`

## [7.0.0.rc.7] - 03-16-2016

### Changed

- `with_associations` now generates separate `OPTIONAL MATCH` clauses, separated by `WITH` clauses and is preceeded by a `WITH` clause.

## [7.0.0.rc.6] - 03-16-2016

### Fixed

- Question mark methods (`node.foo?`) broke when ActiveAttr was removed

## [7.0.0.rc.5] - 03-14-2016

### Fixed

- Fixed issue where backticks weren't being added to where clauses for `with_associations`

## [7.0.0.rc.4] - 03-11-2016

### Fixed

- Catching errors for 404s in Rails (thanks ProGm, see #1153)

## [7.0.0.rc.3] - 03-08-2016

### Fixed

- Allow for array values when querying for enums (i.e. `where(enum_field: [:value1, :value2])`) (see #1150)

## [7.0.0.rc.2] - 03-08-2016

### Fixed

- Issue where creating relationships via `has_one` association created two relationships (forward ported from 6.0.7 / 6.1.9)

## [7.0.0.rc.1] - 03-08-2016

### Changed

- All explicit dependencies on `ActiveAttr` code that was not removed outright can now be found in the `Neo4j::Shared` namespace.
- All type conversion uses Neo4j.rb-owned converters in the `Neo4j::Shared::TypeConverters` namespace. This is of particular importance where `Boolean` is concerned. Where explicitly using `ActiveAttr::Typecasting::Boolean`, use `Neo4j::Shared::Boolean`.
- `Neo4j::Shared::TypeConverters.converters` was replaced with `Neo4j::Shared::TypeConverters::CONVERTERS`.
- Error classes refactor: All errors now inherits from `Neo4j::Error`. All specific `InvalidParameterError` were replaced with a more generic `Neo4j::InvalidParameterError`.
- When calling `Node.find(...)` with missing ids, `Neo4j::RecordNotFound` now returns a better error message and some informations about the query.

#### Internal

- Ran transpec and fixed error warning (thanks brucek / #1132)

### Added

- A number of modules and unit tests were moved directly from the ActiveAttr gem, which is no longer being maintained.
- `ActiveNode` models now respond to `update_all` (thanks ProGM / #1113)
- Association chains now respond to `update_all` and `update_all_rels` (thanks ProGM / #1113)
- Rails will now rescue all `Neo4j::RecordNotFound` errors with a 404 status code by default
- A clone of [ActiveRecord::Enum](http://edgeapi.rubyonrails.org/classes/ActiveRecord/Enum.html) API. See docs for details. (thanks ProGM / #1129)
- Added #branch method to `QueryProxy` to allow for easy branching of matches in association chains (thanks ProGM / #1147 / #1143)
- The `.match` method on ActiveNode model class has changed to allow a second argument which takes `on_create`, `on_match`, and `set` keys.  These allow you to define attribute values for the Cypher `MERGE` in the different cases (thanks leviwilson / see #1123)

### Removed

- All external [ActiveAttr](https://github.com/cgriego/active_attr) dependencies.
- All `call` class methods from Type Converters. Use `to_ruby` instead.
- `Neo4j::ActiveNode::Labels::InvalidQueryError`, since it's unused.

## [6.1.12] - 05-27-2016

### Fixed

- Fix to `find_in_batches` (thanks to ProGM / see #1208)

## [6.1.11] - 05-25-2016

### Fixed

- Allow models to use their superclass' scopes (thanks to veetow for the heads-up / see #1205)

## [6.1.10] - 03-14-2016

### Fixed

- Fixed issue where backticks weren't being added to where clauses for `with_associations`

## [6.1.9] - 2016-03-08

### Fixed

- Issue where creating relationships via `has_one` association created two relationships (forward ported from 6.0.7)

## [6.1.8] - 2016-03-02

### Fixed

- The `@attributes` hash of the first node of each class returned from the database would have have the wrong id property key. This did not appear to cause any problems accessing the value and would be normal for subsequent saves of the affected node as well as all other nodes.

## [6.1.7] - 2016-02-16

### Fixed

- Bug related to creating subclassed nodes alongside rels in ActiveRel. (#1135. Thanks, brucek!)

## [6.1.6] - 2016-02-03

### Added

- `wait_for_connection` configuration variable allows you to tell the gem to wait for up to 60 seconds for Neo4j to be available.  This is useful in environments such as Docker Compose

## [6.1.5] - 2016-01-28

### Fixed

- Calls to `.find`/`.find_by_id`/`.find_by_ids` now respect scopes and associations

## [6.1.4] - 2016-01-26

### Fixed

- Model generators now respect module namespaces (thanks to michaeldelorenzo in #1119)

## [6.1.3] - 2016-01-20

### Fixed

- Issue where `ActiveRel.create` would not work with `RelatedNode` (`rel.from_node`) instances (Thanks, djvs #1107)

## [6.1.2] - 2016-01-19

### Fixed

- Issue where `inspect` failed outside of Rails (Thanks to louspringer, #1111)

## [6.1.1] - 2016-01-01

### Fixed

- Fixed version requirement for `neo4j-core` in gemspec

## [6.1.0] - 2016-01-01

### Changed

- When a `model_class` is specified on an association which is not an ActiveNode model, an error is raised
- The `model_class` option on associations can no longer be a `Class` constant (should be a String, Symbol, nil, false, or an Array of Symbols/Strings)
- The `rel_class` option on associations can no longer be a `Class` constant (should be a String, Symbol, or nil)
- The `from_class` and `to_class` arguments can no longer be a `Class` constant (should be a String, Symbol, :any, or false)
- ActiveNode and ActiveRel models can now be marshaled (thanks to jhoffner for the suggestion in #1093)

### Fixed

- Inheritance of properties in ActiveRel is fixed (see #1080)

### Added

- `config/neo4j.yml` now renders with an ERB step (thanks to mrstif via #1060)
- `#increment`, `#increment!` and `#concurrent_increment!` methods added to instances of ActiveNode and ActiveRel (thanks to ProGM in #1074)

## [6.0.9] - 05-27-2016

### Fixed

- Fix to `find_in_batches` (thanks to ProGM / see #1208)

## [6.0.8] - 03-14-2016

### Fixed

- Fixed issue where backticks weren't being added to where clauses for `with_associations`

## [6.0.7] - 03-08-2016

### Fixed

- Issue where creating relationships via `has_one` association created two relationships

## [6.0.6] - 01-20-2016

### Fixed

- Issue where `inspect` failed outside of Rails (Thanks to louspringer, #1111)

## [6.0.5] - 12-29-2015

### Fixed

- If a property and a scope have the same name, a "Stack level too deep" error occurs.  Fixed by removing the instance method which scopes define.  Could break something, but I very much doubt anybody is using this, and if they are it's likely a bug (#1088)

## [6.0.4] - 12-23-2015

### Fixed

- When a `model_class` is specified on an association which is not an ActiveNode model, an error is raised

## [6.0.3] - 12-18-2015

### Fixed

- Fixed issue where find_or_create was prioritizing property`s default value rather than what was being passed in (Thanks to brucek via #1071)

## [6.0.2] - 12-16-2015

### Fixed

- Fixed issue where association setting can't be set on initialize via #new (#1065)

## [6.0.1] - 11-27-2015

### Fixed

- `#with_associations` should use multiple `OPTIONAL MATCH` clauses instead of one so that matches are independent (behavior changed in Neo4j 2.3.0) (forward ported from 5.2.15)

## [6.0.0] - 11-24-2015

### Fixed

- Refactor unpersisted association logic to store objects directly on the object rather than the association proxy since different association proxies may be created at different times (see #1043)

## [6.0.0.rc.4] - 11-19-2015

### Fixed

- Following a '#with' with a '#count' no longer causes issues with variables specified twice

## [6.0.0.rc.3] - 11-18-2015

### Fixed

- Removed extra `MATCH` which occurs from `proxy_as` calls

## [6.0.0.rc.2] - 11-17-2015

### Changed

- `QueryProxy#<<` and `#create`, when `rel_class` option is set, will use `RelClass.create!` instead of `create` to alert the user of failed rel creations.

## [6.0.0.rc.1] - 11-13-2015

This release contains no changes since the last alpha. Below are all modifications introduced in alpha releases.

### Changed

- `_classname` property has been completely removed, officially dropping support for Neo4j < 2.1.5.
- `ActiveRel#creates_unique` and the `:unique` Association option take arguments to control how the query is built. See https://github.com/neo4jrb/neo4j/pull/1038.
- `#<<` and `#create` methods on associations now create with the `rel_class` when available so that validations/callbacks/defaults are all used as expected
- Allow calling of `#method=` methods via model `new` method `Hash` argument
- Remove uniqueness validation for `id_property` because we already have Neo4j constraints
- Improved eager loading when no with_associations is specified (see #905)
- Change size and length so that they match expected Ruby / ActiveRecord behavior (see http://stackoverflow.com/questions/6083219/activerecord-size-vs-count and #875)
- Refactoring around indexing and constraints in `Neo4j::ActiveNode`. The public interfaces are unchanged.
- `Neo4j::Shared::DeclaredPropertyManager` was renamed `Neo4j::Shared::DeclaredProperties`. All methods referencing the old name were updated to reflect this.
- Methods that were using `Neo4j::Session#on_session_available` were updated to reflect the upstream change to `on_next_session_available`.
- `rel_where` will now use ActiveRel classes for type conversion, when possible.
- Converters will look for a `converted?` method to determine whether an object is of the appropriate type for the database. This allows converters to be responsible for multiple types, if required.
- Removed the ability to set both an exact index and unique constraint on the same property in a model. Unique constraints also provide exact indexes.
- Deprecated all methods in ActiveRel's Query module except for those that allow finding by id.
- Return `true` on successful `#save!` calls (Thanks to jmdeldin)

### Added

- Optional three-argument signature for `ActiveRel#create` and `#create!`, just like `initialize`.
- Alternate `ActiveRel` init syntax: `RelClass.new(from_node, to_node, args)`. This is optional, so giving a single hash with props with or without nodes is still possible.
- `ActiveRel` `create` actions can now handle unpersisted nodes.
- `rel_order` method for association chaining
- Support `config/neo4j.yaml`
- Look for ENV variables for Neo4j URL / path for Rails apps
- New classes for schema operations, predictably called `Neo4j::Schema::Operation` and subclasses `UniqueConstraintOperation` and `ExactIndexOperation`. These provide methods to aid in the additional, removal, and presence checking of indexes and constraints.
- A few methods were added to `Neo4j::Shared::DeclaredProperties` to make it easier to work with. In particular, `[key]` acts as a shortcut for `DeclaredProperties#registered_properties`.
- Type Converters were added for String, Integer, Fixnum, BigDecimal, and Boolean to provide type conversion for these objects in QueryProxy.
- Support for Array arguments to ActiveRel's `from_class` and `to_class`.

### Fixed

- Regression RE: properties being overwritten with their defaults on save in alpha.10.
- Long properties in `ActiveNode`/`ActiveRel` `#inspect` are truncated
- Property defaults are set initially when an instance of a model is loaded, then checked again before save to ensure `valid?` works.
- `QueryProxy` was not converting Boolean properties correctly
- Certain actions that were intended as once-in-the-app's-lifetime events, notably schema operations, will only occur immediately upon the first session's establishment.
- Context now set for Model.all QueryProxy so that logs can reflect that it wasn't just a raw Cypher query

### Removed

- Railtie was removing username/password and putting them into the session options.  This has been unneccessary in `neo4j-core` for a while now

## [6.0.0.alpha.12] - 11-5-2015

### Changed
- `_classname` property has been completely removed, officially dropping support for Neo4j < 2.1.5.
- `ActiveRel#creates_unique` and the `:unique` Association option take arguments to control how the query is built. See https://github.com/neo4jrb/neo4j/pull/1038.

### Added
- Optional three-argument signature for `ActiveRel#create` and `#create!`, just like `initialize`.

## [6.0.0.alpha.11] - 11-3-2015

### Fixed
- Regression RE: properties being overwritten with their defaults on save in alpha.10.

### Changed
- `#<<` and `#create` methods on associations now create with the `rel_class` when available so that validations/callbacks/defaults are all used as expected
- Allow calling of `#method=` methods via model `new` method `Hash` argument

### Added
- Alternate `ActiveRel` init syntax: `RelClass.new(from_node, to_node, args)`. This is optional, so giving a single hash with props with or without nodes is still possible.

## [6.0.0.alpha.10] - 11-2-2015

### Fixed
- Long properties in `ActiveNode`/`ActiveRel` `#inspect` are truncated
- Property defaults are set initially when an instance of a model is loaded, then checked again before save to ensure `valid?` works.

### Added
- `ActiveRel` `create` actions can now handle unpersisted nodes.

## [6.0.0.alpha.9] - 10-27-2015

### Fixed
- `uninitialized constant Neo4j::Core::CypherSession` error

## [6.0.0.alpha.8] - 10-19-2015

### Added

- `rel_order` method for association chaining

## [6.0.0.alpha.7] - 10-19-2015

### Changed

- Remove uniqueness validation for `id_property` because we already have Neo4j constraints

### Added

- Support `config/neo4j.yaml`

## [6.0.0.alpha.6] - 10-18-2015

### Changed

- Improved eager loading when no with_associations is specified (see #905)

## [6.0.0.alpha.5] - 10-18-2015

### Changed

- Change size and length so that they match expected Ruby / ActiveRecord behavior (see http://stackoverflow.com/questions/6083219/activerecord-size-vs-count and #875)

## [6.0.0.alpha.4] - 10-17-2015

### Fixed

- `QueryProxy` was not converting Boolean properties correctly

## [6.0.0.alpha.3] - 10-14-2015

### Removed

- Railtie was removing username/password and putting them into the session options.  This has been unneccessary in `neo4j-core` for a while now

## [6.0.0.alpha.2] - 10-14-2015

### Added

- Look for ENV variables for Neo4j URL / path for Rails apps

## [6.0.0.alpha.1] - 10-12-2015

### Changed

- Refactoring around indexing and constraints in `Neo4j::ActiveNode`. The public interfaces are unchanged.
- `Neo4j::Shared::DeclaredPropertyManager` was renamed `Neo4j::Shared::DeclaredProperties`. All methods referencing the old name were updated to reflect this.
- Methods that were using `Neo4j::Session#on_session_available` were updated to reflect the upstream change to `on_next_session_available`.
- `rel_where` will now use ActiveRel classes for type conversion, when possible.
- Converters will look for a `converted?` method to determine whether an object is of the appropriate type for the database. This allows converters to be responsible for multiple types, if required.
- Removed the ability to set both an exact index and unique constraint on the same property in a model. Unique constraints also provide exact indexes.
- Deprecated all methods in ActiveRel's Query module except for those that allow finding by id.
- Return `true` on successful `#save!` calls (Thanks to jmdeldin)

### Added

- New classes for schema operations, predictably called `Neo4j::Schema::Operation` and subclasses `UniqueConstraintOperation` and `ExactIndexOperation`. These provide methods to aid in the additional, removal, and presence checking of indexes and constraints.
- A few methods were added to `Neo4j::Shared::DeclaredProperties` to make it easier to work with. In particular, `[key]` acts as a shortcut for `DeclaredProperties#registered_properties`.
- Type Converters were added for String, Integer, Fixnum, BigDecimal, and Boolean to provide type conversion for these objects in QueryProxy.
- Support for Array arguments to ActiveRel's `from_class` and `to_class`.

### Fixed

- Certain actions that were intended as once-in-the-app's-lifetime events, notably schema operations, will only occur immediately upon the first session's establishment.
- Context now set for Model.all QueryProxy so that logs can reflect that it wasn't just a raw Cypher query

## [5.2.15] - 11-27-2015

### Fixed

- `#with_associations` should use multiple `OPTIONAL MATCH` clauses instead of one so that matches are independent (behavior changed in Neo4j 2.3.0)

## [5.2.13] - 10-26-2015

### Fixed
- Fixed `#after_initialize` and `#after_find` callbacks.
- The `#touch` method should to raise errors when unsuccessful and avoid `#attributes` for performance.

## [5.2.12] - 10-25-2015

### Fixed
- Fix the `#touch` method for `ActiveNode` and `ActiveRel`

## [5.2.11] - 10-18-2015

### Fixed
- Unable to give additional options as first argument to chained QueryProxy method

## [5.2.10] - 10-14-2015

### Fixed
- `has_one` does not define `_id` methods if they are already defined.  Also use `method_defined?` instead of `respond_to?` since it is at the class level

## [5.2.9] - 09-30-2015

### Fixed
- Better error message for `ActiveRel` creation when from_node|to_node is not persisted

## [5.2.8] - 09-30-2015

### Fixed
- Support `references` in model/scaffold generators

## [5.2.7] - 09-25-2015

### Fixed
- Allow for association `model_class` to be prepended with double colons

## [5.2.6] - 09-16-2015

### Fixed

- Fixed issue where caching an association causes further queries on the association to return the cached result

## [5.2.5] - 09-11-2015

### Fixed

- Regression in last release caused properties to revert to default on update if not present in the properties for update

## [5.2.4] - 09-11-2015

### Fixed
- Use `debug` log level for query logging
- `updated_at` properties were not being added up `update` events, only updated.
- Default values of Boolean properties were not being set when `default: false`
- `props_for_update` was using String keys instead of Symbols, like `props_for_update`
- `props_for_create` and `props_for_update` were not adding default property values to the hash.
- ActiveNode's `merge` and `find_or_create` methods were not setting default values of declared properties when `ON CREATE` was triggered. The code now uses `props_for_create`.

## [5.2.3] - 09-07-2015

Added bugfixes from 5.1.4 and 5.1.5 that were missed in earlier 5.2.x releases:
- `AssociationProxy` now responds to `serializable_hash` so that `include` can be used in `render json` in Rails controllers
- Fixed errors when trying to call `#{association}_ids=` on an unpersisted node with UUIDs or an array thereof.
- Removed extra Cypher query to replace relationships when working with unpersisted nodes and association=.
- Bug related to Rails reloading an app and returning nodes without first reinitializing models, resulting in CypherNodes.

## [5.2.2] - 09-06-2015

### Fixed
- Fixed setting of association(_id|_ids) on .create

## [5.2.1] - 09-04-2015

### Fixed
- Now possible to configure `record_timestamps` with rails `config`

## [5.2.0] - 08-30-2015

### Added
- `props_for_persistence`, `props_for_create`, `props_for_update` instance methods for all nodes and rels. Each returns a hash with properties appropriate for sending to the database in a Cypher query to create or update an object.
- Added `record_timestamps` configuration do default all `ActiveNode` and `ActiveRel` models to have `created_at` and `updated_at` timestamps (from #939, thanks @rebecca-eakins)
- Added `timestamp_type` configuration to specify how timestamps should be stored (from #939, thanks @rebecca-eakins)

### Changed
- Methods related to basic node and rel persistence (`save`, `create_model`, `_create_node`, others) were refactored to make the processes simpler, clearer, and slightly faster.
- Unit test directory structure was rearranged to mirror the `lib` directory.

## [5.1.3] - 08-23-2015

### Fixed
- `has_one` associations are now properly cached (like `has_many` associations)
- `QueryProxy` now responds to `#to_ary`.  Fixes integration with ActiveModelSerializer gem


## [5.1.2] - 08-20-2015

### Fixed
- When association has `model_class` and `type: false` the association doesn't work (see: https://github.com/neo4jrb/neo4j/pull/930)

## [5.1.1] - 08-19-2015

### Fixed
- Fixed a bug where the `Neo4j::Timestamps` mixin was not able to be included

## [5.1.0.rc.3] - 08-17-2015

### Fixed
- Associations defined in ActiveNode models will delegate `unique?` to the model set in `rel_class`. This makes it easier for the rel class to act as the single source of truth for relationship behavior.

### Added
- ActiveRel: `#{related_node}_neo_id` instance methods to match CypherRelationship. Works with start/from and end/to.
- ActiveRel: `type` now has a new alias, `rel_type`. You might recognize this from the `(Cypher|Embedded)Relationship` class and ActiveNode association option.
- Contributing to the gem? Rejoice, for it now supports [Dotenv](https://github.com/bkeepers/dotenv).

## [5.1.0.rc.2] - 08-16-2015

### Added
- Ability to use `#where_not` method on `ActiveNode` / `QueryProxy`

## [5.1.0.rc.1] - 08-14-2015

### Fixed
- Added a `before_remove_const` method to clear cached models when Rails `reload!` is called. 5.0.1 included a workaround but this appears to cut to the core of the issue. See https://github.com/neo4jrb/neo4j/pull/855.
- To prevent errors, changing an index to constraint or constraint to index will drop the existing index/constraint before adding the new.
- Fixed `AssociationProxy#method_missing` so it properly raises errors.

### Added
- Added ability to view `model_class` from `Association` class for `rails_admin` Neo4j adapter
- QueryProxy `where` will now look for declared properties matching hash keys. When found, it will send the value through that property's type converter if the type matches the property's unconverted state.
- Improved handling of unpersisted nodes with associations. You can now use `<<` to create associations between unpersisted nodes. A `save` will cascade through unpersisted objects, creating nodes and rels along the way. See https://github.com/neo4jrb/neo4j/pull/871
- Support formatted cypher queries for easy reading by humans via the `pretty_logged_cypher_queries` configuration variable
- Ability to query for just IDs on associations
- On `QueryProxy` objects you can now use an `:id` key in `where` and `find_by` methods to refer to the property from `id_property` (`uuid` by default)
- Added `ActiveRel.creates_unique` and deprecated `ActiveRel.creates_unique_rel`
- Added #inspect method to ActiveRel to show Cypher-style representation of from node, to node, and relationship type
- Added `Neo4j::Timestamps`, `Neo4j::Timestamps::Created`, and `Neo4j::Timestamps::Updated` mixins to add timestamp properties to `ActiveNode` or `ActiveRel` classes

### Changed

- Methods related to ActiveNode's IdProperty module were refactored to improve performance and simplify the API. Existing `default_properties` methods were reworked to reflect their use as-implemented: storage for a single default property, not multiple.
- Implementation adjustments that improve node and rel initialization speed, particularly when loading large numbers of objects from the database.

## [5.0.15] - 08-12-2015

### Fixed

- `reload!` within Rails apps will work correctly. An earlier release included a workaround but this uses ActiveModel's system for clearing caches to provide a more thorough resolution.

## [5.0.14] - 08-09-2015

### Fixed

- Calling `all` on a QueryProxy chain would cause the currently set node identity within Cypher to be lost.

## [5.0.13] - 08-07-2015

### Fixed
- Backport AssociationProxy#method_missing fix to raise errors on invalid methods
- Fix the count issue on depth two associations (#881)

## [5.0.12] - ?

### Fixed
- Break between associations so that potential `where` clauses get applied to the correct `(OPTIONAL )MATCH` clause

### Fixed
- Delegate `first` and `last` from `AssociationProxy` to `QueryProxy`
- Fix `order` behavior for `first` and `last` in `QueryProxy`

## [5.0.11] - ?

### Fixed
- Delegate `first` and `last` from `AssociationProxy` to `QueryProxy`
- Fix `order` behavior for `first` and `last` in `QueryProxy`

## [5.0.10] - 2015-07-31

### Fixed
- Fix what should have been a very obvious bug in `_active_record_destroyed_behavior` behavior
- Add eager loading to QueryProxy so that it works in all expected places

## [5.0.9] - 2015-07-29

### Fixed
- "NameError: uninitialized constant Class::Date" (https://github.com/neo4jrb/neo4j/issues/852)

## [5.0.8] - 2015-07-26

### Changed
- Copied QueryClauseMethods doc from master

## [5.0.7] - 2015-07-26

### Changed
- Copied `docs` folder from master because a lot of work had gone into the docs since 5.0.0 was released

## [5.0.6] - 2015-07-22

### Fixed
- Fix query logging so that by default it only outputs to the user in the console and development server.  Logger can be changed with `neo4j.config.logger` configuration option

## [5.0.5] - 2015-07-19

### Added
- Added `log_cypher_queries` configuration option so that queries aren't on by default but that they can be controlled

## [5.0.4] - 2015-07-17

### Fixed
- Fixed bug which caused `QueryProxy` context to repeat (showed up in query logging)

## [5.0.3] - 2015-07-14

### Changed
- Moved `#with_associations` method from `AssociationProxy` to `QueryProxy` so that all `QueryProxy` chains can benefit from it.
- Added `_active_record_destroyed_behavior` semi-hidden configuration variable so that behavior for `ActiveNode#destroyed?` and `ActiveRel#destroyed?` can be changed to upcoming 6.0.0 behavior (matching ActiveRecord) where the database is not accessed.

## [5.0.2] - 2015-06-30

### Fixed
- Fix error when calling `#empty?` or `#blank?` on a query chain with on `order` specified
- Make `#find_each` and `#find_in_batches` return the actual objects rather than the result objects
- Query logging on console should be to STDOUT with `puts`.  Using `Rails.logger` outputs to the file in the `log` directory
- Modified queryproxy include? to accept a uuid instead of full node

## [5.0.1] - 2015-06-23

### Fixed
- Longstanding bug that would prevent association changes (`<<` and ActiveRel.create) in Rails after `reload!` had been called, see https://github.com/neo4jrb/neo4j/pull/839
- ActiveNode#inspect wasn't displaying the id_property
- Default property values and magic typecasting not being inherited correctly

### Changed
- In the absense of a `model_class` key, associations defined in ActiveNode models will use `from_/to_class` defined in `rel_class` to find destination. (Huge thanks to @olance, #838)
- ActiveRel's DSL was made a bit friendlier by making the `type`, `from_class` and `to_class` methods return their set values when called without arguments.
- Reworked ActiveRel's wrapper to behave more like ActiveNode's, removing some duplicate methods and moving others to Neo4j::Shared, resulting in a big performance boost when returning large numbers of rels.
- Updated gemspec to require neo4j-core 5.0.1+

### Added
- ActiveRel was given `find_or_create_by`, usable across single associations.

## [5.0.0] - 2015-06-18

### Fixed
- Prevented `to_key` from requiring an extra DB query. (See https://github.com/neo4jrb/neo4j/pull/827)

### Added
- QueryProxy associations accept `labels: false` option to prevent generated Cypher from using labels.

### Changed
- Properties explicitly set to type `Time` will no longer be converted to `DateTime`.

## [5.0.0.rc.3] - 2015-06-07

### Fixed
- Associations now allow `unique` option.  Error handling is generalized to make this testable (Thanks to @olance, see #824)

## [5.0.0.rc.2] - 2015-05-20

### Changed
- Set Ruby version requirement back to 1.9.3 because of problems with JRuby

## [5.0.0.rc.1] - 2015-05-20

### Changed
- Ruby 2.0.0 now required (>= 2.2.1 is recommended)
- All `ActiveNode` associations now require either a `type`, `origin`, or `rel_class` option.  Only one is allowed
- Defining associations will fail if unknown options are used (#796)
- `Model#find` fails if no node found (`Model#find_by` available when `nil` result desired) (#799)
- `#find_or_create` and `#merge` model class methods have been added
- Ensuring that all model callbacks are happening within transactions
- Major refactoring using `rubocop` with a lot of focus on speed improvements
- Specifically when loading many nodes at once we've measured 3x speed improvements

### Fixed
- `#find` on `QueryProxy` objects now does a model `find` rather than an `Enumerable` find
- Subclassed model classes now both create and query against it's ancestor's labels in addition to it's own (#690)
- `#first` and `#last` now work property when precedend by an `#order` in a `QueryProxy` chain (#720)
- `#count` when called after `#limit` will be performed within the bounds of limit specified

### Added
- Eager Loading is now supported!  See: [http://neo4jrb.readthedocs.org/en/latest/ActiveNode.html#eager-loading]
- Associations now return `AssociationProxy` objects (which are `Enumerable`) which have convenient `#inspect` methods for cleaner viewing in the Ruby console
- `model_class` key on associations now supports an Array (#589)
- When using `all` inside of a class method an argument for the node name can now be passed in (#737)
- Query(Proxy) syntax of `where("foo = ?", val)` and `where("foo = {bar}", bar: val)` now supported (#675)
- `module_handling` config option now available to control how class module namespaces translate to Neo4j labels (#753) (See: [http://neo4jrb.readthedocs.org/en/latest/Configuration.html])
- `#id_property` method has new `constraints` option to disable automatic uuid constraint (#738/#736)

(There are probably other changes too!)

**Changes above this point should conform to [http://keepachangelog.com/]**

## [4.1.2]
- Fixes two bugs related to inheritance: one regarding ActiveRel classes and relationship types, the other regarding ActiveNode primary_key properties not being set when a model is loaded prior to Neo4j session.

## [4.1.1]
- Switches use of Fixnum to Integer to improve 32-bit support

## [4.1.0]
This release includes many performance fixes and new features. The most notable:
- Huge stylist cleanup/refactoring by Brian on the entire gem by Brian armed with Rubocop. See http://neo4jrb.io/blog/2014/12/29/stay-out-of-trouble.html.
- Every node create, update, and destroy is now wrapped in a transaction. See http://neo4jrb.io/blog/2015/01/06/transactions_everywhere.html.
- New `dependent` options for associations: `:delete`, `:destroy`, `:delete_orphans`, `:destroy_orphans`. See http://neo4jrb.io/blog/2015/01/07/association_dependent_options.html.
- New `unique: true` option for associations, `creates_unique_rel` class method for ActiveRel. Both of these will result in relationship creation Cypher using "CREATE UNIQUE" instead of "CREATE".
- Fixed an n+1 query issue during node creation and update.
- Dieter simplified some code related to frozen attributes. See https://github.com/neo4jrb/neo4j/pull/655.
We now have a new website online at http://neo4jrb.io! Keep an eye on it for news and blogs related to this and other projects.

## [4.0.0]
- Change neo4j-core dependency from 3.1.0 to 4.0.0.

## [4.0.0.rc.4]
- _classname property is disabled by default for ActiveRel! It had been disabled for ActiveNode, this just evens the score.
- Fixes a bug to create better `result` labels in Cypher.
- Made the `delete_all` and `destroy_all` ActiveNode class methods consistent with their ActiveRecord counterparts. `destroy_all` previously performed its deletes in Cypher but it should have been returning nodes to Ruby and calling `destroy`. `delete_all` didn't exist at all.

## [4.0.0.rc.3]
Released minutes after rc.2 to catch one late addition!
- Adds serialization support for QueryProxy.

## [4.0.0.rc.2]
This release builds on features introduced in the first RC. We are releasing this as another RC because the API may be tweaked before release.
- New `proxy_as` for Core::Query to build QueryProxy chains onto Core::Query objects!
- Using `proxy_as`, new `optional` method in QueryProxy to use the `OPTIONAL MATCH` Cypher function.
- `match_to` and methods that depend on it now support arrays of nodes or IDs.
- New `rels_to`/`all_rels_to` methods.
- New `delete` and `destroy` methods in QueryProxy to easily remove relationships.
- Serialized objects will include IDs by default.

## [4.0.0.rc.1]
This release introduces API changes that may be considered breaking under certain conditions. See See https://github.com/neo4jrb/neo4j/wiki/Neo4j.rb-v4-Introduction.
Please use https://github.com/neo4jrb/neo4j/issues for support regarding this update! You can also reach us on Twitter: @neo4jrb (Brian) and @subvertallmedia (Chris).
- Default behavior changed: relationship types default to all caps, no prepending of "#". This behavior can be changed.
- ActiveRel models no longer require explicit calling of `type`. When missing, the model will infer a type using the class name following the same rules used to determine automatic relationship types from ActiveNode models.
- _classname properties will not be added automatically if you are using a version Neo4j >= 2.1.5. Instead, models are found using labels or relationship type. This is a potentially breaking change, particularly where ActiveRel is concerned. See the link at the beginning of this message for the steps required to work around this.
- Query scopes are now chainable! Call `all` at the start of your scope or method to take advantage of this.
- Changes required for Neo4j 2.2.
- Support for custom typecasters.
- New method `rel_where`, expanded behavior of `match_to` and `first_rel_to`
- Implemented ActiveSupport load hooks.
- Assorted performance improvements and refactoring.

## [3.0.4]
- Gemspec requires the latest neo4j-core.
- Fixed a pagination bug — thanks, @chrisgogreen!
- New QueryProxy methods `match_to` and `first_rel_to` are pretty cool.
- include_root_in_json is now configurable through config.neo4j.include_root_in_json or Neo4j::Config[:include_root_in_json]. Also cool.
- There's a new `delete_all` method for QueryProxy, too.
- @codebeige removed the `include?` class method, which was smart.
- Did I mention we won an award from Neo Tech? Check it out. https://github.com/neo4jrb/neo4j#welcome-to-neo4jrb

## [3.0.3]
- Gemspec has been updated to require neo4j-core 3.0.5
- Added `find_in_batches`
- Pagination has been updated to allow better ordering. Relaunch of neo4j-will_paginate as neo4j-will_paginate_redux is imminent!
- Everything is better: `create`'s handling of blocks, better behavior from `count`, better ActiveRel from_class/to_class checks, better handling of rel_class strings, and more
- Added a new find_or_create_by class method

Big thanks to new contributors Miha Rekar and Michael Perez! Also check out or Github issues, where we're discussing changes for 3.1.0. https://github.com/neo4jrb/neo4j/issues

## [3.0.2]
- "Model#all" now evaluates lazily, models no longer include Enumerable
- Faster, more efficient uniqueness validations
- Adjusted many common queries to use params, will improve performance
- ActiveRel fixes: create uses Core Query instead of Core's `rels` method, `{ classname: #{_classname} }` no longer inserted into every query, find related node IDs without loading the nodes
- Allow inheritance when checking model class on a relation (Andrew Jones)
- Provided migrations will use Rake.original_dir instead of Rails.env to provide better compatibility with frameworks other than Rails
- rel_class option in ActiveNode models will now accept string of a model name
- Additional bug fixes

## [3.0.1]
- Removed reference to neo4j-core from Gemfile and set neo4j.gemspec to use neo4j-core ~>3.0.0

## [3.0.0]
No change from rc 4

## [3.0.0.rc.4]
- UUIDs are now automatically specified on models as neo IDs won't be reliable
in future versions of neo4j
- Migrations now supported (including built-in migrations to migrate UUIDs and
insert the _classname property which is used for performance)
- Association reflection
- Model.find supports ids/node objects as well as arrays of id/node objects
- rake tasks now get automatically included into rails app


## [3.0.0.rc.3]
- thread safety improvements
- scope and general refactoring
- Added ability to create relationships on init (persisted on save)

## [3.0.0.rc.2]
- Use newer neo4j-core release

## [3.0.0.rc.1]
- Support for count, size, length, empty, blank? for has_many relationship
- Support for rails logger of cypher queries in development
- Support for distinct count
- Optimized methods: https://github.com/andreasronge/neo4j/wiki/Optimized-Methods
- Queries should respect mapped label names (#421)
- Warn if no session is available
- Fix broken == and equality (#424)

## [3.0.0.alpha.11]
- Bug fixes

## [3.0.0.alpha.10]
- ActiveRel support, see Wiki pages (chris #393)

## [3.0.0.alpha.9]
- Complete rewrite of the query api, see wiki page (#406, chris, brian)
- Performance improvements (#382,#400, #402, chris)
- idproperty - user defined primary keys (#396,#389)
- Reimplementation of Neo4j::Config
- Serialization of node properties (#381)
- Better first,last syntax (#379)

## [3.0.0.alpha.8]
- Integration with new Query API from neo4j-core including:
- - .query_as and #query_as methods to get queries from models (#366)
- - .qq method for QuickQuery syntax ( https://github.com/andreasronge/neo4j/wiki/Neo4j-v3#quickquery-work-in-progress / #366)
- Before and after callbacks on associations (#373)
- .find / .all / .count changed to be more like ActiveRecord
- .first / .last methods (#378)
- .find_by / .find_by! (#375)

## [3.0.0.alpha.7]
- Bug fix uniqueness-validator (#356 from JohnKellyFerguson)
- Many improvements, like update_attributes and validation while impl orm_adapter, Brian Underwood
- Impl orm_adapter API for neo4j so it can be used from for example devise, Brian Underwood (#355)
- Fix of inheritance of Neo4j::ActiveNode (#307)
- Expose add_label, and remove_label (#335)
- Fixed auto loading of classes bug, (#349)
- Bumped neo4j-core, 3.0.0.alpha.16

## [3.0.0.alpha.6]
- Support for Heroku URLs, see wiki https://github.com/andreasronge/neo4j/wiki/Neo4j-v3 (#334)

## [3.0.0.alpha.5]
- Added allow session options via 'config.neo4j.session_options' so it can run on heroku (#333)
- Relaxed Dependencies for Rails 4.1 (#332)
- Using neo4j-core version 3.0.0.alpha.12

## [3.0.0.alpha.4]
- Implemented validates_uniqueness_of (#311)
- Using neo4j-core version 3.0.0.alpha.11

## [3.0.0.alpha.3]
- Support for rails scaffolds
- Support for created_at and updated_at (#305)
- Support for ability to select a session to use per model (#299)
- BugFix: updating a model should not clear out old properties (#296)

## [3.0.0.alpha.2]
- Support for both embedded (only JRuby) and server API (runs on MRI Ruby !)
- Simple Rails app now work
- Support for has_n and has_one method
- ActiveModel support, callback, validation
- Declared properties (via active_attr gem)

## [2.3.0 / 2013-07-18]
- Fix Issue with HA console when ruby-debug is loaded (#261, thekendalmiller)
- Use 1.9 Neo4j

## [2.2.4 / 2013-05-19]
- get_or_create should return wrapped ruby nodes, alex-klepa, #241, #246
- Make sure freeze does not have side effects, #235
- Fix for carrierwave-neo4j (attribute_defaults), #235

## [2.2.3 / 2012-12-28]
- Support for HA cluster with neo4j 1.9.X, #228, #99, #223
- Make sure the Identity map is cleared after an exception, #214
- Relationship other_node should return wrapped node, #226
- Automatically convert DateTimes to UTC, (neo4j-wrapper #7)
- get_or_create should return a wrapped node (neo4j-wrapper #8)
- Make it work with Neo4j 1.7.1 (neo4j-core, #19)

## [2.2.2 - skipped]

## [2.2.1 / 2012-12-18]
- Fix for JRuby 1.7.1 and Equal #225
- Fix for create nodes and relationship using Cypher (neo4j-core #17)

## [2.2.0 / 2012-10-02]
- Using neo4j-cypher gem (1.0.0)
- Fix of neo4j-core configuration issue using boolean values #218
- Fixed RSpec issue on JRuby 1.7.x #217
- Aliased has_many to has_n, #183

## [2.2.0.rc1 / 2012-09-21]
- Use neo4j-core and neo4j-wrapper version 2.2.0.rc1
- Use the neo4j-cypher gem
- Better support for Orm Adapter, #212
- Use Cypher query when finder method does not have a lucene index, #210

## [2.0.1 / 2012-06-06]
- Use neo4j-core and neo4j-wrapper version 2.0.1

## [2.0.0 / 2012-05-07]
  (same as rc2)

## [2.0.0.rc2 / 2012-05-04]
- Enable Identity Map by default
- Added versioning for Neo4j::Core

## [2.0.0.rc1 / 2012-05-03]
- Fix of rake task to upgrade to 2.0
- Various Cypher DSL improvements, core(#3,#4,#5), #196
- Added Neo4j::VERSION

## [2.0.0.alpha.9 / 2012-04-27]
- Fix for rails scaffold generator

## [2.0.0.alpha.8 / 2012-04-27]
- Fix for "relationship to :all assigned twice for single instance" #178
- Fix for callback fire more then once (=> performance increase) #172
- Support for lucene search on array properties, #118
- Support for creating unique entities (get_or_create) #143
- Support for specifying has_n/has_one relationship with Strings instead of Class #160
- Support for serializer of hash and arrays on properties #185
- Fix for Neo4j::Rails::Relationship default property, #195
- Added support for pagination, see the neo4j-will_paginate gem
- Fixed Rails generators
- Added Cypher DSL support for is_a?
- Fix for "write_attribute persistes, contrary to AR convention" closes #182

## [2.0.0.alpha.7 / 2012-04-19]
- fix for Neo4j::Config bug - did not work from rails to set the db location, closes #191
- has_n and has_one method generate class method returning the name of the relationship as a Symbol, closes #170
- Raise exception if trying to index boolean property, closes #180
- Made start_node= and end_node= protected closes 186
- Support for things like @dungeon.monsters.dangerous { |m| m[:weapon?] == 'sword' } closes #181

## [2.0.0.alpha.6 / 2012-04-15]
- Complete rewrite and smaller change of API + lots of refactoring and better RSpecs
- Moved code to the neo4j-core and neo4j-wrapper gems
- Changed API - index properties using the Neo4j::Rails::Model (property :name, :index => :exact)
- Changed API - rel_type always returns a Symbol
- Changed API - #rels and #rel first parameter is always :outgoing, :incoming or :both
- Cypher DSL support, see neo4j-core
- Made the Lucene indexing more flexible
- Renamed size methods to count since it does simply count all the relationships (e.g. Person.all.count)
- Modularization - e.g. make it possible to create your own wrapper
- Added builder method for has_one relationships (just like ActiveRecord build_best_friend)

## [2.0.0.alpha.5 / 2012-03-27]
- Fix for HA/cluster bug [#173]
- Upgrade to neo4j-community jars 1.7.0.alpha.1
- Fix for rails 3.2 [#131]
- Fix for BatchInserter bug, [#139]
- Added rake task for upgrading [#116]
- Added scripts for upgrading database [#116]

## [2.0.0.alpha.4 / 2012-01-17]
- Fix node and rel enumerable for JRuby 1.9, Dmytrii Nagirniak
- Remove the will_paginate and move it to a separate gem Dmytrii Nagirniak, [#129][#132]
- Use type converter to determine how to handle multi-param attributes, Dmyitrii Nagirniak [#97]
- Set default storage_path in Rails to db [#96]
- Fix numeric Converter with nils and Float converter, Dmytrii Nagirniak
- Fix Neo4j::Rails::Model.find incorrect behavior with negative numbers, Dmytrii Nagirniak [#101]
- Allow to use symbols in batch inserter [#104]
- Split neo4j-jars gem into three jars, community,advanced&enterprise

 == 2.0.0.alpha.1 / 2012-01-11
- Split JARS into a separate gem (neo4j-jars) [#115]
- Changed prefix of relationships so that it allows having incoming relationships from different classes with different relationship names. Migration is needed to update an already existing database - see issue #116. [#117]
- Fix for undefined method 'add_unpersited_outgoing_rel' [#111]
- Fix for Rails models named Property [#108] (Vivek Prahlad)


 == 1.3.1 / 2011-12-14
- Make all relationships visible in Rails callback (rspecs #87, Dmytrii Nagirniak) [#211]
- Enable travis to build JRuby 1.9 (pull #87, Dmytrii Nagirniak) [#214]
- Support for composite lucene queries with OR and NOT (pull #89, Deepak N)
- Enforce the correct converter on a property type when the type is given (pull #86, Dmytrii Nagirniak)
- Development: make it easier to run RSpecs and guard (pull #85, Dmytrii Nagirniak)
- Added ability to disable observer (pull #84, Dmytrii Nagirniak)
- Fixing multiple assignment of has_one assocaition (pull #83 Deepak N)
- Accept association_id for has_one assocations (pull #82, Deepak N)
- Upgrade to 1.6.M01 Neo4j java jars [#209]
- Defer warning message 'Unknown outgoing relationship' (pull #81, Vivek Prahlad)
- Added string converter, e.g. property :name, :type => String  (pull #80, Dmytrii Nagirniak)
- Added symbol converter e.g. property :status, :type => Symbol (pull #79, Dmytrii Nagirniak) [#205]

 == 1.3.0 / 2011-12-06
- Added neo4j-upgrade script to rename lucene index files and upgrade to 1.5 [#197]
- Expose Neo4j::NodeMixin#index_types returning available indices (useful for Cypher queries) [#194]
- The to_other method is now available also in the Neo4j::Rails API [#193]
- Expose rel_type method for Neo4j::Rails::Relationship [#196]
- Support for breadth and depth first traversals [#198]
- Support for cypher query [#197]
- Fix for rule node concurrency issue (pull #78, Vivek Prahlad)
- Bugfix for the uniqueness validation for properties with quotes (pull #76, Vivek Prahlad)
- More performance tweaks (pull #75, #77, Vivek Prahlad)
- Fixing add_index for properties other than type string (pull #74, Deepak N)
- Significant performance boost for creating large numbers of models in a transaction (pull #73, Vivek Prahlad)
- Upgrade to neo4j 1.5 jars (pull #72, Vivek Prahlad)
- Fix for assigning nil values to incoming has_one relation (pull #70, Deepak N)
- Support for revert and fixes for Neo4j::Rails::Versioning (pull #71, Vivek Prahlad)

 == 1.2.6 / 2011-11-02
- Generators can now generate relationships as well [#195]
- Better will_paginate support for Neo4j::Rails::Model [#194]
- Fixing updated_at to be set only if model has changed (pull #68, Deepak N)
- Bringing back changes removed during identiy map to fix bug [#190] (Deepak N)
- Fixing updated_at to be set only if model has changed, using callbacks instead of overriding method for stamping time (Deepak N)
- Added versioning support (pull #67) (Vivek Prahlad)

 == 1.2.5 / 2011-10-21
- Faster traversals by avoiding loading Ruby wrappers (new method 'raw' on traversals) [#189]
- Support for IdentityMap [#188]
- Improved performance in event handler (Vivek Prahlad)
- Fixing issue with validates_presence_of validation (Vivek Prahlad)
- Implemented compositions support on Neo4j::Rails::Relationship (Kalyan Akella)
- Added after_initialize callback (Deepak N)
- Fixed performance issues on node deleted (Vivek Prahlad)
- Fixed a performance issue in the index_registry (Vivek Prahlad)
- Fixed uniqueness validation for :case_sensitive => false (Vivek Prahlad)
- Fixed update_attributes deleting relations when model is invalid (Deepak N)
- Fixed timestamp rails generator (Marcio Toshio)

 == 1.2.4 / 2011-10-07
- Support for traversing with Neo4j::Node#eval_paths and setting uniqueness on traversals [#187]
- Removed unnecessary node creation on database start up (class nodes attached to reference node) (Vivek Prahlad)
- Safer multitenancy - automatically reset the reference node in thread local context after each request using rack middleware
- Bugfixes for multitenancy (Deepak N and Vivek Prahlad)

 == 1.2.3 / 2011-10-01
- Multitenancy support by namespaced-indices & changeable reference node (Vivek Prahlad, pull 41)
- Added a Neo4j::Rails::Model#columns which returns all defined properties [#186]
- Fixed validation associated entities, parent model should be invalid if its nested model(s) is invalid (Vivek Prahlad)
- Fixed property validation to read value before conversion as per active model conventions (Deepak N)
- Fixed property_before_type_cast for loaded models (Deepak N)
- Better support for nested models via ActionView field_for [#185]
- BUG: fix for null pointer issue after delete_all on Neo4j::Rails::Model#has_n relationships (Vivek Prahlad)
- BUG: init_on_create was not called when creating a new relationship via the << operator [#183]

 == 1.2.2 / 2011-09-15
- Added compositions support for rails mode (Deepak N)
- Added support for nested transactions at the Rails model level (Vivek Prahlad)
- Fixing issue where save for invalid entities puts them into an inconsistent state (Vivek Prahlad)
- Fix for issue with save when validation fails (Vivek Prahlad)
- Fix for accepts_nested_attributes_for when the associated entities are created before a new node (Vivek Prahlad)
- Fix to allow has_one relationships to handle nil assignments in models (Vivek Prahlad)
- Observers support for neo4j rails model using active model (Deepak N)
- Override ActiveModel i18n_scope for neo4j (Deepak N)
- Added finders similar to active record and mongoid (Deepak N)
- Added find!, find_or_create_by and find_or_initialize_by methods, similar to active record finders (Deepak N)

 == 1.2.1 / 2011-08-29
- Fixed failing RSpecs for devise-neo4j gem - column_names method on neo4j orm adapter throws NoMethodError (thanks Deepak N)

 == 1.2.0 / 2011-08-16
- Upgrade to java library neo4j 1.4.1, see http://neo4j.rubyforge.org/guides/configuration.html

 == 1.1.4 / 2011-08-10
- Fixed dependency to will_paginate, locked to 3.0.pre4 (newly released 3.0.0 does not work yet with neo4j.rb)

  == 1.1.3 / 2011-08-09
- real recursive rule to the top class, subclasses with rules did not work (Frédéric Vanclef)
- BUG: not able to create array properties on relationships (Pere Urbon)
- BUG: lucene did not work if starting up neo4j in read only mode (like rails console when the rails is already running)

 == 1.1.2 / 2011-06-08
- Added configuration option 'enable_rules' to disable the _all relationships and custom rules [#176]
- Added a #node method on the Neo4j::Node and Neo4j::NodeMixin. Works like the #rel method but returns the node instead. [#174]
- Simplify creating relationship between two existing nodes [#175]

 == 1.1.1 / 2011-05-26
- Made neo4j compatible with rails 3.1.0.rc1 [#170]
- Fix for neo4j-devise [#171]
- BUG: Neo4j::GraphAlgo shortest path does raise exception if two nodes are not connected [#172]

 == 1.1.0 / 2011-05-13
- Support for embedding neo4j.rb by providing an already running db instance (#168)
- Neo4j::Rails::Relationships should be ActiveModel compliant (#156)
- Support for incoming relationships in Neo4j::Rails::Model (#157)
- to_json method for models no tags √ resolved (#154)
- Implement hash so that it will work with Sets (#160)
- Modified the traverser to allow iterating over paths not just over end_nodes (#161)
- Create method should take a block to initialize itself (#162)
- Upgrade to 1.3 neo4j java library (#164)
- Default `nodes' invocation for Algo path finders (#165)
- Property and index class methods modified to take arbitrary number of symbols optionally followed by options hash (#166)
- BUG: Setting property :system on Neo4j::Rails::Model should work (#163)
- BUG: update_attributes should convert values according to Type (#155)
- BUG: Neo4j::RelationshipMixin#relationship_type broken #(169)
- BUG: Relationship.load(nil) == Relationship.load(0) (#167)
- BUG: Full text search returns nil in rails model (#153)

## [1.0.0 / 2011-03-02]
- Complete rewrite of everything.
- Replaced the lucene module with using the java neo4j-lucene integration instead
- Lots of improvements of the API
- Better ActiveModel/Rails integration

## [0.4.4 / 2010-08-01]
- Fixed bug on traversing when using the RelationshipMixin (#121)
- BatchInserter and JRuby 1.6 - Fix iteration error with trying to modify in-place hash

## [0.4.3 / 2010-04-10]
- Fixed .gitignore - make sure that we do not include unnecessarily files like neo4j databases. Release 0.4.2 contained test data.
- Added synchronize around Index.new so that two thread can't modify the same index at the same time.

## [0.4.2 / 2010-04-08]
-  No index on properties for the initialize method bug (#116)
-  Tidy up Thread Synchronization in Lucene wrapper - lucene indexing performance improvement (#117)
-  Permission bug loading neo4j jar file (#118)
-  Spike: Make NodeMixin ActiveModel complient - experimental (#115)

## [0.4.1 / 2010-03-11]
- Migrations (#108)
- BatchInserter (#111)
- Neo4j::Relationship.new should take a hash of properties (#110)
- Upgrade to neo4j-1.0 (#114)
- Bigfix: has_one should replace old relationship (#106)
- Bugfix: custom accessors for NodeMixin#update (#113)
- Bugfix: Indexed properties problem on extented ruby classes critical "properties indexer" (#112)

## [0.4.0 / 2010-02-06]
- Performance improvements and Refactoring: Use and Extend Neo4j Java Classes (#97)
- Support for Index and Declaration of Properties on Relationships (#91)
- Upgrade to neo4j-1.0 rc (#100)
- All internal properties should be prefix with a '_',0.4.0 (#105)
- Generate relationship accessor methods for declared has_n and has_one relationships (#104)
- New way of creating relationship - Neo4j::Relationship.new (#103)
- Neo4j#init_node method should take one or more args (#98)
- Namespaced relationships: has_one...from using the wrong has_n...to(#92)
- Neo4j::NodeMixin and Neo4j::Node should allow a hash for initialization (#99)

## [0.3.3 / 2009-11-25]
- Support for a counter property on has_lists (#75)
- Support for Cascade delete. On has_n, had_one and has_list (#81)
- NodeMixin#all should work with inheritance - Child classes should have a relationship of their own. (#64)
- Support for other lucene analyzer then StandardAnalyzer (#87)
- NodeMixin initialize should accept block like docs (#82)
- Add incoming relationship should work as expected: n1.relationships.incoming(:foo) << n2 (#80)
- Delete node from a has_list relationship should work as expected (#79)
- Improve stacktraces (#94)
- Removed sideeffect of rspecs (#90)
- Add debug method on NodeMixin to print it self (#88)
- Removed to_a method (#73)
- Upgrade to neo4j-1.0b10 (#95)
- Upgrade to lucene 2.9.0 (#83)
- Refactoring: RSpecs (#74)
- Refactoring: aggregate each, renamed to property aggregator (#72)
- BugFix: neo4j gem cannot be built  from the source (#86)
- BugFix: Neo4j::relationship should not raise Exception if there are no relationships (#78)

## [0.3.2 / 2009-09-17]
- Added support for aggregating nodes (#65)
- Wrapped Neo4j GraphAlgo AllSimplePath (#70)
- Added traversal with traversal position (#71)
- Removed DynamicAccessors mixin, replaced by [] operator (#67)
- Impl Neo4j.all_nodes (#69)
- Upgrated Neo4j jar file to 1.0-b9
- The Neo4j#relationship method now allows a filter parameter (#66)
- Neo4j.rb now can read database not created by Neo4j.rb - does not require classname property (#63)
- REST - added an "all" value for the depth traversal query parameter (#62)
- REST - Performance improvments using the Rest Mixin (#60)

## [0.3.1 / 2009-07-25]
- Feature, extension - find path between given pair of nodes (#58)
- Fix a messy exception on GET /nodes/UnknownClassName (#57)
- Bug  - exception on GET /nodes/classname/rel if rel is a has_one relationship (#56)
- Bug: GET /nodes/classname missing out nodes with no properties (#55)
- Bug: Lucene sorting caused exception if there were no documents (#54)
- Bug: reindexer fails to connect nodes to the IndexNode (#53)

## [0.3.0 / 2009-06-25]
- Neo4j should track node changes
- RESTful support for lucene queries, sorting and paging
- RESTful support for Relationships
- RESTful support for Node and properties
- Experimental support for Master-Slave Replication via REST
- RESTful Node representation should contain hyperlinks to relationships
- Added some handy method like first and empty? on relationships
- Use new neo4j: neo-1.0-b8
- Add an event handler for create/delete nodes start/stop neo, update property/relationship
- The NodeMixin should behave like a hash, added [] and []= methods
- Support list topology - has_list and belongs_to_list Neo4j::NodeMixin Classmethods
- Should be possible to add relationships without declaring them (Neo4j#relationships.outgoing(:friends) << node)
- Neo4j extensions file structure, should be easy to create your own extensions
- Rename relation to relationship (Neo4j::Relations => Neo4j::Relationships, DynamicRelation => Relationship) [data incompatible change]
- Auto Transaction is now optional
- Setting Float properties fails under JRuby1.2.0
- Bug: Indexing relationships does not work
- Make the ReferenceNode include Neo4j::NodeMixin
- Added handy Neo4j class that simply includes the Neo4j::NodeMixin
- Neo4j::IndexNode now holds references to all nodes (Neo4j.ref_node -> Neo4j::IndexNode -> ...)


## [0.2.1 / 2009-03-15]
- Refactoring of lucene indexing of the node space (28)
- Fixed bug on Neo4j::Nodemixin#property? (#22)


## [0.2.0 / 2009-01-20]
- Impl. Neo4j::Node#traverse - enables traversal and filtering using TraversalPosition info (#17,#19)
- Impl. traversal to any depth (#15)
- Impl. traversal several relationships type at the same time (#16)
- Fixed a Lucene timezone bug (#20)
- Lots of refactoring of the neo4j.rb traversal code and RSpecs

## [0.1.0 / 2008-12-18]
- Property can now be of any type (and not only String, Fixnum, Float)
- Indexing and Query with Date and DateTime
- YARD documentation
- Properties can be removed
- A property can be set to nil (it will then be removed).

## [0.0.7 / 2008-12-10]
- Added method to_param and methods on the value object needed for Ruby on Rails
- Impl. update from a value object/hash for a node
- Impl. generation of value object classes/instances from a node.
- Refactoring the Transaction handling (reuse PlaceboTransaction instances if possible)
- Removed the need to start and stop neo. It will be done automatically when needed.


## [0.0.6 / 2008-12-03]
- Removed the configuration from the Neo4j.start method. Now exist in Neo4j::Config and Lucene::Config.
- Implemented sort_by method.
- Lazy loading of search result. Execute the query and load the nodes only if needed.
- Added support to use lucene query language, example: Person.find("name:foo AND age:42")
- All test now uses RAM based lucene indexes.

## [0.0.5 / 2008-11-17]
- Supports keeping lucene index in memory instead of on disk
- Added support for lucene full text search
- Fixed so neo4j runs on JRuby 1.1.5
- Implemented support for reindex all instances of a node class. This is needed if the lucene index is kept in memory or if the index is changed.
- Added ReferenceNode. All nodes now have a relationship from this reference node.
- Lots of refactoring
- Added the IMDB example. It shows how to create a neo database, lucene queries and node traversals.

## [0.0.4 / 2008-10-23]
- First release to rubyforge<|MERGE_RESOLUTION|>--- conflicted
+++ resolved
@@ -5,7 +5,6 @@
 
 ## [Unreleased]
 
-<<<<<<< HEAD
 ### Fixed
 
 - Inconsistent `drop_constraint` and `drop_index` behavior: they were accepting `force` option (like `add_*` methods)
@@ -13,14 +12,13 @@
 - Fixed `silenced: true` for `Neo4j::Migration::Runner` option, not working properly
 - Removed "strange" inheritance between Neo4j::Migrations::Base and the legacy Neo4j::Migration class
 - Avoid creating the `SchemaMigration` model constraint when it already exists
-=======
+
 ## [8.0.0.rc.3] 2016-10-12
 
 # Added
 
 - `distinct` method for QueryProxy (thanks @ProGM / see #1305)
 - Added `update_node_property` / `update_node_properties` (aliased as `update_column` / `update_columns`)
->>>>>>> 754e04f0
 
 ## [8.0.0.rc.2] 2016-10-07
 
