# Change Log
All notable changes to this project will be documented in this file.
This file should follow the standards specified on [http://keepachangelog.com/]
This project adheres to [Semantic Versioning](http://semver.org/).

<<<<<<< HEAD
## Unreleased

### Changed

- All explicit dependencies on `ActiveAttr` code that was not removed outright can now be found in the `Neo4j::Shared` namespace.
- All type conversion uses Neo4j.rb-owned converters in the `Neo4j::Shared::TypeConverters` namespace. This is of particular importance where `Boolean` is concerned. Where explicitly using `ActiveAttr::Typecasting::Boolean`, use `Neo4j::Shared::Boolean`.
- `Neo4j::Shared::TypeConverters.converters` was replaced with `Neo4j::Shared::TypeConverters::CONVERTERS`.

### Added

- A number of modules and unit tests were moved directly from the ActiveAttr gem, which is no longer being maintained.

### Removed

- All external [ActiveAttr](https://github.com/cgriego/active_attr) dependencies.
- All `call` class methods from Type Converters. Use `to_ruby` instead.
=======
## [Unreleased]

### Added

- `ActiveNode` models now respond to `update_all` (thanks ProGM / #1113)
- Association chains now respond to `update_all` and `update_all_rels` (thanks ProGM / #1113)

## [6.1.2] - 2016-01-01

### Fixed

- Issue where `inspect` failed outside of Rails (Thanks to louspringer, #1111)
>>>>>>> 538b8f8f

## [6.1.1] - 2016-01-01

### Fixed

- Fixed version requirement for `neo4j-core` in gemspec

## [6.1.0] - 2016-01-01

### Changed

- When a `model_class` is specified on an association which is not an ActiveNode model, an error is raised
- The `model_class` option on associations can no longer be a `Class` constant (should be a String, Symbol, nil, false, or an Array of Symbols/Strings)
- The `rel_class` option on associations can no longer be a `Class` constant (should be a String, Symbol, or nil)
- The `from_class` and `to_class` arguments can no longer be a `Class` constant (should be a String, Symbol, :any, or false)
- ActiveNode and ActiveRel models can now be marshaled (thanks to jhoffner for the suggestion in #1093)

### Fixed

- Inheritance of properties in ActiveRel is fixed (see #1080)

### Added

- `config/neo4j.yml` now renders with an ERB step (thanks to mrstif via #1060)
- `#increment`, `#increment!` and `#concurrent_increment!` methods added to instances of ActiveNode and ActiveRel (thanks to ProGM in #1074)

## [6.0.6] - 01-20-2016

### Fixed

- Issue where `inspect` failed outside of Rails (Thanks to louspringer, #1111)

## [6.0.5] - 12-29-2015

### Fixed

- If a property and a scope have the same name, a "Stack level too deep" error occurs.  Fixed by removing the instance method which scopes define.  Could break something, but I very much doubt anybody is using this, and if they are it's likely a bug (#1088)

## [6.0.4] - 12-23-2015

### Fixed

- When a `model_class` is specified on an association which is not an ActiveNode model, an error is raised

## [6.0.3] - 12-18-2015

### Fixed

- Fixed issue where find_or_create was prioritizing property`s default value rather than what was being passed in (Thanks to brucek via #1071)

## [6.0.2] - 12-16-2015

### Fixed

- Fixed issue where association setting can't be set on initialize via #new (#1065)

## [6.0.1] - 11-27-2015

### Fixed

- `#with_associations` should use multiple `OPTIONAL MATCH` clauses instead of one so that matches are independent (behavior changed in Neo4j 2.3.0) (forward ported from 5.2.15)

## [6.0.0] - 11-24-2015

### Fixed

- Refactor unpersisted association logic to store objects directly on the object rather than the association proxy since different association proxies may be created at different times (see #1043)

## [6.0.0.rc.4] - 11-19-2015

### Fixed

- Following a '#with' with a '#count' no longer causes issues with variables specified twice

## [6.0.0.rc.3] - 11-18-2015

### Fixed

- Removed extra `MATCH` which occurs from `proxy_as` calls

## [6.0.0.rc.2] - 11-17-2015

### Changed

- `QueryProxy#<<` and `#create`, when `rel_class` option is set, will use `RelClass.create!` instead of `create` to alert the user of failed rel creations.

## [6.0.0.rc.1] - 11-13-2015

This release contains no changes since the last alpha. Below are all modifications introduced in alpha releases.

### Changed

- `_classname` property has been completely removed, officially dropping support for Neo4j < 2.1.5.
- `ActiveRel#creates_unique` and the `:unique` Association option take arguments to control how the query is built. See https://github.com/neo4jrb/neo4j/pull/1038.
- `#<<` and `#create` methods on associations now create with the `rel_class` when available so that validations/callbacks/defaults are all used as expected
- Allow calling of `#method=` methods via model `new` method `Hash` argument
- Remove uniqueness validation for `id_property` because we already have Neo4j constraints
- Improved eager loading when no with_associations is specified (see #905)
- Change size and length so that they match expected Ruby / ActiveRecord behavior (see http://stackoverflow.com/questions/6083219/activerecord-size-vs-count and #875)
- Refactoring around indexing and constraints in `Neo4j::ActiveNode`. The public interfaces are unchanged.
- `Neo4j::Shared::DeclaredPropertyManager` was renamed `Neo4j::Shared::DeclaredProperties`. All methods referencing the old name were updated to reflect this.
- Methods that were using `Neo4j::Session#on_session_available` were updated to reflect the upstream change to `on_next_session_available`.
- `rel_where` will now use ActiveRel classes for type conversion, when possible.
- Converters will look for a `converted?` method to determine whether an object is of the appropriate type for the database. This allows converters to be responsible for multiple types, if required.
- Removed the ability to set both an exact index and unique constraint on the same property in a model. Unique constraints also provide exact indexes.
- Deprecated all methods in ActiveRel's Query module except for those that allow finding by id.
- Return `true` on successful `#save!` calls (Thanks to jmdeldin)

### Added

- Optional three-argument signature for `ActiveRel#create` and `#create!`, just like `initialize`.
- Alternate `ActiveRel` init syntax: `RelClass.new(from_node, to_node, args)`. This is optional, so giving a single hash with props with or without nodes is still possible.
- `ActiveRel` `create` actions can now handle unpersisted nodes.
- `rel_order` method for association chaining
- Support `config/neo4j.yaml`
- Look for ENV variables for Neo4j URL / path for Rails apps
- New classes for schema operations, predictably called `Neo4j::Schema::Operation` and subclasses `UniqueConstraintOperation` and `ExactIndexOperation`. These provide methods to aid in the additional, removal, and presence checking of indexes and constraints.
- A few methods were added to `Neo4j::Shared::DeclaredProperties` to make it easier to work with. In particular, `[key]` acts as a shortcut for `DeclaredProperties#registered_properties`.
- Type Converters were added for String, Integer, Fixnum, BigDecimal, and Boolean to provide type conversion for these objects in QueryProxy.
- Support for Array arguments to ActiveRel's `from_class` and `to_class`.

### Fixed

- Regression RE: properties being overwritten with their defaults on save in alpha.10.
- Long properties in `ActiveNode`/`ActiveRel` `#inspect` are truncated
- Property defaults are set initially when an instance of a model is loaded, then checked again before save to ensure `valid?` works.
- `QueryProxy` was not converting Boolean properties correctly
- Certain actions that were intended as once-in-the-app's-lifetime events, notably schema operations, will only occur immediately upon the first session's establishment.
- Context now set for Model.all QueryProxy so that logs can reflect that it wasn't just a raw Cypher query

### Removed

- Railtie was removing username/password and putting them into the session options.  This has been unneccessary in `neo4j-core` for a while now

## [6.0.0.alpha.12] - 11-5-2015

### Changed
- `_classname` property has been completely removed, officially dropping support for Neo4j < 2.1.5.
- `ActiveRel#creates_unique` and the `:unique` Association option take arguments to control how the query is built. See https://github.com/neo4jrb/neo4j/pull/1038.

### Added
- Optional three-argument signature for `ActiveRel#create` and `#create!`, just like `initialize`.

## [6.0.0.alpha.11] - 11-3-2015

### Fixed
- Regression RE: properties being overwritten with their defaults on save in alpha.10.

### Changed
- `#<<` and `#create` methods on associations now create with the `rel_class` when available so that validations/callbacks/defaults are all used as expected
- Allow calling of `#method=` methods via model `new` method `Hash` argument

### Added
- Alternate `ActiveRel` init syntax: `RelClass.new(from_node, to_node, args)`. This is optional, so giving a single hash with props with or without nodes is still possible.

## [6.0.0.alpha.10] - 11-2-2015

### Fixed
- Long properties in `ActiveNode`/`ActiveRel` `#inspect` are truncated
- Property defaults are set initially when an instance of a model is loaded, then checked again before save to ensure `valid?` works.

### Added
- `ActiveRel` `create` actions can now handle unpersisted nodes.

## [6.0.0.alpha.9] - 10-27-2015

### Fixed
- `uninitialized constant Neo4j::Core::CypherSession` error

## [6.0.0.alpha.8] - 10-19-2015

### Added

- `rel_order` method for association chaining

## [6.0.0.alpha.7] - 10-19-2015

### Changed

- Remove uniqueness validation for `id_property` because we already have Neo4j constraints

### Added

- Support `config/neo4j.yaml`

## [6.0.0.alpha.6] - 10-18-2015

### Changed

- Improved eager loading when no with_associations is specified (see #905)

## [6.0.0.alpha.5] - 10-18-2015

### Changed

- Change size and length so that they match expected Ruby / ActiveRecord behavior (see http://stackoverflow.com/questions/6083219/activerecord-size-vs-count and #875)

## [6.0.0.alpha.4] - 10-17-2015

### Fixed

- `QueryProxy` was not converting Boolean properties correctly

## [6.0.0.alpha.3] - 10-14-2015

### Removed

- Railtie was removing username/password and putting them into the session options.  This has been unneccessary in `neo4j-core` for a while now

## [6.0.0.alpha.2] - 10-14-2015

### Added

- Look for ENV variables for Neo4j URL / path for Rails apps

## [6.0.0.alpha.1] - 10-12-2015

### Changed

- Refactoring around indexing and constraints in `Neo4j::ActiveNode`. The public interfaces are unchanged.
- `Neo4j::Shared::DeclaredPropertyManager` was renamed `Neo4j::Shared::DeclaredProperties`. All methods referencing the old name were updated to reflect this.
- Methods that were using `Neo4j::Session#on_session_available` were updated to reflect the upstream change to `on_next_session_available`.
- `rel_where` will now use ActiveRel classes for type conversion, when possible.
- Converters will look for a `converted?` method to determine whether an object is of the appropriate type for the database. This allows converters to be responsible for multiple types, if required.
- Removed the ability to set both an exact index and unique constraint on the same property in a model. Unique constraints also provide exact indexes.
- Deprecated all methods in ActiveRel's Query module except for those that allow finding by id.
- Return `true` on successful `#save!` calls (Thanks to jmdeldin)

### Added

- New classes for schema operations, predictably called `Neo4j::Schema::Operation` and subclasses `UniqueConstraintOperation` and `ExactIndexOperation`. These provide methods to aid in the additional, removal, and presence checking of indexes and constraints.
- A few methods were added to `Neo4j::Shared::DeclaredProperties` to make it easier to work with. In particular, `[key]` acts as a shortcut for `DeclaredProperties#registered_properties`.
- Type Converters were added for String, Integer, Fixnum, BigDecimal, and Boolean to provide type conversion for these objects in QueryProxy.
- Support for Array arguments to ActiveRel's `from_class` and `to_class`.

### Fixed

- Certain actions that were intended as once-in-the-app's-lifetime events, notably schema operations, will only occur immediately upon the first session's establishment.
- Context now set for Model.all QueryProxy so that logs can reflect that it wasn't just a raw Cypher query

## [5.2.15] - 11-27-2015

### Fixed

- `#with_associations` should use multiple `OPTIONAL MATCH` clauses instead of one so that matches are independent (behavior changed in Neo4j 2.3.0)

## [5.2.13] - 10-26-2015

### Fixed
- Fixed `#after_initialize` and `#after_find` callbacks.
- The `#touch` method should to raise errors when unsuccessful and avoid `#attributes` for performance.

## [5.2.12] - 10-25-2015

### Fixed
- Fix the `#touch` method for `ActiveNode` and `ActiveRel`

## [5.2.11] - 10-18-2015

### Fixed
- Unable to give additional options as first argument to chained QueryProxy method

## [5.2.10] - 10-14-2015

### Fixed
- `has_one` does not define `_id` methods if they are already defined.  Also use `method_defined?` instead of `respond_to?` since it is at the class level

## [5.2.9] - 09-30-2015

### Fixed
- Better error message for `ActiveRel` creation when from_node|to_node is not persisted

## [5.2.8] - 09-30-2015

### Fixed
- Support `references` in model/scaffold generators

## [5.2.7] - 09-25-2015

### Fixed
- Allow for association `model_class` to be prepended with double colons

## [5.2.6] - 09-16-2015

### Fixed

- Fixed issue where caching an association causes further queries on the association to return the cached result

## [5.2.5] - 09-11-2015

### Fixed

- Regression in last release caused properties to revert to default on update if not present in the properties for update

## [5.2.4] - 09-11-2015

### Fixed
- Use `debug` log level for query logging
- `updated_at` properties were not being added up `update` events, only updated.
- Default values of Boolean properties were not being set when `default: false`
- `props_for_update` was using String keys instead of Symbols, like `props_for_update`
- `props_for_create` and `props_for_update` were not adding default property values to the hash.
- ActiveNode's `merge` and `find_or_create` methods were not setting default values of declared properties when `ON CREATE` was triggered. The code now uses `props_for_create`.

## [5.2.3] - 09-07-2015

Added bugfixes from 5.1.4 and 5.1.5 that were missed in earlier 5.2.x releases:
- `AssociationProxy` now responds to `serializable_hash` so that `include` can be used in `render json` in Rails controllers
- Fixed errors when trying to call `#{association}_ids=` on an unpersisted node with UUIDs or an array thereof.
- Removed extra Cypher query to replace relationships when working with unpersisted nodes and association=.
- Bug related to Rails reloading an app and returning nodes without first reinitializing models, resulting in CypherNodes.

## [5.2.2] - 09-06-2015

### Fixed
- Fixed setting of association(_id|_ids) on .create

## [5.2.1] - 09-04-2015

### Fixed
- Now possible to configure `record_timestamps` with rails `config`

## [5.2.0] - 08-30-2015

### Added
- `props_for_persistence`, `props_for_create`, `props_for_update` instance methods for all nodes and rels. Each returns a hash with properties appropriate for sending to the database in a Cypher query to create or update an object.
- Added `record_timestamps` configuration do default all `ActiveNode` and `ActiveRel` models to have `created_at` and `updated_at` timestamps (from #939, thanks @rebecca-eakins)
- Added `timestamp_type` configuration to specify how timestamps should be stored (from #939, thanks @rebecca-eakins)

### Changed
- Methods related to basic node and rel persistence (`save`, `create_model`, `_create_node`, others) were refactored to make the processes simpler, clearer, and slightly faster.
- Unit test directory structure was rearranged to mirror the `lib` directory.

## [5.1.3] - 08-23-2015

### Fixed
- `has_one` associations are now properly cached (like `has_many` associations)
- `QueryProxy` now responds to `#to_ary`.  Fixes integration with ActiveModelSerializer gem


## [5.1.2] - 08-20-2015

### Fixed
- When association has `model_class` and `type: false` the association doesn't work (see: https://github.com/neo4jrb/neo4j/pull/930)

## [5.1.1] - 08-19-2015

### Fixed
- Fixed a bug where the `Neo4j::Timestamps` mixin was not able to be included

## [5.1.0.rc.3] - 08-17-2015

### Fixed
- Associations defined in ActiveNode models will delegate `unique?` to the model set in `rel_class`. This makes it easier for the rel class to act as the single source of truth for relationship behavior.

### Added
- ActiveRel: `#{related_node}_neo_id` instance methods to match CypherRelationship. Works with start/from and end/to.
- ActiveRel: `type` now has a new alias, `rel_type`. You might recognize this from the `(Cypher|Embedded)Relationship` class and ActiveNode association option.
- Contributing to the gem? Rejoice, for it now supports [Dotenv](https://github.com/bkeepers/dotenv).

## [5.1.0.rc.2] - 08-16-2015

### Added
- Ability to use `#where_not` method on `ActiveNode` / `QueryProxy`

## [5.1.0.rc.1] - 08-14-2015

### Fixed
- Added a `before_remove_const` method to clear cached models when Rails `reload!` is called. 5.0.1 included a workaround but this appears to cut to the core of the issue. See https://github.com/neo4jrb/neo4j/pull/855.
- To prevent errors, changing an index to constraint or constraint to index will drop the existing index/constraint before adding the new.
- Fixed `AssociationProxy#method_missing` so it properly raises errors.

### Added
- Added ability to view `model_class` from `Association` class for `rails_admin` Neo4j adapter
- QueryProxy `where` will now look for declared properties matching hash keys. When found, it will send the value through that property's type converter if the type matches the property's unconverted state.
- Improved handling of unpersisted nodes with associations. You can now use `<<` to create associations between unpersisted nodes. A `save` will cascade through unpersisted objects, creating nodes and rels along the way. See https://github.com/neo4jrb/neo4j/pull/871
- Support formatted cypher queries for easy reading by humans via the `pretty_logged_cypher_queries` configuration variable
- Ability to query for just IDs on associations
- On `QueryProxy` objects you can now use an `:id` key in `where` and `find_by` methods to refer to the property from `id_property` (`uuid` by default)
- Added `ActiveRel.creates_unique` and deprecated `ActiveRel.creates_unique_rel`
- Added #inspect method to ActiveRel to show Cypher-style representation of from node, to node, and relationship type
- Added `Neo4j::Timestamps`, `Neo4j::Timestamps::Created`, and `Neo4j::Timestamps::Updated` mixins to add timestamp properties to `ActiveNode` or `ActiveRel` classes

### Changed

- Methods related to ActiveNode's IdProperty module were refactored to improve performance and simplify the API. Existing `default_properties` methods were reworked to reflect their use as-implemented: storage for a single default property, not multiple.
- Implementation adjustments that improve node and rel initialization speed, particularly when loading large numbers of objects from the database.

## [5.0.15] - 08-12-2015

### Fixed

- `reload!` within Rails apps will work correctly. An earlier release included a workaround but this uses ActiveModel's system for clearing caches to provide a more thorough resolution.

## [5.0.14] - 08-09-2015

### Fixed

- Calling `all` on a QueryProxy chain would cause the currently set node identity within Cypher to be lost.

## [5.0.13] - 08-07-2015

### Fixed
- Backport AssociationProxy#method_missing fix to raise errors on invalid methods
- Fix the count issue on depth two associations (#881)

## [5.0.12] - ?

### Fixed
- Break between associations so that potential `where` clauses get applied to the correct `(OPTIONAL )MATCH` clause

### Fixed
- Delegate `first` and `last` from `AssociationProxy` to `QueryProxy`
- Fix `order` behavior for `first` and `last` in `QueryProxy`

## [5.0.11] - ?

### Fixed
- Delegate `first` and `last` from `AssociationProxy` to `QueryProxy`
- Fix `order` behavior for `first` and `last` in `QueryProxy`

## [5.0.10] - 2015-07-31

### Fixed
- Fix what should have been a very obvious bug in `_active_record_destroyed_behavior` behavior
- Add eager loading to QueryProxy so that it works in all expected places

## [5.0.9] - 2015-07-29

### Fixed
- "NameError: uninitialized constant Class::Date" (https://github.com/neo4jrb/neo4j/issues/852)

## [5.0.8] - 2015-07-26

### Changed
- Copied QueryClauseMethods doc from master

## [5.0.7] - 2015-07-26

### Changed
- Copied `docs` folder from master because a lot of work had gone into the docs since 5.0.0 was released

## [5.0.6] - 2015-07-22

### Fixed
- Fix query logging so that by default it only outputs to the user in the console and development server.  Logger can be changed with `neo4j.config.logger` configuration option

## [5.0.5] - 2015-07-19

### Added
- Added `log_cypher_queries` configuration option so that queries aren't on by default but that they can be controlled

## [5.0.4] - 2015-07-17

### Fixed
- Fixed bug which caused `QueryProxy` context to repeat (showed up in query logging)

## [5.0.3] - 2015-07-14

### Changed
- Moved `#with_associations` method from `AssociationProxy` to `QueryProxy` so that all `QueryProxy` chains can benefit from it.
- Added `_active_record_destroyed_behavior` semi-hidden configuration variable so that behavior for `ActiveNode#destroyed?` and `ActiveRel#destroyed?` can be changed to upcoming 6.0.0 behavior (matching ActiveRecord) where the database is not accessed.

## [5.0.2] - 2015-06-30

### Fixed
- Fix error when calling `#empty?` or `#blank?` on a query chain with on `order` specified
- Make `#find_each` and `#find_in_batches` return the actual objects rather than the result objects
- Query logging on console should be to STDOUT with `puts`.  Using `Rails.logger` outputs to the file in the `log` directory
- Modified queryproxy include? to accept a uuid instead of full node

## [5.0.1] - 2015-06-23

### Fixed
- Longstanding bug that would prevent association changes (`<<` and ActiveRel.create) in Rails after `reload!` had been called, see https://github.com/neo4jrb/neo4j/pull/839
- ActiveNode#inspect wasn't displaying the id_property
- Default property values and magic typecasting not being inherited correctly

### Changed
- In the absense of a `model_class` key, associations defined in ActiveNode models will use `from_/to_class` defined in `rel_class` to find destination. (Huge thanks to @olance, #838)
- ActiveRel's DSL was made a bit friendlier by making the `type`, `from_class` and `to_class` methods return their set values when called without arguments.
- Reworked ActiveRel's wrapper to behave more like ActiveNode's, removing some duplicate methods and moving others to Neo4j::Shared, resulting in a big performance boost when returning large numbers of rels.
- Updated gemspec to require neo4j-core 5.0.1+

### Added
- ActiveRel was given `find_or_create_by`, usable across single associations.

## [5.0.0] - 2015-06-18

### Fixed
- Prevented `to_key` from requiring an extra DB query. (See https://github.com/neo4jrb/neo4j/pull/827)

### Added
- QueryProxy associations accept `labels: false` option to prevent generated Cypher from using labels.

### Changed
- Properties explicitly set to type `Time` will no longer be converted to `DateTime`.

## [5.0.0.rc.3] - 2015-06-07

### Fixed
- Associations now allow `unique` option.  Error handling is generalized to make this testable (Thanks to @olance, see #824)

## [5.0.0.rc.2] - 2015-05-20

### Changed
- Set Ruby version requirement back to 1.9.3 because of problems with JRuby

## [5.0.0.rc.1] - 2015-05-20

### Changed
- Ruby 2.0.0 now required (>= 2.2.1 is recommended)
- All `ActiveNode` associations now require either a `type`, `origin`, or `rel_class` option.  Only one is allowed
- Defining associations will fail if unknown options are used (#796)
- `Model#find` fails if no node found (`Model#find_by` available when `nil` result desired) (#799)
- `#find_or_create` and `#merge` model class methods have been added
- Ensuring that all model callbacks are happening within transactions
- Major refactoring using `rubocop` with a lot of focus on speed improvements
- Specifically when loading many nodes at once we've measured 3x speed improvements

### Fixed
- `#find` on `QueryProxy` objects now does a model `find` rather than an `Enumerable` find
- Subclassed model classes now both create and query against it's ancestor's labels in addition to it's own (#690)
- `#first` and `#last` now work property when precedend by an `#order` in a `QueryProxy` chain (#720)
- `#count` when called after `#limit` will be performed within the bounds of limit specified

### Added
- Eager Loading is now supported!  See: [http://neo4jrb.readthedocs.org/en/latest/ActiveNode.html#eager-loading]
- Associations now return `AssociationProxy` objects (which are `Enumerable`) which have convenient `#inspect` methods for cleaner viewing in the Ruby console
- `model_class` key on associations now supports an Array (#589)
- When using `all` inside of a class method an argument for the node name can now be passed in (#737)
- Query(Proxy) syntax of `where("foo = ?", val)` and `where("foo = {bar}", bar: val)` now supported (#675)
- `module_handling` config option now available to control how class module namespaces translate to Neo4j labels (#753) (See: [http://neo4jrb.readthedocs.org/en/latest/Configuration.html])
- `#id_property` method has new `constraints` option to disable automatic uuid constraint (#738/#736)

(There are probably other changes too!)

**Changes above this point should conform to [http://keepachangelog.com/]**

## [4.1.2]
- Fixes two bugs related to inheritance: one regarding ActiveRel classes and relationship types, the other regarding ActiveNode primary_key properties not being set when a model is loaded prior to Neo4j session.

## [4.1.1]
- Switches use of Fixnum to Integer to improve 32-bit support

## [4.1.0]
This release includes many performance fixes and new features. The most notable:
- Huge stylist cleanup/refactoring by Brian on the entire gem by Brian armed with Rubocop. See http://neo4jrb.io/blog/2014/12/29/stay-out-of-trouble.html.
- Every node create, update, and destroy is now wrapped in a transaction. See http://neo4jrb.io/blog/2015/01/06/transactions_everywhere.html.
- New `dependent` options for associations: `:delete`, `:destroy`, `:delete_orphans`, `:destroy_orphans`. See http://neo4jrb.io/blog/2015/01/07/association_dependent_options.html.
- New `unique: true` option for associations, `creates_unique_rel` class method for ActiveRel. Both of these will result in relationship creation Cypher using "CREATE UNIQUE" instead of "CREATE".
- Fixed an n+1 query issue during node creation and update.
- Dieter simplified some code related to frozen attributes. See https://github.com/neo4jrb/neo4j/pull/655.
We now have a new website online at http://neo4jrb.io! Keep an eye on it for news and blogs related to this and other projects.

## [4.0.0]
- Change neo4j-core dependency from 3.1.0 to 4.0.0.

## [4.0.0.rc.4]
- _classname property is disabled by default for ActiveRel! It had been disabled for ActiveNode, this just evens the score.
- Fixes a bug to create better `result` labels in Cypher.
- Made the `delete_all` and `destroy_all` ActiveNode class methods consistent with their ActiveRecord counterparts. `destroy_all` previously performed its deletes in Cypher but it should have been returning nodes to Ruby and calling `destroy`. `delete_all` didn't exist at all.

## [4.0.0.rc.3]
Released minutes after rc.2 to catch one late addition!
- Adds serialization support for QueryProxy.

## [4.0.0.rc.2]
This release builds on features introduced in the first RC. We are releasing this as another RC because the API may be tweaked before release.
- New `proxy_as` for Core::Query to build QueryProxy chains onto Core::Query objects!
- Using `proxy_as`, new `optional` method in QueryProxy to use the `OPTIONAL MATCH` Cypher function.
- `match_to` and methods that depend on it now support arrays of nodes or IDs.
- New `rels_to`/`all_rels_to` methods.
- New `delete` and `destroy` methods in QueryProxy to easily remove relationships.
- Serialized objects will include IDs by default.

## [4.0.0.rc.1]
This release introduces API changes that may be considered breaking under certain conditions. See See https://github.com/neo4jrb/neo4j/wiki/Neo4j.rb-v4-Introduction.
Please use https://github.com/neo4jrb/neo4j/issues for support regarding this update! You can also reach us on Twitter: @neo4jrb (Brian) and @subvertallmedia (Chris).
- Default behavior changed: relationship types default to all caps, no prepending of "#". This behavior can be changed.
- ActiveRel models no longer require explicit calling of `type`. When missing, the model will infer a type using the class name following the same rules used to determine automatic relationship types from ActiveNode models.
- _classname properties will not be added automatically if you are using a version Neo4j >= 2.1.5. Instead, models are found using labels or relationship type. This is a potentially breaking change, particularly where ActiveRel is concerned. See the link at the beginning of this message for the steps required to work around this.
- Query scopes are now chainable! Call `all` at the start of your scope or method to take advantage of this.
- Changes required for Neo4j 2.2.
- Support for custom typecasters.
- New method `rel_where`, expanded behavior of `match_to` and `first_rel_to`
- Implemented ActiveSupport load hooks.
- Assorted performance improvements and refactoring.

## [3.0.4]
- Gemspec requires the latest neo4j-core.
- Fixed a pagination bug — thanks, @chrisgogreen!
- New QueryProxy methods `match_to` and `first_rel_to` are pretty cool.
- include_root_in_json is now configurable through config.neo4j.include_root_in_json or Neo4j::Config[:include_root_in_json]. Also cool.
- There's a new `delete_all` method for QueryProxy, too.
- @codebeige removed the `include?` class method, which was smart.
- Did I mention we won an award from Neo Tech? Check it out. https://github.com/neo4jrb/neo4j#welcome-to-neo4jrb

## [3.0.3]
- Gemspec has been updated to require neo4j-core 3.0.5
- Added `find_in_batches`
- Pagination has been updated to allow better ordering. Relaunch of neo4j-will_paginate as neo4j-will_paginate_redux is imminent!
- Everything is better: `create`'s handling of blocks, better behavior from `count`, better ActiveRel from_class/to_class checks, better handling of rel_class strings, and more
- Added a new find_or_create_by class method

Big thanks to new contributors Miha Rekar and Michael Perez! Also check out or Github issues, where we're discussing changes for 3.1.0. https://github.com/neo4jrb/neo4j/issues

## [3.0.2]
- "Model#all" now evaluates lazily, models no longer include Enumerable
- Faster, more efficient uniqueness validations
- Adjusted many common queries to use params, will improve performance
- ActiveRel fixes: create uses Core Query instead of Core's `rels` method, `{ classname: #{_classname} }` no longer inserted into every query, find related node IDs without loading the nodes
- Allow inheritance when checking model class on a relation (Andrew Jones)
- Provided migrations will use Rake.original_dir instead of Rails.env to provide better compatibility with frameworks other than Rails
- rel_class option in ActiveNode models will now accept string of a model name
- Additional bug fixes

## [3.0.1]
- Removed reference to neo4j-core from Gemfile and set neo4j.gemspec to use neo4j-core ~>3.0.0

## [3.0.0]
No change from rc 4

## [3.0.0.rc.4]
- UUIDs are now automatically specified on models as neo IDs won't be reliable
in future versions of neo4j
- Migrations now supported (including built-in migrations to migrate UUIDs and
insert the _classname property which is used for performance)
- Association reflection
- Model.find supports ids/node objects as well as arrays of id/node objects
- rake tasks now get automatically included into rails app


## [3.0.0.rc.3]
- thread safety improvements
- scope and general refactoring
- Added ability to create relationships on init (persisted on save)

## [3.0.0.rc.2]
- Use newer neo4j-core release

## [3.0.0.rc.1]
- Support for count, size, length, empty, blank? for has_many relationship
- Support for rails logger of cypher queries in development
- Support for distinct count
- Optimized methods: https://github.com/andreasronge/neo4j/wiki/Optimized-Methods
- Queries should respect mapped label names (#421)
- Warn if no session is available
- Fix broken == and equality (#424)

## [3.0.0.alpha.11]
- Bug fixes

## [3.0.0.alpha.10]
- ActiveRel support, see Wiki pages (chris #393)

## [3.0.0.alpha.9]
- Complete rewrite of the query api, see wiki page (#406, chris, brian)
- Performance improvements (#382,#400, #402, chris)
- idproperty - user defined primary keys (#396,#389)
- Reimplementation of Neo4j::Config
- Serialization of node properties (#381)
- Better first,last syntax (#379)

## [3.0.0.alpha.8]
- Integration with new Query API from neo4j-core including:
- - .query_as and #query_as methods to get queries from models (#366)
- - .qq method for QuickQuery syntax ( https://github.com/andreasronge/neo4j/wiki/Neo4j-v3#quickquery-work-in-progress / #366)
- Before and after callbacks on associations (#373)
- .find / .all / .count changed to be more like ActiveRecord
- .first / .last methods (#378)
- .find_by / .find_by! (#375)

## [3.0.0.alpha.7]
- Bug fix uniqueness-validator (#356 from JohnKellyFerguson)
- Many improvements, like update_attributes and validation while impl orm_adapter, Brian Underwood
- Impl orm_adapter API for neo4j so it can be used from for example devise, Brian Underwood (#355)
- Fix of inheritance of Neo4j::ActiveNode (#307)
- Expose add_label, and remove_label (#335)
- Fixed auto loading of classes bug, (#349)
- Bumped neo4j-core, 3.0.0.alpha.16

## [3.0.0.alpha.6]
- Support for Heroku URLs, see wiki https://github.com/andreasronge/neo4j/wiki/Neo4j-v3 (#334)

## [3.0.0.alpha.5]
- Added allow session options via 'config.neo4j.session_options' so it can run on heroku (#333)
- Relaxed Dependencies for Rails 4.1 (#332)
- Using neo4j-core version 3.0.0.alpha.12

## [3.0.0.alpha.4]
- Implemented validates_uniqueness_of (#311)
- Using neo4j-core version 3.0.0.alpha.11

## [3.0.0.alpha.3]
- Support for rails scaffolds
- Support for created_at and updated_at (#305)
- Support for ability to select a session to use per model (#299)
- BugFix: updating a model should not clear out old properties (#296)

## [3.0.0.alpha.2]
- Support for both embedded (only JRuby) and server API (runs on MRI Ruby !)
- Simple Rails app now work
- Support for has_n and has_one method
- ActiveModel support, callback, validation
- Declared properties (via active_attr gem)

## [2.3.0 / 2013-07-18]
- Fix Issue with HA console when ruby-debug is loaded (#261, thekendalmiller)
- Use 1.9 Neo4j

## [2.2.4 / 2013-05-19]
- get_or_create should return wrapped ruby nodes, alex-klepa, #241, #246
- Make sure freeze does not have side effects, #235
- Fix for carrierwave-neo4j (attribute_defaults), #235

## [2.2.3 / 2012-12-28]
- Support for HA cluster with neo4j 1.9.X, #228, #99, #223
- Make sure the Identity map is cleared after an exception, #214
- Relationship other_node should return wrapped node, #226
- Automatically convert DateTimes to UTC, (neo4j-wrapper #7)
- get_or_create should return a wrapped node (neo4j-wrapper #8)
- Make it work with Neo4j 1.7.1 (neo4j-core, #19)

## [2.2.2 - skipped]

## [2.2.1 / 2012-12-18]
- Fix for JRuby 1.7.1 and Equal #225
- Fix for create nodes and relationship using Cypher (neo4j-core #17)

## [2.2.0 / 2012-10-02]
- Using neo4j-cypher gem (1.0.0)
- Fix of neo4j-core configuration issue using boolean values #218
- Fixed RSpec issue on JRuby 1.7.x #217
- Aliased has_many to has_n, #183

## [2.2.0.rc1 / 2012-09-21]
- Use neo4j-core and neo4j-wrapper version 2.2.0.rc1
- Use the neo4j-cypher gem
- Better support for Orm Adapter, #212
- Use Cypher query when finder method does not have a lucene index, #210

## [2.0.1 / 2012-06-06]
- Use neo4j-core and neo4j-wrapper version 2.0.1

## [2.0.0 / 2012-05-07]
  (same as rc2)

## [2.0.0.rc2 / 2012-05-04]
- Enable Identity Map by default
- Added versioning for Neo4j::Core

## [2.0.0.rc1 / 2012-05-03]
- Fix of rake task to upgrade to 2.0
- Various Cypher DSL improvements, core(#3,#4,#5), #196
- Added Neo4j::VERSION

## [2.0.0.alpha.9 / 2012-04-27]
- Fix for rails scaffold generator

## [2.0.0.alpha.8 / 2012-04-27]
- Fix for "relationship to :all assigned twice for single instance" #178
- Fix for callback fire more then once (=> performance increase) #172
- Support for lucene search on array properties, #118
- Support for creating unique entities (get_or_create) #143
- Support for specifying has_n/has_one relationship with Strings instead of Class #160
- Support for serializer of hash and arrays on properties #185
- Fix for Neo4j::Rails::Relationship default property, #195
- Added support for pagination, see the neo4j-will_paginate gem
- Fixed Rails generators
- Added Cypher DSL support for is_a?
- Fix for "write_attribute persistes, contrary to AR convention" closes #182

## [2.0.0.alpha.7 / 2012-04-19]
- fix for Neo4j::Config bug - did not work from rails to set the db location, closes #191
- has_n and has_one method generate class method returning the name of the relationship as a Symbol, closes #170
- Raise exception if trying to index boolean property, closes #180
- Made start_node= and end_node= protected closes 186
- Support for things like @dungeon.monsters.dangerous { |m| m[:weapon?] == 'sword' } closes #181

## [2.0.0.alpha.6 / 2012-04-15]
- Complete rewrite and smaller change of API + lots of refactoring and better RSpecs
- Moved code to the neo4j-core and neo4j-wrapper gems
- Changed API - index properties using the Neo4j::Rails::Model (property :name, :index => :exact)
- Changed API - rel_type always returns a Symbol
- Changed API - #rels and #rel first parameter is always :outgoing, :incoming or :both
- Cypher DSL support, see neo4j-core
- Made the Lucene indexing more flexible
- Renamed size methods to count since it does simply count all the relationships (e.g. Person.all.count)
- Modularization - e.g. make it possible to create your own wrapper
- Added builder method for has_one relationships (just like ActiveRecord build_best_friend)

## [2.0.0.alpha.5 / 2012-03-27]
- Fix for HA/cluster bug [#173]
- Upgrade to neo4j-community jars 1.7.0.alpha.1
- Fix for rails 3.2 [#131]
- Fix for BatchInserter bug, [#139]
- Added rake task for upgrading [#116]
- Added scripts for upgrading database [#116]

## [2.0.0.alpha.4 / 2012-01-17]
- Fix node and rel enumerable for JRuby 1.9, Dmytrii Nagirniak
- Remove the will_paginate and move it to a separate gem Dmytrii Nagirniak, [#129][#132]
- Use type converter to determine how to handle multi-param attributes, Dmyitrii Nagirniak [#97]
- Set default storage_path in Rails to db [#96]
- Fix numeric Converter with nils and Float converter, Dmytrii Nagirniak
- Fix Neo4j::Rails::Model.find incorrect behavior with negative numbers, Dmytrii Nagirniak [#101]
- Allow to use symbols in batch inserter [#104]
- Split neo4j-jars gem into three jars, community,advanced&enterprise

 == 2.0.0.alpha.1 / 2012-01-11
- Split JARS into a separate gem (neo4j-jars) [#115]
- Changed prefix of relationships so that it allows having incoming relationships from different classes with different relationship names. Migration is needed to update an already existing database - see issue #116. [#117]
- Fix for undefined method 'add_unpersited_outgoing_rel' [#111]
- Fix for Rails models named Property [#108] (Vivek Prahlad)


 == 1.3.1 / 2011-12-14
- Make all relationships visible in Rails callback (rspecs #87, Dmytrii Nagirniak) [#211]
- Enable travis to build JRuby 1.9 (pull #87, Dmytrii Nagirniak) [#214]
- Support for composite lucene queries with OR and NOT (pull #89, Deepak N)
- Enforce the correct converter on a property type when the type is given (pull #86, Dmytrii Nagirniak)
- Development: make it easier to run RSpecs and guard (pull #85, Dmytrii Nagirniak)
- Added ability to disable observer (pull #84, Dmytrii Nagirniak)
- Fixing multiple assignment of has_one assocaition (pull #83 Deepak N)
- Accept association_id for has_one assocations (pull #82, Deepak N)
- Upgrade to 1.6.M01 Neo4j java jars [#209]
- Defer warning message 'Unknown outgoing relationship' (pull #81, Vivek Prahlad)
- Added string converter, e.g. property :name, :type => String  (pull #80, Dmytrii Nagirniak)
- Added symbol converter e.g. property :status, :type => Symbol (pull #79, Dmytrii Nagirniak) [#205]

 == 1.3.0 / 2011-12-06
- Added neo4j-upgrade script to rename lucene index files and upgrade to 1.5 [#197]
- Expose Neo4j::NodeMixin#index_types returning available indices (useful for Cypher queries) [#194]
- The to_other method is now available also in the Neo4j::Rails API [#193]
- Expose rel_type method for Neo4j::Rails::Relationship [#196]
- Support for breadth and depth first traversals [#198]
- Support for cypher query [#197]
- Fix for rule node concurrency issue (pull #78, Vivek Prahlad)
- Bugfix for the uniqueness validation for properties with quotes (pull #76, Vivek Prahlad)
- More performance tweaks (pull #75, #77, Vivek Prahlad)
- Fixing add_index for properties other than type string (pull #74, Deepak N)
- Significant performance boost for creating large numbers of models in a transaction (pull #73, Vivek Prahlad)
- Upgrade to neo4j 1.5 jars (pull #72, Vivek Prahlad)
- Fix for assigning nil values to incoming has_one relation (pull #70, Deepak N)
- Support for revert and fixes for Neo4j::Rails::Versioning (pull #71, Vivek Prahlad)

 == 1.2.6 / 2011-11-02
- Generators can now generate relationships as well [#195]
- Better will_paginate support for Neo4j::Rails::Model [#194]
- Fixing updated_at to be set only if model has changed (pull #68, Deepak N)
- Bringing back changes removed during identiy map to fix bug [#190] (Deepak N)
- Fixing updated_at to be set only if model has changed, using callbacks instead of overriding method for stamping time (Deepak N)
- Added versioning support (pull #67) (Vivek Prahlad)

 == 1.2.5 / 2011-10-21
- Faster traversals by avoiding loading Ruby wrappers (new method 'raw' on traversals) [#189]
- Support for IdentityMap [#188]
- Improved performance in event handler (Vivek Prahlad)
- Fixing issue with validates_presence_of validation (Vivek Prahlad)
- Implemented compositions support on Neo4j::Rails::Relationship (Kalyan Akella)
- Added after_initialize callback (Deepak N)
- Fixed performance issues on node deleted (Vivek Prahlad)
- Fixed a performance issue in the index_registry (Vivek Prahlad)
- Fixed uniqueness validation for :case_sensitive => false (Vivek Prahlad)
- Fixed update_attributes deleting relations when model is invalid (Deepak N)
- Fixed timestamp rails generator (Marcio Toshio)

 == 1.2.4 / 2011-10-07
- Support for traversing with Neo4j::Node#eval_paths and setting uniqueness on traversals [#187]
- Removed unnecessary node creation on database start up (class nodes attached to reference node) (Vivek Prahlad)
- Safer multitenancy - automatically reset the reference node in thread local context after each request using rack middleware
- Bugfixes for multitenancy (Deepak N and Vivek Prahlad)

 == 1.2.3 / 2011-10-01
- Multitenancy support by namespaced-indices & changeable reference node (Vivek Prahlad, pull 41)
- Added a Neo4j::Rails::Model#columns which returns all defined properties [#186]
- Fixed validation associated entities, parent model should be invalid if its nested model(s) is invalid (Vivek Prahlad)
- Fixed property validation to read value before conversion as per active model conventions (Deepak N)
- Fixed property_before_type_cast for loaded models (Deepak N)
- Better support for nested models via ActionView field_for [#185]
- BUG: fix for null pointer issue after delete_all on Neo4j::Rails::Model#has_n relationships (Vivek Prahlad)
- BUG: init_on_create was not called when creating a new relationship via the << operator [#183]

 == 1.2.2 / 2011-09-15
- Added compositions support for rails mode (Deepak N)
- Added support for nested transactions at the Rails model level (Vivek Prahlad)
- Fixing issue where save for invalid entities puts them into an inconsistent state (Vivek Prahlad)
- Fix for issue with save when validation fails (Vivek Prahlad)
- Fix for accepts_nested_attributes_for when the associated entities are created before a new node (Vivek Prahlad)
- Fix to allow has_one relationships to handle nil assignments in models (Vivek Prahlad)
- Observers support for neo4j rails model using active model (Deepak N)
- Override ActiveModel i18n_scope for neo4j (Deepak N)
- Added finders similar to active record and mongoid (Deepak N)
- Added find!, find_or_create_by and find_or_initialize_by methods, similar to active record finders (Deepak N)

 == 1.2.1 / 2011-08-29
- Fixed failing RSpecs for devise-neo4j gem - column_names method on neo4j orm adapter throws NoMethodError (thanks Deepak N)

 == 1.2.0 / 2011-08-16
- Upgrade to java library neo4j 1.4.1, see http://neo4j.rubyforge.org/guides/configuration.html

 == 1.1.4 / 2011-08-10
- Fixed dependency to will_paginate, locked to 3.0.pre4 (newly released 3.0.0 does not work yet with neo4j.rb)

  == 1.1.3 / 2011-08-09
- real recursive rule to the top class, subclasses with rules did not work (Frédéric Vanclef)
- BUG: not able to create array properties on relationships (Pere Urbon)
- BUG: lucene did not work if starting up neo4j in read only mode (like rails console when the rails is already running)

 == 1.1.2 / 2011-06-08
- Added configuration option 'enable_rules' to disable the _all relationships and custom rules [#176]
- Added a #node method on the Neo4j::Node and Neo4j::NodeMixin. Works like the #rel method but returns the node instead. [#174]
- Simplify creating relationship between two existing nodes [#175]

 == 1.1.1 / 2011-05-26
- Made neo4j compatible with rails 3.1.0.rc1 [#170]
- Fix for neo4j-devise [#171]
- BUG: Neo4j::GraphAlgo shortest path does raise exception if two nodes are not connected [#172]

 == 1.1.0 / 2011-05-13
- Support for embedding neo4j.rb by providing an already running db instance (#168)
- Neo4j::Rails::Relationships should be ActiveModel compliant (#156)
- Support for incoming relationships in Neo4j::Rails::Model (#157)
- to_json method for models no tags √ resolved (#154)
- Implement hash so that it will work with Sets (#160)
- Modified the traverser to allow iterating over paths not just over end_nodes (#161)
- Create method should take a block to initialize itself (#162)
- Upgrade to 1.3 neo4j java library (#164)
- Default `nodes' invocation for Algo path finders (#165)
- Property and index class methods modified to take arbitrary number of symbols optionally followed by options hash (#166)
- BUG: Setting property :system on Neo4j::Rails::Model should work (#163)
- BUG: update_attributes should convert values according to Type (#155)
- BUG: Neo4j::RelationshipMixin#relationship_type broken #(169)
- BUG: Relationship.load(nil) == Relationship.load(0) (#167)
- BUG: Full text search returns nil in rails model (#153)

## [1.0.0 / 2011-03-02]
- Complete rewrite of everything.
- Replaced the lucene module with using the java neo4j-lucene integration instead
- Lots of improvements of the API
- Better ActiveModel/Rails integration

## [0.4.4 / 2010-08-01]
- Fixed bug on traversing when using the RelationshipMixin (#121)
- BatchInserter and JRuby 1.6 - Fix iteration error with trying to modify in-place hash

## [0.4.3 / 2010-04-10]
- Fixed .gitignore - make sure that we do not include unnecessarily files like neo4j databases. Release 0.4.2 contained test data.
- Added synchronize around Index.new so that two thread can't modify the same index at the same time.

## [0.4.2 / 2010-04-08]
-  No index on properties for the initialize method bug (#116)
-  Tidy up Thread Synchronization in Lucene wrapper - lucene indexing performance improvement (#117)
-  Permission bug loading neo4j jar file (#118)
-  Spike: Make NodeMixin ActiveModel complient - experimental (#115)

## [0.4.1 / 2010-03-11]
- Migrations (#108)
- BatchInserter (#111)
- Neo4j::Relationship.new should take a hash of properties (#110)
- Upgrade to neo4j-1.0 (#114)
- Bigfix: has_one should replace old relationship (#106)
- Bugfix: custom accessors for NodeMixin#update (#113)
- Bugfix: Indexed properties problem on extented ruby classes critical "properties indexer" (#112)

## [0.4.0 / 2010-02-06]
- Performance improvements and Refactoring: Use and Extend Neo4j Java Classes (#97)
- Support for Index and Declaration of Properties on Relationships (#91)
- Upgrade to neo4j-1.0 rc (#100)
- All internal properties should be prefix with a '_',0.4.0 (#105)
- Generate relationship accessor methods for declared has_n and has_one relationships (#104)
- New way of creating relationship - Neo4j::Relationship.new (#103)
- Neo4j#init_node method should take one or more args (#98)
- Namespaced relationships: has_one...from using the wrong has_n...to(#92)
- Neo4j::NodeMixin and Neo4j::Node should allow a hash for initialization (#99)

## [0.3.3 / 2009-11-25]
- Support for a counter property on has_lists (#75)
- Support for Cascade delete. On has_n, had_one and has_list (#81)
- NodeMixin#all should work with inheritance - Child classes should have a relationship of their own. (#64)
- Support for other lucene analyzer then StandardAnalyzer (#87)
- NodeMixin initialize should accept block like docs (#82)
- Add incoming relationship should work as expected: n1.relationships.incoming(:foo) << n2 (#80)
- Delete node from a has_list relationship should work as expected (#79)
- Improve stacktraces (#94)
- Removed sideeffect of rspecs (#90)
- Add debug method on NodeMixin to print it self (#88)
- Removed to_a method (#73)
- Upgrade to neo4j-1.0b10 (#95)
- Upgrade to lucene 2.9.0 (#83)
- Refactoring: RSpecs (#74)
- Refactoring: aggregate each, renamed to property aggregator (#72)
- BugFix: neo4j gem cannot be built  from the source (#86)
- BugFix: Neo4j::relationship should not raise Exception if there are no relationships (#78)

## [0.3.2 / 2009-09-17]
- Added support for aggregating nodes (#65)
- Wrapped Neo4j GraphAlgo AllSimplePath (#70)
- Added traversal with traversal position (#71)
- Removed DynamicAccessors mixin, replaced by [] operator (#67)
- Impl Neo4j.all_nodes (#69)
- Upgrated Neo4j jar file to 1.0-b9
- The Neo4j#relationship method now allows a filter parameter (#66)
- Neo4j.rb now can read database not created by Neo4j.rb - does not require classname property (#63)
- REST - added an "all" value for the depth traversal query parameter (#62)
- REST - Performance improvments using the Rest Mixin (#60)

## [0.3.1 / 2009-07-25]
- Feature, extension - find path between given pair of nodes (#58)
- Fix a messy exception on GET /nodes/UnknownClassName (#57)
- Bug  - exception on GET /nodes/classname/rel if rel is a has_one relationship (#56)
- Bug: GET /nodes/classname missing out nodes with no properties (#55)
- Bug: Lucene sorting caused exception if there were no documents (#54)
- Bug: reindexer fails to connect nodes to the IndexNode (#53)

## [0.3.0 / 2009-06-25]
- Neo4j should track node changes
- RESTful support for lucene queries, sorting and paging
- RESTful support for Relationships
- RESTful support for Node and properties
- Experimental support for Master-Slave Replication via REST
- RESTful Node representation should contain hyperlinks to relationships
- Added some handy method like first and empty? on relationships
- Use new neo4j: neo-1.0-b8
- Add an event handler for create/delete nodes start/stop neo, update property/relationship
- The NodeMixin should behave like a hash, added [] and []= methods
- Support list topology - has_list and belongs_to_list Neo4j::NodeMixin Classmethods
- Should be possible to add relationships without declaring them (Neo4j#relationships.outgoing(:friends) << node)
- Neo4j extensions file structure, should be easy to create your own extensions
- Rename relation to relationship (Neo4j::Relations => Neo4j::Relationships, DynamicRelation => Relationship) [data incompatible change]
- Auto Transaction is now optional
- Setting Float properties fails under JRuby1.2.0
- Bug: Indexing relationships does not work
- Make the ReferenceNode include Neo4j::NodeMixin
- Added handy Neo4j class that simply includes the Neo4j::NodeMixin
- Neo4j::IndexNode now holds references to all nodes (Neo4j.ref_node -> Neo4j::IndexNode -> ...)


## [0.2.1 / 2009-03-15]
- Refactoring of lucene indexing of the node space (28)
- Fixed bug on Neo4j::Nodemixin#property? (#22)


## [0.2.0 / 2009-01-20]
- Impl. Neo4j::Node#traverse - enables traversal and filtering using TraversalPosition info (#17,#19)
- Impl. traversal to any depth (#15)
- Impl. traversal several relationships type at the same time (#16)
- Fixed a Lucene timezone bug (#20)
- Lots of refactoring of the neo4j.rb traversal code and RSpecs

## [0.1.0 / 2008-12-18]
- Property can now be of any type (and not only String, Fixnum, Float)
- Indexing and Query with Date and DateTime
- YARD documentation
- Properties can be removed
- A property can be set to nil (it will then be removed).

## [0.0.7 / 2008-12-10]
- Added method to_param and methods on the value object needed for Ruby on Rails
- Impl. update from a value object/hash for a node
- Impl. generation of value object classes/instances from a node.
- Refactoring the Transaction handling (reuse PlaceboTransaction instances if possible)
- Removed the need to start and stop neo. It will be done automatically when needed.


## [0.0.6 / 2008-12-03]
- Removed the configuration from the Neo4j.start method. Now exist in Neo4j::Config and Lucene::Config.
- Implemented sort_by method.
- Lazy loading of search result. Execute the query and load the nodes only if needed.
- Added support to use lucene query language, example: Person.find("name:foo AND age:42")
- All test now uses RAM based lucene indexes.

## [0.0.5 / 2008-11-17]
- Supports keeping lucene index in memory instead of on disk
- Added support for lucene full text search
- Fixed so neo4j runs on JRuby 1.1.5
- Implemented support for reindex all instances of a node class. This is needed if the lucene index is kept in memory or if the index is changed.
- Added ReferenceNode. All nodes now have a relationship from this reference node.
- Lots of refactoring
- Added the IMDB example. It shows how to create a neo database, lucene queries and node traversals.

## [0.0.4 / 2008-10-23]
- First release to rubyforge<|MERGE_RESOLUTION|>--- conflicted
+++ resolved
@@ -3,7 +3,6 @@
 This file should follow the standards specified on [http://keepachangelog.com/]
 This project adheres to [Semantic Versioning](http://semver.org/).
 
-<<<<<<< HEAD
 ## Unreleased
 
 ### Changed
@@ -15,25 +14,19 @@
 ### Added
 
 - A number of modules and unit tests were moved directly from the ActiveAttr gem, which is no longer being maintained.
+- `ActiveNode` models now respond to `update_all` (thanks ProGM / #1113)
+- Association chains now respond to `update_all` and `update_all_rels` (thanks ProGM / #1113)
 
 ### Removed
 
 - All external [ActiveAttr](https://github.com/cgriego/active_attr) dependencies.
 - All `call` class methods from Type Converters. Use `to_ruby` instead.
-=======
-## [Unreleased]
-
-### Added
-
-- `ActiveNode` models now respond to `update_all` (thanks ProGM / #1113)
-- Association chains now respond to `update_all` and `update_all_rels` (thanks ProGM / #1113)
 
 ## [6.1.2] - 2016-01-01
 
 ### Fixed
 
 - Issue where `inspect` failed outside of Rails (Thanks to louspringer, #1111)
->>>>>>> 538b8f8f
 
 ## [6.1.1] - 2016-01-01
 
