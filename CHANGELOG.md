# Change Log
All notable changes to this project will be documented in this file.
This file should follow the standards specified on [http://keepachangelog.com/]
This project adheres to [Semantic Versioning](http://semver.org/).

## [Unreleased][unreleased]

### Fixed
- `updated_at` properties were not being added up `update` events, only updated.
- Default values of Boolean properties were not being set when `default: false`
- `props_for_update` was using String keys instead of Symbols, like `props_for_update`
- `props_for_create` and `props_for_update` were not adding default property values to the hash.
- ActiveNode's `merge` and `find_or_create` methods were not setting default values of declared properties when `ON CREATE` was triggered. The code now uses `props_for_create`.

<<<<<<< HEAD
### Added
- Type Converters were added for String, Integer, Fixnum, BigDecimal, and Boolean to provide type conversion for these objects in QueryProxy.
- `rel_where` will now use ActiveRel classes for type conversion, when possible.
- Converters will look for a `converted?` method to determine whether an object is of the appropriate type for the database. This allows converters to be responsible for multiple types, if required.
=======
## [5.2.4] - 09-11-2015

### Fixed
- Use `debug` log level for query logging
>>>>>>> 23bec06f

## [5.2.3] - 09-07-2015

Added bugfixes from 5.1.4 and 5.1.5 that were missed in earlier 5.2.x releases:
- `AssociationProxy` now responds to `serializable_hash` so that `include` can be used in `render json` in Rails controllers
- Fixed errors when trying to call `#{association}_ids=` on an unpersisted node with UUIDs or an array thereof.
- Removed extra Cypher query to replace relationships when working with unpersisted nodes and association=.
- Bug related to Rails reloading an app and returning nodes without first reinitializing models, resulting in CypherNodes.

## [5.2.2] - 09-06-2015

### Fixed
- Fixed setting of association(_id|_ids) on .create

## [5.2.1] - 09-04-2015

### Fixed
- Now possible to configure `record_timestamps` with rails `config`

## [5.2.0] - 08-30-2015

### Added
- `props_for_persistence`, `props_for_create`, `props_for_update` instance methods for all nodes and rels. Each returns a hash with properties appropriate for sending to the database in a Cypher query to create or update an object.
- Added `record_timestamps` configuration do default all `ActiveNode` and `ActiveRel` models to have `created_at` and `updated_at` timestamps (from #939, thanks @rebecca-eakins)
- Added `timestamp_type` configuration to specify how timestamps should be stored (from #939, thanks @rebecca-eakins)

### Changed
- Methods related to basic node and rel persistence (`save`, `create_model`, `_create_node`, others) were refactored to make the processes simpler, clearer, and slightly faster.
- Unit test directory structure was rearranged to mirror the `lib` directory.

## [5.1.3] - 08-23-2015

### Fixed
- `has_one` associations are now properly cached (like `has_many` associations)
- `QueryProxy` now responds to `#to_ary`.  Fixes integration with ActiveModelSerializer gem


## [5.1.2] - 08-20-2015

### Fixed
- When association has `model_class` and `type: false` the association doesn't work (see: https://github.com/neo4jrb/neo4j/pull/930)

## [5.1.1] - 08-19-2015

### Fixed
- Fixed a bug where the `Neo4j::Timestamps` mixin was not able to be included

## [5.1.0.rc.3] - 08-17-2015

### Fixed
- Associations defined in ActiveNode models will delegate `unique?` to the model set in `rel_class`. This makes it easier for the rel class to act as the single source of truth for relationship behavior.

### Added
- ActiveRel: `#{related_node}_neo_id` instance methods to match CypherRelationship. Works with start/from and end/to.
- ActiveRel: `type` now has a new alias, `rel_type`. You might recognize this from the `(Cypher|Embedded)Relationship` class and ActiveNode association option.
- Contributing to the gem? Rejoice, for it now supports [Dotenv](https://github.com/bkeepers/dotenv).

## [5.1.0.rc.2] - 08-16-2015

### Added
- Ability to use `#where_not` method on `ActiveNode` / `QueryProxy`

## [5.1.0.rc.1] - 08-14-2015

### Fixed
- Added a `before_remove_const` method to clear cached models when Rails `reload!` is called. 5.0.1 included a workaround but this appears to cut to the core of the issue. See https://github.com/neo4jrb/neo4j/pull/855.
- To prevent errors, changing an index to constraint or constraint to index will drop the existing index/constraint before adding the new.
- Fixed `AssociationProxy#method_missing` so it properly raises errors.

### Added
- Added ability to view `model_class` from `Association` class for `rails_admin` Neo4j adapter
- QueryProxy `where` will now look for declared properties matching hash keys. When found, it will send the value through that property's type converter if the type matches the property's unconverted state.
- Improved handling of unpersisted nodes with associations. You can now use `<<` to create associations between unpersisted nodes. A `save` will cascade through unpersisted objects, creating nodes and rels along the way. See https://github.com/neo4jrb/neo4j/pull/871
- Support formatted cypher queries for easy reading by humans via the `pretty_logged_cypher_queries` configuration variable
- Ability to query for just IDs on associations
- On `QueryProxy` objects you can now use an `:id` key in `where` and `find_by` methods to refer to the property from `id_property` (`uuid` by default)
- Added `ActiveRel.creates_unique` and deprecated `ActiveRel.creates_unique_rel`
- Added #inspect method to ActiveRel to show Cypher-style representation of from node, to node, and relationship type
- Added `Neo4j::Timestamps`, `Neo4j::Timestamps::Created`, and `Neo4j::Timestamps::Updated` mixins to add timestamp properties to `ActiveNode` or `ActiveRel` classes

### Changed

- Methods related to ActiveNode's IdProperty module were refactored to improve performance and simplify the API. Existing `default_properties` methods were reworked to reflect their use as-implemented: storage for a single default property, not multiple.
- Implementation adjustments that improve node and rel initialization speed, particularly when loading large numbers of objects from the database.

## [5.0.15] - 08-12-2015

### Fixed

- `reload!` within Rails apps will work correctly. An earlier release included a workaround but this uses ActiveModel's system for clearing caches to provide a more thorough resolution.

## [5.0.14] - 08-09-2015

### Fixed

- Calling `all` on a QueryProxy chain would cause the currently set node identity within Cypher to be lost.

## [5.0.13] - 08-07-2015

### Fixed
- Backport AssociationProxy#method_missing fix to raise errors on invalid methods
- Fix the count issue on depth two associations (#881)

## [5.0.12] - ?

### Fixed
- Break between associations so that potential `where` clauses get applied to the correct `(OPTIONAL )MATCH` clause

### Fixed
- Delegate `first` and `last` from `AssociationProxy` to `QueryProxy`
- Fix `order` behavior for `first` and `last` in `QueryProxy`

## [5.0.11] - ?

### Fixed
- Delegate `first` and `last` from `AssociationProxy` to `QueryProxy`
- Fix `order` behavior for `first` and `last` in `QueryProxy`

## [5.0.10] - 2015-07-31

### Fixed
- Fix what should have been a very obvious bug in `_active_record_destroyed_behavior` behavior
- Add eager loading to QueryProxy so that it works in all expected places

## [5.0.9] - 2015-07-29

### Fixed
- "NameError: uninitialized constant Class::Date" (https://github.com/neo4jrb/neo4j/issues/852)

## [5.0.8] - 2015-07-26

### Changed
- Copied QueryClauseMethods doc from master

## [5.0.7] - 2015-07-26

### Changed
- Copied `docs` folder from master because a lot of work had gone into the docs since 5.0.0 was released

## [5.0.6] - 2015-07-22

### Fixed
- Fix query logging so that by default it only outputs to the user in the console and development server.  Logger can be changed with `neo4j.config.logger` configuration option

## [5.0.5] - 2015-07-19

### Added
- Added `log_cypher_queries` configuration option so that queries aren't on by default but that they can be controlled

## [5.0.4] - 2015-07-17

### Fixed
- Fixed bug which caused `QueryProxy` context to repeat (showed up in query logging)

## [5.0.3] - 2015-07-14

### Changed
- Moved `#with_associations` method from `AssociationProxy` to `QueryProxy` so that all `QueryProxy` chains can benefit from it.
- Added `_active_record_destroyed_behavior` semi-hidden configuration variable so that behavior for `ActiveNode#destroyed?` and `ActiveRel#destroyed?` can be changed to upcoming 6.0.0 behavior (matching ActiveRecord) where the database is not accessed.

## [5.0.2] - 2015-06-30

### Fixed
- Fix error when calling `#empty?` or `#blank?` on a query chain with on `order` specified
- Make `#find_each` and `#find_in_batches` return the actual objects rather than the result objects
- Query logging on console should be to STDOUT with `puts`.  Using `Rails.logger` outputs to the file in the `log` directory
- Modified queryproxy include? to accept a uuid instead of full node

## [5.0.1] - 2015-06-23

### Fixed
- Longstanding bug that would prevent association changes (`<<` and ActiveRel.create) in Rails after `reload!` had been called, see https://github.com/neo4jrb/neo4j/pull/839
- ActiveNode#inspect wasn't displaying the id_property
- Default property values and magic typecasting not being inherited correctly

### Changed
- In the absense of a `model_class` key, associations defined in ActiveNode models will use `from_/to_class` defined in `rel_class` to find destination. (Huge thanks to @olance, #838)
- ActiveRel's DSL was made a bit friendlier by making the `type`, `from_class` and `to_class` methods return their set values when called without arguments.
- Reworked ActiveRel's wrapper to behave more like ActiveNode's, removing some duplicate methods and moving others to Neo4j::Shared, resulting in a big performance boost when returning large numbers of rels.
- Updated gemspec to require neo4j-core 5.0.1+

### Added
- ActiveRel was given `find_or_create_by`, usable across single associations.

## [5.0.0] - 2015-06-18

### Fixed
- Prevented `to_key` from requiring an extra DB query. (See https://github.com/neo4jrb/neo4j/pull/827)

### Added
- QueryProxy associations accept `labels: false` option to prevent generated Cypher from using labels.

### Changed
- Properties explicitly set to type `Time` will no longer be converted to `DateTime`.

## [5.0.0.rc.3] - 2015-06-07

### Fixed
- Associations now allow `unique` option.  Error handling is generalized to make this testable (Thanks to @olance, see #824)

## [5.0.0.rc.2] - 2015-05-20

### Changed
- Set Ruby version requirement back to 1.9.3 because of problems with JRuby

## [5.0.0.rc.1] - 2015-05-20

### Changed
- Ruby 2.0.0 now required (>= 2.2.1 is recommended)
- All `ActiveNode` associations now require either a `type`, `origin`, or `rel_class` option.  Only one is allowed
- Defining associations will fail if unknown options are used (#796)
- `Model#find` fails if no node found (`Model#find_by` available when `nil` result desired) (#799)
- `#find_or_create` and `#merge` model class methods have been added
- Ensuring that all model callbacks are happening within transactions
- Major refactoring using `rubocop` with a lot of focus on speed improvements
- Specifically when loading many nodes at once we've measured 3x speed improvements

### Fixed
- `#find` on `QueryProxy` objects now does a model `find` rather than an `Enumerable` find
- Subclassed model classes now both create and query against it's ancestor's labels in addition to it's own (#690)
- `#first` and `#last` now work property when precedend by an `#order` in a `QueryProxy` chain (#720)
- `#count` when called after `#limit` will be performed within the bounds of limit specified

### Added
- Eager Loading is now supported!  See: [http://neo4jrb.readthedocs.org/en/latest/ActiveNode.html#eager-loading]
- Associations now return `AssociationProxy` objects (which are `Enumerable`) which have convenient `#inspect` methods for cleaner viewing in the Ruby console
- `model_class` key on associations now supports an Array (#589)
- When using `all` inside of a class method an argument for the node name can now be passed in (#737)
- Query(Proxy) syntax of `where("foo = ?", val)` and `where("foo = {bar}", bar: val)` now supported (#675)
- `module_handling` config option now available to control how class module namespaces translate to Neo4j labels (#753) (See: [http://neo4jrb.readthedocs.org/en/latest/Configuration.html])
- `#id_property` method has new `constraints` option to disable automatic uuid constraint (#738/#736)

(There are probably other changes too!)

**Changes above this point should conform to [http://keepachangelog.com/]**

## [4.1.2]
- Fixes two bugs related to inheritance: one regarding ActiveRel classes and relationship types, the other regarding ActiveNode primary_key properties not being set when a model is loaded prior to Neo4j session.

## [4.1.1]
- Switches use of Fixnum to Integer to improve 32-bit support

## [4.1.0]
This release includes many performance fixes and new features. The most notable:
- Huge stylist cleanup/refactoring by Brian on the entire gem by Brian armed with Rubocop. See http://neo4jrb.io/blog/2014/12/29/stay-out-of-trouble.html.
- Every node create, update, and destroy is now wrapped in a transaction. See http://neo4jrb.io/blog/2015/01/06/transactions_everywhere.html.
- New `dependent` options for associations: `:delete`, `:destroy`, `:delete_orphans`, `:destroy_orphans`. See http://neo4jrb.io/blog/2015/01/07/association_dependent_options.html.
- New `unique: true` option for associations, `creates_unique_rel` class method for ActiveRel. Both of these will result in relationship creation Cypher using "CREATE UNIQUE" instead of "CREATE".
- Fixed an n+1 query issue during node creation and update.
- Dieter simplified some code related to frozen attributes. See https://github.com/neo4jrb/neo4j/pull/655.
We now have a new website online at http://neo4jrb.io! Keep an eye on it for news and blogs related to this and other projects.

## [4.0.0]
- Change neo4j-core dependency from 3.1.0 to 4.0.0.

## [4.0.0.rc.4]
- _classname property is disabled by default for ActiveRel! It had been disabled for ActiveNode, this just evens the score.
- Fixes a bug to create better `result` labels in Cypher.
- Made the `delete_all` and `destroy_all` ActiveNode class methods consistent with their ActiveRecord counterparts. `destroy_all` previously performed its deletes in Cypher but it should have been returning nodes to Ruby and calling `destroy`. `delete_all` didn't exist at all.

## [4.0.0.rc.3]
Released minutes after rc.2 to catch one late addition!
- Adds serialization support for QueryProxy.

## [4.0.0.rc.2]
This release builds on features introduced in the first RC. We are releasing this as another RC because the API may be tweaked before release.
- New `proxy_as` for Core::Query to build QueryProxy chains onto Core::Query objects!
- Using `proxy_as`, new `optional` method in QueryProxy to use the `OPTIONAL MATCH` Cypher function.
- `match_to` and methods that depend on it now support arrays of nodes or IDs.
- New `rels_to`/`all_rels_to` methods.
- New `delete` and `destroy` methods in QueryProxy to easily remove relationships.
- Serialized objects will include IDs by default.

## [4.0.0.rc.1]
This release introduces API changes that may be considered breaking under certain conditions. See See https://github.com/neo4jrb/neo4j/wiki/Neo4j.rb-v4-Introduction.
Please use https://github.com/neo4jrb/neo4j/issues for support regarding this update! You can also reach us on Twitter: @neo4jrb (Brian) and @subvertallmedia (Chris).
- Default behavior changed: relationship types default to all caps, no prepending of "#". This behavior can be changed.
- ActiveRel models no longer require explicit calling of `type`. When missing, the model will infer a type using the class name following the same rules used to determine automatic relationship types from ActiveNode models.
- _classname properties will not be added automatically if you are using a version Neo4j >= 2.1.5. Instead, models are found using labels or relationship type. This is a potentially breaking change, particularly where ActiveRel is concerned. See the link at the beginning of this message for the steps required to work around this.
- Query scopes are now chainable! Call `all` at the start of your scope or method to take advantage of this.
- Changes required for Neo4j 2.2.
- Support for custom typecasters.
- New method `rel_where`, expanded behavior of `match_to` and `first_rel_to`
- Implemented ActiveSupport load hooks.
- Assorted performance improvements and refactoring.

## [3.0.4]
- Gemspec requires the latest neo4j-core.
- Fixed a pagination bug — thanks, @chrisgogreen!
- New QueryProxy methods `match_to` and `first_rel_to` are pretty cool.
- include_root_in_json is now configurable through config.neo4j.include_root_in_json or Neo4j::Config[:include_root_in_json]. Also cool.
- There's a new `delete_all` method for QueryProxy, too.
- @codebeige removed the `include?` class method, which was smart.
- Did I mention we won an award from Neo Tech? Check it out. https://github.com/neo4jrb/neo4j#welcome-to-neo4jrb

## [3.0.3]
- Gemspec has been updated to require neo4j-core 3.0.5
- Added `find_in_batches`
- Pagination has been updated to allow better ordering. Relaunch of neo4j-will_paginate as neo4j-will_paginate_redux is imminent!
- Everything is better: `create`'s handling of blocks, better behavior from `count`, better ActiveRel from_class/to_class checks, better handling of rel_class strings, and more
- Added a new find_or_create_by class method

Big thanks to new contributors Miha Rekar and Michael Perez! Also check out or Github issues, where we're discussing changes for 3.1.0. https://github.com/neo4jrb/neo4j/issues

## [3.0.2]
- "Model#all" now evaluates lazily, models no longer include Enumerable
- Faster, more efficient uniqueness validations
- Adjusted many common queries to use params, will improve performance
- ActiveRel fixes: create uses Core Query instead of Core's `rels` method, `{ classname: #{_classname} }` no longer inserted into every query, find related node IDs without loading the nodes
- Allow inheritance when checking model class on a relation (Andrew Jones)
- Provided migrations will use Rake.original_dir instead of Rails.env to provide better compatibility with frameworks other than Rails
- rel_class option in ActiveNode models will now accept string of a model name
- Additional bug fixes

## [3.0.1]
- Removed reference to neo4j-core from Gemfile and set neo4j.gemspec to use neo4j-core ~>3.0.0

## [3.0.0]
No change from rc 4

## [3.0.0.rc.4]
- UUIDs are now automatically specified on models as neo IDs won't be reliable
in future versions of neo4j
- Migrations now supported (including built-in migrations to migrate UUIDs and
insert the _classname property which is used for performance)
- Association reflection
- Model.find supports ids/node objects as well as arrays of id/node objects
- rake tasks now get automatically included into rails app


## [3.0.0.rc.3]
- thread safety improvements
- scope and general refactoring
- Added ability to create relationships on init (persisted on save)

## [3.0.0.rc.2]
- Use newer neo4j-core release

## [3.0.0.rc.1]
- Support for count, size, length, empty, blank? for has_many relationship
- Support for rails logger of cypher queries in development
- Support for distinct count
- Optimized methods: https://github.com/andreasronge/neo4j/wiki/Optimized-Methods
- Queries should respect mapped label names (#421)
- Warn if no session is available
- Fix broken == and equality (#424)

## [3.0.0.alpha.11]
- Bug fixes

## [3.0.0.alpha.10]
- ActiveRel support, see Wiki pages (chris #393)

## [3.0.0.alpha.9]
- Complete rewrite of the query api, see wiki page (#406, chris, brian)
- Performance improvements (#382,#400, #402, chris)
- idproperty - user defined primary keys (#396,#389)
- Reimplementation of Neo4j::Config
- Serialization of node properties (#381)
- Better first,last syntax (#379)

## [3.0.0.alpha.8]
- Integration with new Query API from neo4j-core including:
- - .query_as and #query_as methods to get queries from models (#366)
- - .qq method for QuickQuery syntax ( https://github.com/andreasronge/neo4j/wiki/Neo4j-v3#quickquery-work-in-progress / #366)
- Before and after callbacks on associations (#373)
- .find / .all / .count changed to be more like ActiveRecord
- .first / .last methods (#378)
- .find_by / .find_by! (#375)

## [3.0.0.alpha.7]
- Bug fix uniqueness-validator (#356 from JohnKellyFerguson)
- Many improvements, like update_attributes and validation while impl orm_adapter, Brian Underwood
- Impl orm_adapter API for neo4j so it can be used from for example devise, Brian Underwood (#355)
- Fix of inheritance of Neo4j::ActiveNode (#307)
- Expose add_label, and remove_label (#335)
- Fixed auto loading of classes bug, (#349)
- Bumped neo4j-core, 3.0.0.alpha.16

## [3.0.0.alpha.6]
- Support for Heroku URLs, see wiki https://github.com/andreasronge/neo4j/wiki/Neo4j-v3 (#334)

## [3.0.0.alpha.5]
- Added allow session options via 'config.neo4j.session_options' so it can run on heroku (#333)
- Relaxed Dependencies for Rails 4.1 (#332)
- Using neo4j-core version 3.0.0.alpha.12

## [3.0.0.alpha.4]
- Implemented validates_uniqueness_of (#311)
- Using neo4j-core version 3.0.0.alpha.11

## [3.0.0.alpha.3]
- Support for rails scaffolds
- Support for created_at and updated_at (#305)
- Support for ability to select a session to use per model (#299)
- BugFix: updating a model should not clear out old properties (#296)

## [3.0.0.alpha.2]
- Support for both embedded (only JRuby) and server API (runs on MRI Ruby !)
- Simple Rails app now work
- Support for has_n and has_one method
- ActiveModel support, callback, validation
- Declared properties (via active_attr gem)

## [2.3.0 / 2013-07-18]
- Fix Issue with HA console when ruby-debug is loaded (#261, thekendalmiller)
- Use 1.9 Neo4j

## [2.2.4 / 2013-05-19]
- get_or_create should return wrapped ruby nodes, alex-klepa, #241, #246
- Make sure freeze does not have side effects, #235
- Fix for carrierwave-neo4j (attribute_defaults), #235

## [2.2.3 / 2012-12-28]
- Support for HA cluster with neo4j 1.9.X, #228, #99, #223
- Make sure the Identity map is cleared after an exception, #214
- Relationship other_node should return wrapped node, #226
- Automatically convert DateTimes to UTC, (neo4j-wrapper #7)
- get_or_create should return a wrapped node (neo4j-wrapper #8)
- Make it work with Neo4j 1.7.1 (neo4j-core, #19)

## [2.2.2 - skipped]

## [2.2.1 / 2012-12-18]
- Fix for JRuby 1.7.1 and Equal #225
- Fix for create nodes and relationship using Cypher (neo4j-core #17)

## [2.2.0 / 2012-10-02]
- Using neo4j-cypher gem (1.0.0)
- Fix of neo4j-core configuration issue using boolean values #218
- Fixed RSpec issue on JRuby 1.7.x #217
- Aliased has_many to has_n, #183

## [2.2.0.rc1 / 2012-09-21]
- Use neo4j-core and neo4j-wrapper version 2.2.0.rc1
- Use the neo4j-cypher gem
- Better support for Orm Adapter, #212
- Use Cypher query when finder method does not have a lucene index, #210

## [2.0.1 / 2012-06-06]
- Use neo4j-core and neo4j-wrapper version 2.0.1

## [2.0.0 / 2012-05-07]
  (same as rc2)

## [2.0.0.rc2 / 2012-05-04]
- Enable Identity Map by default
- Added versioning for Neo4j::Core

## [2.0.0.rc1 / 2012-05-03]
- Fix of rake task to upgrade to 2.0
- Various Cypher DSL improvements, core(#3,#4,#5), #196
- Added Neo4j::VERSION

## [2.0.0.alpha.9 / 2012-04-27]
- Fix for rails scaffold generator

## [2.0.0.alpha.8 / 2012-04-27]
- Fix for "relationship to :all assigned twice for single instance" #178
- Fix for callback fire more then once (=> performance increase) #172
- Support for lucene search on array properties, #118
- Support for creating unique entities (get_or_create) #143
- Support for specifying has_n/has_one relationship with Strings instead of Class #160
- Support for serializer of hash and arrays on properties #185
- Fix for Neo4j::Rails::Relationship default property, #195
- Added support for pagination, see the neo4j-will_paginate gem
- Fixed Rails generators
- Added Cypher DSL support for is_a?
- Fix for "write_attribute persistes, contrary to AR convention" closes #182

## [2.0.0.alpha.7 / 2012-04-19]
- fix for Neo4j::Config bug - did not work from rails to set the db location, closes #191
- has_n and has_one method generate class method returning the name of the relationship as a Symbol, closes #170
- Raise exception if trying to index boolean property, closes #180
- Made start_node= and end_node= protected closes 186
- Support for things like @dungeon.monsters.dangerous { |m| m[:weapon?] == 'sword' } closes #181

## [2.0.0.alpha.6 / 2012-04-15]
- Complete rewrite and smaller change of API + lots of refactoring and better RSpecs
- Moved code to the neo4j-core and neo4j-wrapper gems
- Changed API - index properties using the Neo4j::Rails::Model (property :name, :index => :exact)
- Changed API - rel_type always returns a Symbol
- Changed API - #rels and #rel first parameter is always :outgoing, :incoming or :both
- Cypher DSL support, see neo4j-core
- Made the Lucene indexing more flexible
- Renamed size methods to count since it does simply count all the relationships (e.g. Person.all.count)
- Modularization - e.g. make it possible to create your own wrapper
- Added builder method for has_one relationships (just like ActiveRecord build_best_friend)

## [2.0.0.alpha.5 / 2012-03-27]
- Fix for HA/cluster bug [#173]
- Upgrade to neo4j-community jars 1.7.0.alpha.1
- Fix for rails 3.2 [#131]
- Fix for BatchInserter bug, [#139]
- Added rake task for upgrading [#116]
- Added scripts for upgrading database [#116]

## [2.0.0.alpha.4 / 2012-01-17]
- Fix node and rel enumerable for JRuby 1.9, Dmytrii Nagirniak
- Remove the will_paginate and move it to a separate gem Dmytrii Nagirniak, [#129][#132]
- Use type converter to determine how to handle multi-param attributes, Dmyitrii Nagirniak [#97]
- Set default storage_path in Rails to db [#96]
- Fix numeric Converter with nils and Float converter, Dmytrii Nagirniak
- Fix Neo4j::Rails::Model.find incorrect behavior with negative numbers, Dmytrii Nagirniak [#101]
- Allow to use symbols in batch inserter [#104]
- Split neo4j-jars gem into three jars, community,advanced&enterprise

 == 2.0.0.alpha.1 / 2012-01-11
- Split JARS into a separate gem (neo4j-jars) [#115]
- Changed prefix of relationships so that it allows having incoming relationships from different classes with different relationship names. Migration is needed to update an already existing database - see issue #116. [#117]
- Fix for undefined method 'add_unpersited_outgoing_rel' [#111]
- Fix for Rails models named Property [#108] (Vivek Prahlad)


 == 1.3.1 / 2011-12-14
- Make all relationships visible in Rails callback (rspecs #87, Dmytrii Nagirniak) [#211]
- Enable travis to build JRuby 1.9 (pull #87, Dmytrii Nagirniak) [#214]
- Support for composite lucene queries with OR and NOT (pull #89, Deepak N)
- Enforce the correct converter on a property type when the type is given (pull #86, Dmytrii Nagirniak)
- Development: make it easier to run RSpecs and guard (pull #85, Dmytrii Nagirniak)
- Added ability to disable observer (pull #84, Dmytrii Nagirniak)
- Fixing multiple assignment of has_one assocaition (pull #83 Deepak N)
- Accept association_id for has_one assocations (pull #82, Deepak N)
- Upgrade to 1.6.M01 Neo4j java jars [#209]
- Defer warning message 'Unknown outgoing relationship' (pull #81, Vivek Prahlad)
- Added string converter, e.g. property :name, :type => String  (pull #80, Dmytrii Nagirniak)
- Added symbol converter e.g. property :status, :type => Symbol (pull #79, Dmytrii Nagirniak) [#205]

 == 1.3.0 / 2011-12-06
- Added neo4j-upgrade script to rename lucene index files and upgrade to 1.5 [#197]
- Expose Neo4j::NodeMixin#index_types returning available indices (useful for Cypher queries) [#194]
- The to_other method is now available also in the Neo4j::Rails API [#193]
- Expose rel_type method for Neo4j::Rails::Relationship [#196]
- Support for breadth and depth first traversals [#198]
- Support for cypher query [#197]
- Fix for rule node concurrency issue (pull #78, Vivek Prahlad)
- Bugfix for the uniqueness validation for properties with quotes (pull #76, Vivek Prahlad)
- More performance tweaks (pull #75, #77, Vivek Prahlad)
- Fixing add_index for properties other than type string (pull #74, Deepak N)
- Significant performance boost for creating large numbers of models in a transaction (pull #73, Vivek Prahlad)
- Upgrade to neo4j 1.5 jars (pull #72, Vivek Prahlad)
- Fix for assigning nil values to incoming has_one relation (pull #70, Deepak N)
- Support for revert and fixes for Neo4j::Rails::Versioning (pull #71, Vivek Prahlad)

 == 1.2.6 / 2011-11-02
- Generators can now generate relationships as well [#195]
- Better will_paginate support for Neo4j::Rails::Model [#194]
- Fixing updated_at to be set only if model has changed (pull #68, Deepak N)
- Bringing back changes removed during identiy map to fix bug [#190] (Deepak N)
- Fixing updated_at to be set only if model has changed, using callbacks instead of overriding method for stamping time (Deepak N)
- Added versioning support (pull #67) (Vivek Prahlad)

 == 1.2.5 / 2011-10-21
- Faster traversals by avoiding loading Ruby wrappers (new method 'raw' on traversals) [#189]
- Support for IdentityMap [#188]
- Improved performance in event handler (Vivek Prahlad)
- Fixing issue with validates_presence_of validation (Vivek Prahlad)
- Implemented compositions support on Neo4j::Rails::Relationship (Kalyan Akella)
- Added after_initialize callback (Deepak N)
- Fixed performance issues on node deleted (Vivek Prahlad)
- Fixed a performance issue in the index_registry (Vivek Prahlad)
- Fixed uniqueness validation for :case_sensitive => false (Vivek Prahlad)
- Fixed update_attributes deleting relations when model is invalid (Deepak N)
- Fixed timestamp rails generator (Marcio Toshio)

 == 1.2.4 / 2011-10-07
- Support for traversing with Neo4j::Node#eval_paths and setting uniqueness on traversals [#187]
- Removed unnecessary node creation on database start up (class nodes attached to reference node) (Vivek Prahlad)
- Safer multitenancy - automatically reset the reference node in thread local context after each request using rack middleware
- Bugfixes for multitenancy (Deepak N and Vivek Prahlad)

 == 1.2.3 / 2011-10-01
- Multitenancy support by namespaced-indices & changeable reference node (Vivek Prahlad, pull 41)
- Added a Neo4j::Rails::Model#columns which returns all defined properties [#186]
- Fixed validation associated entities, parent model should be invalid if its nested model(s) is invalid (Vivek Prahlad)
- Fixed property validation to read value before conversion as per active model conventions (Deepak N)
- Fixed property_before_type_cast for loaded models (Deepak N)
- Better support for nested models via ActionView field_for [#185]
- BUG: fix for null pointer issue after delete_all on Neo4j::Rails::Model#has_n relationships (Vivek Prahlad)
- BUG: init_on_create was not called when creating a new relationship via the << operator [#183]

 == 1.2.2 / 2011-09-15
- Added compositions support for rails mode (Deepak N)
- Added support for nested transactions at the Rails model level (Vivek Prahlad)
- Fixing issue where save for invalid entities puts them into an inconsistent state (Vivek Prahlad)
- Fix for issue with save when validation fails (Vivek Prahlad)
- Fix for accepts_nested_attributes_for when the associated entities are created before a new node (Vivek Prahlad)
- Fix to allow has_one relationships to handle nil assignments in models (Vivek Prahlad)
- Observers support for neo4j rails model using active model (Deepak N)
- Override ActiveModel i18n_scope for neo4j (Deepak N)
- Added finders similar to active record and mongoid (Deepak N)
- Added find!, find_or_create_by and find_or_initialize_by methods, similar to active record finders (Deepak N)

 == 1.2.1 / 2011-08-29
- Fixed failing RSpecs for devise-neo4j gem - column_names method on neo4j orm adapter throws NoMethodError (thanks Deepak N)

 == 1.2.0 / 2011-08-16
- Upgrade to java library neo4j 1.4.1, see http://neo4j.rubyforge.org/guides/configuration.html

 == 1.1.4 / 2011-08-10
- Fixed dependency to will_paginate, locked to 3.0.pre4 (newly released 3.0.0 does not work yet with neo4j.rb)

  == 1.1.3 / 2011-08-09
- real recursive rule to the top class, subclasses with rules did not work (Frédéric Vanclef)
- BUG: not able to create array properties on relationships (Pere Urbon)
- BUG: lucene did not work if starting up neo4j in read only mode (like rails console when the rails is already running)

 == 1.1.2 / 2011-06-08
- Added configuration option 'enable_rules' to disable the _all relationships and custom rules [#176]
- Added a #node method on the Neo4j::Node and Neo4j::NodeMixin. Works like the #rel method but returns the node instead. [#174]
- Simplify creating relationship between two existing nodes [#175]

 == 1.1.1 / 2011-05-26
- Made neo4j compatible with rails 3.1.0.rc1 [#170]
- Fix for neo4j-devise [#171]
- BUG: Neo4j::GraphAlgo shortest path does raise exception if two nodes are not connected [#172]

 == 1.1.0 / 2011-05-13
- Support for embedding neo4j.rb by providing an already running db instance (#168)
- Neo4j::Rails::Relationships should be ActiveModel compliant (#156)
- Support for incoming relationships in Neo4j::Rails::Model (#157)
- to_json method for models no tags √ resolved (#154)
- Implement hash so that it will work with Sets (#160)
- Modified the traverser to allow iterating over paths not just over end_nodes (#161)
- Create method should take a block to initialize itself (#162)
- Upgrade to 1.3 neo4j java library (#164)
- Default `nodes' invocation for Algo path finders (#165)
- Property and index class methods modified to take arbitrary number of symbols optionally followed by options hash (#166)
- BUG: Setting property :system on Neo4j::Rails::Model should work (#163)
- BUG: update_attributes should convert values according to Type (#155)
- BUG: Neo4j::RelationshipMixin#relationship_type broken #(169)
- BUG: Relationship.load(nil) == Relationship.load(0) (#167)
- BUG: Full text search returns nil in rails model (#153)

## [1.0.0 / 2011-03-02]
- Complete rewrite of everything.
- Replaced the lucene module with using the java neo4j-lucene integration instead
- Lots of improvements of the API
- Better ActiveModel/Rails integration

## [0.4.4 / 2010-08-01]
- Fixed bug on traversing when using the RelationshipMixin (#121)
- BatchInserter and JRuby 1.6 - Fix iteration error with trying to modify in-place hash

## [0.4.3 / 2010-04-10]
- Fixed .gitignore - make sure that we do not include unnecessarily files like neo4j databases. Release 0.4.2 contained test data.
- Added synchronize around Index.new so that two thread can't modify the same index at the same time.

## [0.4.2 / 2010-04-08]
-  No index on properties for the initialize method bug (#116)
-  Tidy up Thread Synchronization in Lucene wrapper - lucene indexing performance improvement (#117)
-  Permission bug loading neo4j jar file (#118)
-  Spike: Make NodeMixin ActiveModel complient - experimental (#115)

## [0.4.1 / 2010-03-11]
- Migrations (#108)
- BatchInserter (#111)
- Neo4j::Relationship.new should take a hash of properties (#110)
- Upgrade to neo4j-1.0 (#114)
- Bigfix: has_one should replace old relationship (#106)
- Bugfix: custom accessors for NodeMixin#update (#113)
- Bugfix: Indexed properties problem on extented ruby classes critical "properties indexer" (#112)

## [0.4.0 / 2010-02-06]
- Performance improvements and Refactoring: Use and Extend Neo4j Java Classes (#97)
- Support for Index and Declaration of Properties on Relationships (#91)
- Upgrade to neo4j-1.0 rc (#100)
- All internal properties should be prefix with a '_',0.4.0 (#105)
- Generate relationship accessor methods for declared has_n and has_one relationships (#104)
- New way of creating relationship - Neo4j::Relationship.new (#103)
- Neo4j#init_node method should take one or more args (#98)
- Namespaced relationships: has_one...from using the wrong has_n...to(#92)
- Neo4j::NodeMixin and Neo4j::Node should allow a hash for initialization (#99)

## [0.3.3 / 2009-11-25]
- Support for a counter property on has_lists (#75)
- Support for Cascade delete. On has_n, had_one and has_list (#81)
- NodeMixin#all should work with inheritance - Child classes should have a relationship of their own. (#64)
- Support for other lucene analyzer then StandardAnalyzer (#87)
- NodeMixin initialize should accept block like docs (#82)
- Add incoming relationship should work as expected: n1.relationships.incoming(:foo) << n2 (#80)
- Delete node from a has_list relationship should work as expected (#79)
- Improve stacktraces (#94)
- Removed sideeffect of rspecs (#90)
- Add debug method on NodeMixin to print it self (#88)
- Removed to_a method (#73)
- Upgrade to neo4j-1.0b10 (#95)
- Upgrade to lucene 2.9.0 (#83)
- Refactoring: RSpecs (#74)
- Refactoring: aggregate each, renamed to property aggregator (#72)
- BugFix: neo4j gem cannot be built  from the source (#86)
- BugFix: Neo4j::relationship should not raise Exception if there are no relationships (#78)

## [0.3.2 / 2009-09-17]
- Added support for aggregating nodes (#65)
- Wrapped Neo4j GraphAlgo AllSimplePath (#70)
- Added traversal with traversal position (#71)
- Removed DynamicAccessors mixin, replaced by [] operator (#67)
- Impl Neo4j.all_nodes (#69)
- Upgrated Neo4j jar file to 1.0-b9
- The Neo4j#relationship method now allows a filter parameter (#66)
- Neo4j.rb now can read database not created by Neo4j.rb - does not require classname property (#63)
- REST - added an "all" value for the depth traversal query parameter (#62)
- REST - Performance improvments using the Rest Mixin (#60)

## [0.3.1 / 2009-07-25]
- Feature, extension - find path between given pair of nodes (#58)
- Fix a messy exception on GET /nodes/UnknownClassName (#57)
- Bug  - exception on GET /nodes/classname/rel if rel is a has_one relationship (#56)
- Bug: GET /nodes/classname missing out nodes with no properties (#55)
- Bug: Lucene sorting caused exception if there were no documents (#54)
- Bug: reindexer fails to connect nodes to the IndexNode (#53)

## [0.3.0 / 2009-06-25]
- Neo4j should track node changes
- RESTful support for lucene queries, sorting and paging
- RESTful support for Relationships
- RESTful support for Node and properties
- Experimental support for Master-Slave Replication via REST
- RESTful Node representation should contain hyperlinks to relationships
- Added some handy method like first and empty? on relationships
- Use new neo4j: neo-1.0-b8
- Add an event handler for create/delete nodes start/stop neo, update property/relationship
- The NodeMixin should behave like a hash, added [] and []= methods
- Support list topology - has_list and belongs_to_list Neo4j::NodeMixin Classmethods
- Should be possible to add relationships without declaring them (Neo4j#relationships.outgoing(:friends) << node)
- Neo4j extensions file structure, should be easy to create your own extensions
- Rename relation to relationship (Neo4j::Relations => Neo4j::Relationships, DynamicRelation => Relationship) [data incompatible change]
- Auto Transaction is now optional
- Setting Float properties fails under JRuby1.2.0
- Bug: Indexing relationships does not work
- Make the ReferenceNode include Neo4j::NodeMixin
- Added handy Neo4j class that simply includes the Neo4j::NodeMixin
- Neo4j::IndexNode now holds references to all nodes (Neo4j.ref_node -> Neo4j::IndexNode -> ...)


## [0.2.1 / 2009-03-15]
- Refactoring of lucene indexing of the node space (28)
- Fixed bug on Neo4j::Nodemixin#property? (#22)


## [0.2.0 / 2009-01-20]
- Impl. Neo4j::Node#traverse - enables traversal and filtering using TraversalPosition info (#17,#19)
- Impl. traversal to any depth (#15)
- Impl. traversal several relationships type at the same time (#16)
- Fixed a Lucene timezone bug (#20)
- Lots of refactoring of the neo4j.rb traversal code and RSpecs

## [0.1.0 / 2008-12-18]
- Property can now be of any type (and not only String, Fixnum, Float)
- Indexing and Query with Date and DateTime
- YARD documentation
- Properties can be removed
- A property can be set to nil (it will then be removed).

## [0.0.7 / 2008-12-10]
- Added method to_param and methods on the value object needed for Ruby on Rails
- Impl. update from a value object/hash for a node
- Impl. generation of value object classes/instances from a node.
- Refactoring the Transaction handling (reuse PlaceboTransaction instances if possible)
- Removed the need to start and stop neo. It will be done automatically when needed.


## [0.0.6 / 2008-12-03]
- Removed the configuration from the Neo4j.start method. Now exist in Neo4j::Config and Lucene::Config.
- Implemented sort_by method.
- Lazy loading of search result. Execute the query and load the nodes only if needed.
- Added support to use lucene query language, example: Person.find("name:foo AND age:42")
- All test now uses RAM based lucene indexes.

## [0.0.5 / 2008-11-17]
- Supports keeping lucene index in memory instead of on disk
- Added support for lucene full text search
- Fixed so neo4j runs on JRuby 1.1.5
- Implemented support for reindex all instances of a node class. This is needed if the lucene index is kept in memory or if the index is changed.
- Added ReferenceNode. All nodes now have a relationship from this reference node.
- Lots of refactoring
- Added the IMDB example. It shows how to create a neo database, lucene queries and node traversals.

## [0.0.4 / 2008-10-23]
- First release to rubyforge<|MERGE_RESOLUTION|>--- conflicted
+++ resolved
@@ -12,17 +12,15 @@
 - `props_for_create` and `props_for_update` were not adding default property values to the hash.
 - ActiveNode's `merge` and `find_or_create` methods were not setting default values of declared properties when `ON CREATE` was triggered. The code now uses `props_for_create`.
 
-<<<<<<< HEAD
 ### Added
 - Type Converters were added for String, Integer, Fixnum, BigDecimal, and Boolean to provide type conversion for these objects in QueryProxy.
 - `rel_where` will now use ActiveRel classes for type conversion, when possible.
 - Converters will look for a `converted?` method to determine whether an object is of the appropriate type for the database. This allows converters to be responsible for multiple types, if required.
-=======
+
 ## [5.2.4] - 09-11-2015
 
 ### Fixed
 - Use `debug` log level for query logging
->>>>>>> 23bec06f
 
 ## [5.2.3] - 09-07-2015
 
