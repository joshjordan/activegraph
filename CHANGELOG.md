--- conflicted
+++ resolved
@@ -3,18 +3,16 @@
 This file should follow the standards specified on [http://keepachangelog.com/]
 This project adheres to [Semantic Versioning](http://semver.org/).
 
-<<<<<<< HEAD
 ## [Unreleased]
 
 # Added
 - `distinct` method for QueryProxy (thanks @ProGM / see #1305)
-=======
+
 ## [8.0.0.rc.2] 2016-10-07
 
 ### Fixed
 
 - Pending migration check was failing when there are no migrations
->>>>>>> ae68bc29
 
 ## [8.0.0.rc.1] 2016-10-04
 
