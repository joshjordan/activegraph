--- conflicted
+++ resolved
@@ -3,7 +3,6 @@
 This file should follow the standards specified on [http://keepachangelog.com/]
 This project adheres to [Semantic Versioning](http://semver.org/).
 
-<<<<<<< HEAD
 ## [Unreleased]
 
 ### Changed
@@ -13,7 +12,7 @@
 ### Added
 
 - `config/neo4j.yml` now renders with an ERB step (thanks to mrstif via #1060)
-=======
+
 ## [6.0.5] - 12-29-2015
 
 ### Fixed
@@ -25,7 +24,6 @@
 ### Fixed
 
 - When a `model_class` is specified on an association which is not an ActiveNode model, an error is raised
->>>>>>> f4050aa0
 
 ## [6.0.3] - 12-18-2015
 
