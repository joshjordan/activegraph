# Change Log
All notable changes to this project will be documented in this file.
This file should follow the standards specified on [http://keepachangelog.com/]
This project adheres to [Semantic Versioning](http://semver.org/).

<<<<<<< HEAD
## [Unreleased]

## Changed
- `#<<` and `#create` methods on associations now create with the `rel_class` when available so that validations/callbacks/defaults are all used as expected
=======
## [unreleased]

### Added
- Alternate `ActiveRel` init syntax: `RelClass.new(from_node, to_node, args)`. This is optional, so giving a single hash with props with or without nodes is still possible.
>>>>>>> b3f8a5ef

## [6.0.0.alpha.10] - 11-2-2015

### Fixed
- Long properties in `ActiveNode`/`ActiveRel` `#inspect` are truncated

### Added
- `ActiveRel` `create` actions can now handle unpersisted nodes.

## [6.0.0.alpha.9] - 10-27-2015

### Fixed
- `uninitialized constant Neo4j::Core::CypherSession` error

## [6.0.0.alpha.8] - 10-19-2015

### Added

- `rel_order` method for association chaining

## [6.0.0.alpha.7] - 10-19-2015

### Changed

- Remove uniqueness validation for `id_property` because we already have Neo4j constraints

### Added

- Support `config/neo4j.ya?ml`

## [6.0.0.alpha.6] - 10-18-2015

### Changed

- Improved eager loading when no with_associations is specified (see #905)

## [6.0.0.alpha.5] - 10-18-2015

### Changed

- Change size and length so that they match expected Ruby / ActiveRecord behavior (see http://stackoverflow.com/questions/6083219/activerecord-size-vs-count and #875)

## [6.0.0.alpha.4] - 10-17-2015

### Fixed

- `QueryProxy` was not converting Boolean properties correctly

## [6.0.0.alpha.3] - 10-14-2015

### Removed

- Railtie was removing username/password and putting them into the session options.  This has been unneccessary in `neo4j-core` for a while now

## [6.0.0.alpha.2] - 10-14-2015

### Added

- Look for ENV variables for Neo4j URL / path for Rails apps

## [6.0.0.alpha.1] - 10-12-2015

### Changed

- Refactoring around indexing and constraints in `Neo4j::ActiveNode`. The public interfaces are unchanged.
- `Neo4j::Shared::DeclaredPropertyManager` was renamed `Neo4j::Shared::DeclaredProperties`. All methods referencing the old name were updated to reflect this.
- Methods that were using `Neo4j::Session#on_session_available` were updated to reflect the upstream change to `on_next_session_available`.
- `rel_where` will now use ActiveRel classes for type conversion, when possible.
- Converters will look for a `converted?` method to determine whether an object is of the appropriate type for the database. This allows converters to be responsible for multiple types, if required.
- Removed the ability to set both an exact index and unique constraint on the same property in a model. Unique constraints also provide exact indexes.
- Deprecated all methods in ActiveRel's Query module except for those that allow finding by id.
- Return `true` on successful `#save!` calls (Thanks to jmdeldin)

### Added

- New classes for schema operations, predictably called `Neo4j::Schema::Operation` and subclasses `UniqueConstraintOperation` and `ExactIndexOperation`. These provide methods to aid in the additional, removal, and presence checking of indexes and constraints.
- A few methods were added to `Neo4j::Shared::DeclaredProperties` to make it easier to work with. In particular, `[key]` acts as a shortcut for `DeclaredProperties#registered_properties`.
- Type Converters were added for String, Integer, Fixnum, BigDecimal, and Boolean to provide type conversion for these objects in QueryProxy.
- Support for Array arguments to ActiveRel's `from_class` and `to_class`.

### Fixed

- Certain actions that were intended as once-in-the-app's-lifetime events, notably schema operations, will only occur immediately upon the first session's establishment.
- Context now set for Model.all QueryProxy so that logs can reflect that it wasn't just a raw Cypher query

## [5.2.13] - 10-26-2015

### Fixed
- Fixed `#after_initialize` and `#after_find` callbacks.
- The `#touch` method should to raise errors when unsuccessful and avoid `#attributes` for performance.

## [5.2.12] - 10-25-2015

### Fixed
- Fix the `#touch` method for `ActiveNode` and `ActiveRel`

## [5.2.11] - 10-18-2015

### Fixed
- Unable to give additional options as first argument to chained QueryProxy method

## [5.2.10] - 10-14-2015

### Fixed
- `has_one` does not define `_id` methods if they are already defined.  Also use `method_defined?` instead of `respond_to?` since it is at the class level

## [5.2.9] - 09-30-2015

### Fixed
- Better error message for `ActiveRel` creation when from_node|to_node is not persisted

## [5.2.8] - 09-30-2015

### Fixed
- Support `references` in model/scaffold generators

## [5.2.7] - 09-25-2015

### Fixed
- Allow for association `model_class` to be prepended with double colons

## [5.2.6] - 09-16-2015

### Fixed

- Fixed issue where caching an association causes further queries on the association to return the cached result

## [5.2.5] - 09-11-2015

### Fixed

- Regression in last release caused properties to revert to default on update if not present in the properties for update

## [5.2.4] - 09-11-2015

### Fixed
- Use `debug` log level for query logging
- `updated_at` properties were not being added up `update` events, only updated.
- Default values of Boolean properties were not being set when `default: false`
- `props_for_update` was using String keys instead of Symbols, like `props_for_update`
- `props_for_create` and `props_for_update` were not adding default property values to the hash.
- ActiveNode's `merge` and `find_or_create` methods were not setting default values of declared properties when `ON CREATE` was triggered. The code now uses `props_for_create`.

## [5.2.3] - 09-07-2015

Added bugfixes from 5.1.4 and 5.1.5 that were missed in earlier 5.2.x releases:
- `AssociationProxy` now responds to `serializable_hash` so that `include` can be used in `render json` in Rails controllers
- Fixed errors when trying to call `#{association}_ids=` on an unpersisted node with UUIDs or an array thereof.
- Removed extra Cypher query to replace relationships when working with unpersisted nodes and association=.
- Bug related to Rails reloading an app and returning nodes without first reinitializing models, resulting in CypherNodes.

## [5.2.2] - 09-06-2015

### Fixed
- Fixed setting of association(_id|_ids) on .create

## [5.2.1] - 09-04-2015

### Fixed
- Now possible to configure `record_timestamps` with rails `config`

## [5.2.0] - 08-30-2015

### Added
- `props_for_persistence`, `props_for_create`, `props_for_update` instance methods for all nodes and rels. Each returns a hash with properties appropriate for sending to the database in a Cypher query to create or update an object.
- Added `record_timestamps` configuration do default all `ActiveNode` and `ActiveRel` models to have `created_at` and `updated_at` timestamps (from #939, thanks @rebecca-eakins)
- Added `timestamp_type` configuration to specify how timestamps should be stored (from #939, thanks @rebecca-eakins)

### Changed
- Methods related to basic node and rel persistence (`save`, `create_model`, `_create_node`, others) were refactored to make the processes simpler, clearer, and slightly faster.
- Unit test directory structure was rearranged to mirror the `lib` directory.

## [5.1.3] - 08-23-2015

### Fixed
- `has_one` associations are now properly cached (like `has_many` associations)
- `QueryProxy` now responds to `#to_ary`.  Fixes integration with ActiveModelSerializer gem


## [5.1.2] - 08-20-2015

### Fixed
- When association has `model_class` and `type: false` the association doesn't work (see: https://github.com/neo4jrb/neo4j/pull/930)

## [5.1.1] - 08-19-2015

### Fixed
- Fixed a bug where the `Neo4j::Timestamps` mixin was not able to be included

## [5.1.0.rc.3] - 08-17-2015

### Fixed
- Associations defined in ActiveNode models will delegate `unique?` to the model set in `rel_class`. This makes it easier for the rel class to act as the single source of truth for relationship behavior.

### Added
- ActiveRel: `#{related_node}_neo_id` instance methods to match CypherRelationship. Works with start/from and end/to.
- ActiveRel: `type` now has a new alias, `rel_type`. You might recognize this from the `(Cypher|Embedded)Relationship` class and ActiveNode association option.
- Contributing to the gem? Rejoice, for it now supports [Dotenv](https://github.com/bkeepers/dotenv).

## [5.1.0.rc.2] - 08-16-2015

### Added
- Ability to use `#where_not` method on `ActiveNode` / `QueryProxy`

## [5.1.0.rc.1] - 08-14-2015

### Fixed
- Added a `before_remove_const` method to clear cached models when Rails `reload!` is called. 5.0.1 included a workaround but this appears to cut to the core of the issue. See https://github.com/neo4jrb/neo4j/pull/855.
- To prevent errors, changing an index to constraint or constraint to index will drop the existing index/constraint before adding the new.
- Fixed `AssociationProxy#method_missing` so it properly raises errors.

### Added
- Added ability to view `model_class` from `Association` class for `rails_admin` Neo4j adapter
- QueryProxy `where` will now look for declared properties matching hash keys. When found, it will send the value through that property's type converter if the type matches the property's unconverted state.
- Improved handling of unpersisted nodes with associations. You can now use `<<` to create associations between unpersisted nodes. A `save` will cascade through unpersisted objects, creating nodes and rels along the way. See https://github.com/neo4jrb/neo4j/pull/871
- Support formatted cypher queries for easy reading by humans via the `pretty_logged_cypher_queries` configuration variable
- Ability to query for just IDs on associations
- On `QueryProxy` objects you can now use an `:id` key in `where` and `find_by` methods to refer to the property from `id_property` (`uuid` by default)
- Added `ActiveRel.creates_unique` and deprecated `ActiveRel.creates_unique_rel`
- Added #inspect method to ActiveRel to show Cypher-style representation of from node, to node, and relationship type
- Added `Neo4j::Timestamps`, `Neo4j::Timestamps::Created`, and `Neo4j::Timestamps::Updated` mixins to add timestamp properties to `ActiveNode` or `ActiveRel` classes

### Changed

- Methods related to ActiveNode's IdProperty module were refactored to improve performance and simplify the API. Existing `default_properties` methods were reworked to reflect their use as-implemented: storage for a single default property, not multiple.
- Implementation adjustments that improve node and rel initialization speed, particularly when loading large numbers of objects from the database.

## [5.0.15] - 08-12-2015

### Fixed

- `reload!` within Rails apps will work correctly. An earlier release included a workaround but this uses ActiveModel's system for clearing caches to provide a more thorough resolution.

## [5.0.14] - 08-09-2015

### Fixed

- Calling `all` on a QueryProxy chain would cause the currently set node identity within Cypher to be lost.

## [5.0.13] - 08-07-2015

### Fixed
- Backport AssociationProxy#method_missing fix to raise errors on invalid methods
- Fix the count issue on depth two associations (#881)

## [5.0.12] - ?

### Fixed
- Break between associations so that potential `where` clauses get applied to the correct `(OPTIONAL )MATCH` clause

### Fixed
- Delegate `first` and `last` from `AssociationProxy` to `QueryProxy`
- Fix `order` behavior for `first` and `last` in `QueryProxy`

## [5.0.11] - ?

### Fixed
- Delegate `first` and `last` from `AssociationProxy` to `QueryProxy`
- Fix `order` behavior for `first` and `last` in `QueryProxy`

## [5.0.10] - 2015-07-31

### Fixed
- Fix what should have been a very obvious bug in `_active_record_destroyed_behavior` behavior
- Add eager loading to QueryProxy so that it works in all expected places

## [5.0.9] - 2015-07-29

### Fixed
- "NameError: uninitialized constant Class::Date" (https://github.com/neo4jrb/neo4j/issues/852)

## [5.0.8] - 2015-07-26

### Changed
- Copied QueryClauseMethods doc from master

## [5.0.7] - 2015-07-26

### Changed
- Copied `docs` folder from master because a lot of work had gone into the docs since 5.0.0 was released

## [5.0.6] - 2015-07-22

### Fixed
- Fix query logging so that by default it only outputs to the user in the console and development server.  Logger can be changed with `neo4j.config.logger` configuration option

## [5.0.5] - 2015-07-19

### Added
- Added `log_cypher_queries` configuration option so that queries aren't on by default but that they can be controlled

## [5.0.4] - 2015-07-17

### Fixed
- Fixed bug which caused `QueryProxy` context to repeat (showed up in query logging)

## [5.0.3] - 2015-07-14

### Changed
- Moved `#with_associations` method from `AssociationProxy` to `QueryProxy` so that all `QueryProxy` chains can benefit from it.
- Added `_active_record_destroyed_behavior` semi-hidden configuration variable so that behavior for `ActiveNode#destroyed?` and `ActiveRel#destroyed?` can be changed to upcoming 6.0.0 behavior (matching ActiveRecord) where the database is not accessed.

## [5.0.2] - 2015-06-30

### Fixed
- Fix error when calling `#empty?` or `#blank?` on a query chain with on `order` specified
- Make `#find_each` and `#find_in_batches` return the actual objects rather than the result objects
- Query logging on console should be to STDOUT with `puts`.  Using `Rails.logger` outputs to the file in the `log` directory
- Modified queryproxy include? to accept a uuid instead of full node

## [5.0.1] - 2015-06-23

### Fixed
- Longstanding bug that would prevent association changes (`<<` and ActiveRel.create) in Rails after `reload!` had been called, see https://github.com/neo4jrb/neo4j/pull/839
- ActiveNode#inspect wasn't displaying the id_property
- Default property values and magic typecasting not being inherited correctly

### Changed
- In the absense of a `model_class` key, associations defined in ActiveNode models will use `from_/to_class` defined in `rel_class` to find destination. (Huge thanks to @olance, #838)
- ActiveRel's DSL was made a bit friendlier by making the `type`, `from_class` and `to_class` methods return their set values when called without arguments.
- Reworked ActiveRel's wrapper to behave more like ActiveNode's, removing some duplicate methods and moving others to Neo4j::Shared, resulting in a big performance boost when returning large numbers of rels.
- Updated gemspec to require neo4j-core 5.0.1+

### Added
- ActiveRel was given `find_or_create_by`, usable across single associations.

## [5.0.0] - 2015-06-18

### Fixed
- Prevented `to_key` from requiring an extra DB query. (See https://github.com/neo4jrb/neo4j/pull/827)

### Added
- QueryProxy associations accept `labels: false` option to prevent generated Cypher from using labels.

### Changed
- Properties explicitly set to type `Time` will no longer be converted to `DateTime`.

## [5.0.0.rc.3] - 2015-06-07

### Fixed
- Associations now allow `unique` option.  Error handling is generalized to make this testable (Thanks to @olance, see #824)

## [5.0.0.rc.2] - 2015-05-20

### Changed
- Set Ruby version requirement back to 1.9.3 because of problems with JRuby

## [5.0.0.rc.1] - 2015-05-20

### Changed
- Ruby 2.0.0 now required (>= 2.2.1 is recommended)
- All `ActiveNode` associations now require either a `type`, `origin`, or `rel_class` option.  Only one is allowed
- Defining associations will fail if unknown options are used (#796)
- `Model#find` fails if no node found (`Model#find_by` available when `nil` result desired) (#799)
- `#find_or_create` and `#merge` model class methods have been added
- Ensuring that all model callbacks are happening within transactions
- Major refactoring using `rubocop` with a lot of focus on speed improvements
- Specifically when loading many nodes at once we've measured 3x speed improvements

### Fixed
- `#find` on `QueryProxy` objects now does a model `find` rather than an `Enumerable` find
- Subclassed model classes now both create and query against it's ancestor's labels in addition to it's own (#690)
- `#first` and `#last` now work property when precedend by an `#order` in a `QueryProxy` chain (#720)
- `#count` when called after `#limit` will be performed within the bounds of limit specified

### Added
- Eager Loading is now supported!  See: [http://neo4jrb.readthedocs.org/en/latest/ActiveNode.html#eager-loading]
- Associations now return `AssociationProxy` objects (which are `Enumerable`) which have convenient `#inspect` methods for cleaner viewing in the Ruby console
- `model_class` key on associations now supports an Array (#589)
- When using `all` inside of a class method an argument for the node name can now be passed in (#737)
- Query(Proxy) syntax of `where("foo = ?", val)` and `where("foo = {bar}", bar: val)` now supported (#675)
- `module_handling` config option now available to control how class module namespaces translate to Neo4j labels (#753) (See: [http://neo4jrb.readthedocs.org/en/latest/Configuration.html])
- `#id_property` method has new `constraints` option to disable automatic uuid constraint (#738/#736)

(There are probably other changes too!)

**Changes above this point should conform to [http://keepachangelog.com/]**

## [4.1.2]
- Fixes two bugs related to inheritance: one regarding ActiveRel classes and relationship types, the other regarding ActiveNode primary_key properties not being set when a model is loaded prior to Neo4j session.

## [4.1.1]
- Switches use of Fixnum to Integer to improve 32-bit support

## [4.1.0]
This release includes many performance fixes and new features. The most notable:
- Huge stylist cleanup/refactoring by Brian on the entire gem by Brian armed with Rubocop. See http://neo4jrb.io/blog/2014/12/29/stay-out-of-trouble.html.
- Every node create, update, and destroy is now wrapped in a transaction. See http://neo4jrb.io/blog/2015/01/06/transactions_everywhere.html.
- New `dependent` options for associations: `:delete`, `:destroy`, `:delete_orphans`, `:destroy_orphans`. See http://neo4jrb.io/blog/2015/01/07/association_dependent_options.html.
- New `unique: true` option for associations, `creates_unique_rel` class method for ActiveRel. Both of these will result in relationship creation Cypher using "CREATE UNIQUE" instead of "CREATE".
- Fixed an n+1 query issue during node creation and update.
- Dieter simplified some code related to frozen attributes. See https://github.com/neo4jrb/neo4j/pull/655.
We now have a new website online at http://neo4jrb.io! Keep an eye on it for news and blogs related to this and other projects.

## [4.0.0]
- Change neo4j-core dependency from 3.1.0 to 4.0.0.

## [4.0.0.rc.4]
- _classname property is disabled by default for ActiveRel! It had been disabled for ActiveNode, this just evens the score.
- Fixes a bug to create better `result` labels in Cypher.
- Made the `delete_all` and `destroy_all` ActiveNode class methods consistent with their ActiveRecord counterparts. `destroy_all` previously performed its deletes in Cypher but it should have been returning nodes to Ruby and calling `destroy`. `delete_all` didn't exist at all.

## [4.0.0.rc.3]
Released minutes after rc.2 to catch one late addition!
- Adds serialization support for QueryProxy.

## [4.0.0.rc.2]
This release builds on features introduced in the first RC. We are releasing this as another RC because the API may be tweaked before release.
- New `proxy_as` for Core::Query to build QueryProxy chains onto Core::Query objects!
- Using `proxy_as`, new `optional` method in QueryProxy to use the `OPTIONAL MATCH` Cypher function.
- `match_to` and methods that depend on it now support arrays of nodes or IDs.
- New `rels_to`/`all_rels_to` methods.
- New `delete` and `destroy` methods in QueryProxy to easily remove relationships.
- Serialized objects will include IDs by default.

## [4.0.0.rc.1]
This release introduces API changes that may be considered breaking under certain conditions. See See https://github.com/neo4jrb/neo4j/wiki/Neo4j.rb-v4-Introduction.
Please use https://github.com/neo4jrb/neo4j/issues for support regarding this update! You can also reach us on Twitter: @neo4jrb (Brian) and @subvertallmedia (Chris).
- Default behavior changed: relationship types default to all caps, no prepending of "#". This behavior can be changed.
- ActiveRel models no longer require explicit calling of `type`. When missing, the model will infer a type using the class name following the same rules used to determine automatic relationship types from ActiveNode models.
- _classname properties will not be added automatically if you are using a version Neo4j >= 2.1.5. Instead, models are found using labels or relationship type. This is a potentially breaking change, particularly where ActiveRel is concerned. See the link at the beginning of this message for the steps required to work around this.
- Query scopes are now chainable! Call `all` at the start of your scope or method to take advantage of this.
- Changes required for Neo4j 2.2.
- Support for custom typecasters.
- New method `rel_where`, expanded behavior of `match_to` and `first_rel_to`
- Implemented ActiveSupport load hooks.
- Assorted performance improvements and refactoring.

## [3.0.4]
- Gemspec requires the latest neo4j-core.
- Fixed a pagination bug — thanks, @chrisgogreen!
- New QueryProxy methods `match_to` and `first_rel_to` are pretty cool.
- include_root_in_json is now configurable through config.neo4j.include_root_in_json or Neo4j::Config[:include_root_in_json]. Also cool.
- There's a new `delete_all` method for QueryProxy, too.
- @codebeige removed the `include?` class method, which was smart.
- Did I mention we won an award from Neo Tech? Check it out. https://github.com/neo4jrb/neo4j#welcome-to-neo4jrb

## [3.0.3]
- Gemspec has been updated to require neo4j-core 3.0.5
- Added `find_in_batches`
- Pagination has been updated to allow better ordering. Relaunch of neo4j-will_paginate as neo4j-will_paginate_redux is imminent!
- Everything is better: `create`'s handling of blocks, better behavior from `count`, better ActiveRel from_class/to_class checks, better handling of rel_class strings, and more
- Added a new find_or_create_by class method

Big thanks to new contributors Miha Rekar and Michael Perez! Also check out or Github issues, where we're discussing changes for 3.1.0. https://github.com/neo4jrb/neo4j/issues

## [3.0.2]
- "Model#all" now evaluates lazily, models no longer include Enumerable
- Faster, more efficient uniqueness validations
- Adjusted many common queries to use params, will improve performance
- ActiveRel fixes: create uses Core Query instead of Core's `rels` method, `{ classname: #{_classname} }` no longer inserted into every query, find related node IDs without loading the nodes
- Allow inheritance when checking model class on a relation (Andrew Jones)
- Provided migrations will use Rake.original_dir instead of Rails.env to provide better compatibility with frameworks other than Rails
- rel_class option in ActiveNode models will now accept string of a model name
- Additional bug fixes

## [3.0.1]
- Removed reference to neo4j-core from Gemfile and set neo4j.gemspec to use neo4j-core ~>3.0.0

## [3.0.0]
No change from rc 4

## [3.0.0.rc.4]
- UUIDs are now automatically specified on models as neo IDs won't be reliable
in future versions of neo4j
- Migrations now supported (including built-in migrations to migrate UUIDs and
insert the _classname property which is used for performance)
- Association reflection
- Model.find supports ids/node objects as well as arrays of id/node objects
- rake tasks now get automatically included into rails app


## [3.0.0.rc.3]
- thread safety improvements
- scope and general refactoring
- Added ability to create relationships on init (persisted on save)

## [3.0.0.rc.2]
- Use newer neo4j-core release

## [3.0.0.rc.1]
- Support for count, size, length, empty, blank? for has_many relationship
- Support for rails logger of cypher queries in development
- Support for distinct count
- Optimized methods: https://github.com/andreasronge/neo4j/wiki/Optimized-Methods
- Queries should respect mapped label names (#421)
- Warn if no session is available
- Fix broken == and equality (#424)

## [3.0.0.alpha.11]
- Bug fixes

## [3.0.0.alpha.10]
- ActiveRel support, see Wiki pages (chris #393)

## [3.0.0.alpha.9]
- Complete rewrite of the query api, see wiki page (#406, chris, brian)
- Performance improvements (#382,#400, #402, chris)
- idproperty - user defined primary keys (#396,#389)
- Reimplementation of Neo4j::Config
- Serialization of node properties (#381)
- Better first,last syntax (#379)

## [3.0.0.alpha.8]
- Integration with new Query API from neo4j-core including:
- - .query_as and #query_as methods to get queries from models (#366)
- - .qq method for QuickQuery syntax ( https://github.com/andreasronge/neo4j/wiki/Neo4j-v3#quickquery-work-in-progress / #366)
- Before and after callbacks on associations (#373)
- .find / .all / .count changed to be more like ActiveRecord
- .first / .last methods (#378)
- .find_by / .find_by! (#375)

## [3.0.0.alpha.7]
- Bug fix uniqueness-validator (#356 from JohnKellyFerguson)
- Many improvements, like update_attributes and validation while impl orm_adapter, Brian Underwood
- Impl orm_adapter API for neo4j so it can be used from for example devise, Brian Underwood (#355)
- Fix of inheritance of Neo4j::ActiveNode (#307)
- Expose add_label, and remove_label (#335)
- Fixed auto loading of classes bug, (#349)
- Bumped neo4j-core, 3.0.0.alpha.16

## [3.0.0.alpha.6]
- Support for Heroku URLs, see wiki https://github.com/andreasronge/neo4j/wiki/Neo4j-v3 (#334)

## [3.0.0.alpha.5]
- Added allow session options via 'config.neo4j.session_options' so it can run on heroku (#333)
- Relaxed Dependencies for Rails 4.1 (#332)
- Using neo4j-core version 3.0.0.alpha.12

## [3.0.0.alpha.4]
- Implemented validates_uniqueness_of (#311)
- Using neo4j-core version 3.0.0.alpha.11

## [3.0.0.alpha.3]
- Support for rails scaffolds
- Support for created_at and updated_at (#305)
- Support for ability to select a session to use per model (#299)
- BugFix: updating a model should not clear out old properties (#296)

## [3.0.0.alpha.2]
- Support for both embedded (only JRuby) and server API (runs on MRI Ruby !)
- Simple Rails app now work
- Support for has_n and has_one method
- ActiveModel support, callback, validation
- Declared properties (via active_attr gem)

## [2.3.0 / 2013-07-18]
- Fix Issue with HA console when ruby-debug is loaded (#261, thekendalmiller)
- Use 1.9 Neo4j

## [2.2.4 / 2013-05-19]
- get_or_create should return wrapped ruby nodes, alex-klepa, #241, #246
- Make sure freeze does not have side effects, #235
- Fix for carrierwave-neo4j (attribute_defaults), #235

## [2.2.3 / 2012-12-28]
- Support for HA cluster with neo4j 1.9.X, #228, #99, #223
- Make sure the Identity map is cleared after an exception, #214
- Relationship other_node should return wrapped node, #226
- Automatically convert DateTimes to UTC, (neo4j-wrapper #7)
- get_or_create should return a wrapped node (neo4j-wrapper #8)
- Make it work with Neo4j 1.7.1 (neo4j-core, #19)

## [2.2.2 - skipped]

## [2.2.1 / 2012-12-18]
- Fix for JRuby 1.7.1 and Equal #225
- Fix for create nodes and relationship using Cypher (neo4j-core #17)

## [2.2.0 / 2012-10-02]
- Using neo4j-cypher gem (1.0.0)
- Fix of neo4j-core configuration issue using boolean values #218
- Fixed RSpec issue on JRuby 1.7.x #217
- Aliased has_many to has_n, #183

## [2.2.0.rc1 / 2012-09-21]
- Use neo4j-core and neo4j-wrapper version 2.2.0.rc1
- Use the neo4j-cypher gem
- Better support for Orm Adapter, #212
- Use Cypher query when finder method does not have a lucene index, #210

## [2.0.1 / 2012-06-06]
- Use neo4j-core and neo4j-wrapper version 2.0.1

## [2.0.0 / 2012-05-07]
  (same as rc2)

## [2.0.0.rc2 / 2012-05-04]
- Enable Identity Map by default
- Added versioning for Neo4j::Core

## [2.0.0.rc1 / 2012-05-03]
- Fix of rake task to upgrade to 2.0
- Various Cypher DSL improvements, core(#3,#4,#5), #196
- Added Neo4j::VERSION

## [2.0.0.alpha.9 / 2012-04-27]
- Fix for rails scaffold generator

## [2.0.0.alpha.8 / 2012-04-27]
- Fix for "relationship to :all assigned twice for single instance" #178
- Fix for callback fire more then once (=> performance increase) #172
- Support for lucene search on array properties, #118
- Support for creating unique entities (get_or_create) #143
- Support for specifying has_n/has_one relationship with Strings instead of Class #160
- Support for serializer of hash and arrays on properties #185
- Fix for Neo4j::Rails::Relationship default property, #195
- Added support for pagination, see the neo4j-will_paginate gem
- Fixed Rails generators
- Added Cypher DSL support for is_a?
- Fix for "write_attribute persistes, contrary to AR convention" closes #182

## [2.0.0.alpha.7 / 2012-04-19]
- fix for Neo4j::Config bug - did not work from rails to set the db location, closes #191
- has_n and has_one method generate class method returning the name of the relationship as a Symbol, closes #170
- Raise exception if trying to index boolean property, closes #180
- Made start_node= and end_node= protected closes 186
- Support for things like @dungeon.monsters.dangerous { |m| m[:weapon?] == 'sword' } closes #181

## [2.0.0.alpha.6 / 2012-04-15]
- Complete rewrite and smaller change of API + lots of refactoring and better RSpecs
- Moved code to the neo4j-core and neo4j-wrapper gems
- Changed API - index properties using the Neo4j::Rails::Model (property :name, :index => :exact)
- Changed API - rel_type always returns a Symbol
- Changed API - #rels and #rel first parameter is always :outgoing, :incoming or :both
- Cypher DSL support, see neo4j-core
- Made the Lucene indexing more flexible
- Renamed size methods to count since it does simply count all the relationships (e.g. Person.all.count)
- Modularization - e.g. make it possible to create your own wrapper
- Added builder method for has_one relationships (just like ActiveRecord build_best_friend)

## [2.0.0.alpha.5 / 2012-03-27]
- Fix for HA/cluster bug [#173]
- Upgrade to neo4j-community jars 1.7.0.alpha.1
- Fix for rails 3.2 [#131]
- Fix for BatchInserter bug, [#139]
- Added rake task for upgrading [#116]
- Added scripts for upgrading database [#116]

## [2.0.0.alpha.4 / 2012-01-17]
- Fix node and rel enumerable for JRuby 1.9, Dmytrii Nagirniak
- Remove the will_paginate and move it to a separate gem Dmytrii Nagirniak, [#129][#132]
- Use type converter to determine how to handle multi-param attributes, Dmyitrii Nagirniak [#97]
- Set default storage_path in Rails to db [#96]
- Fix numeric Converter with nils and Float converter, Dmytrii Nagirniak
- Fix Neo4j::Rails::Model.find incorrect behavior with negative numbers, Dmytrii Nagirniak [#101]
- Allow to use symbols in batch inserter [#104]
- Split neo4j-jars gem into three jars, community,advanced&enterprise

 == 2.0.0.alpha.1 / 2012-01-11
- Split JARS into a separate gem (neo4j-jars) [#115]
- Changed prefix of relationships so that it allows having incoming relationships from different classes with different relationship names. Migration is needed to update an already existing database - see issue #116. [#117]
- Fix for undefined method 'add_unpersited_outgoing_rel' [#111]
- Fix for Rails models named Property [#108] (Vivek Prahlad)


 == 1.3.1 / 2011-12-14
- Make all relationships visible in Rails callback (rspecs #87, Dmytrii Nagirniak) [#211]
- Enable travis to build JRuby 1.9 (pull #87, Dmytrii Nagirniak) [#214]
- Support for composite lucene queries with OR and NOT (pull #89, Deepak N)
- Enforce the correct converter on a property type when the type is given (pull #86, Dmytrii Nagirniak)
- Development: make it easier to run RSpecs and guard (pull #85, Dmytrii Nagirniak)
- Added ability to disable observer (pull #84, Dmytrii Nagirniak)
- Fixing multiple assignment of has_one assocaition (pull #83 Deepak N)
- Accept association_id for has_one assocations (pull #82, Deepak N)
- Upgrade to 1.6.M01 Neo4j java jars [#209]
- Defer warning message 'Unknown outgoing relationship' (pull #81, Vivek Prahlad)
- Added string converter, e.g. property :name, :type => String  (pull #80, Dmytrii Nagirniak)
- Added symbol converter e.g. property :status, :type => Symbol (pull #79, Dmytrii Nagirniak) [#205]

 == 1.3.0 / 2011-12-06
- Added neo4j-upgrade script to rename lucene index files and upgrade to 1.5 [#197]
- Expose Neo4j::NodeMixin#index_types returning available indices (useful for Cypher queries) [#194]
- The to_other method is now available also in the Neo4j::Rails API [#193]
- Expose rel_type method for Neo4j::Rails::Relationship [#196]
- Support for breadth and depth first traversals [#198]
- Support for cypher query [#197]
- Fix for rule node concurrency issue (pull #78, Vivek Prahlad)
- Bugfix for the uniqueness validation for properties with quotes (pull #76, Vivek Prahlad)
- More performance tweaks (pull #75, #77, Vivek Prahlad)
- Fixing add_index for properties other than type string (pull #74, Deepak N)
- Significant performance boost for creating large numbers of models in a transaction (pull #73, Vivek Prahlad)
- Upgrade to neo4j 1.5 jars (pull #72, Vivek Prahlad)
- Fix for assigning nil values to incoming has_one relation (pull #70, Deepak N)
- Support for revert and fixes for Neo4j::Rails::Versioning (pull #71, Vivek Prahlad)

 == 1.2.6 / 2011-11-02
- Generators can now generate relationships as well [#195]
- Better will_paginate support for Neo4j::Rails::Model [#194]
- Fixing updated_at to be set only if model has changed (pull #68, Deepak N)
- Bringing back changes removed during identiy map to fix bug [#190] (Deepak N)
- Fixing updated_at to be set only if model has changed, using callbacks instead of overriding method for stamping time (Deepak N)
- Added versioning support (pull #67) (Vivek Prahlad)

 == 1.2.5 / 2011-10-21
- Faster traversals by avoiding loading Ruby wrappers (new method 'raw' on traversals) [#189]
- Support for IdentityMap [#188]
- Improved performance in event handler (Vivek Prahlad)
- Fixing issue with validates_presence_of validation (Vivek Prahlad)
- Implemented compositions support on Neo4j::Rails::Relationship (Kalyan Akella)
- Added after_initialize callback (Deepak N)
- Fixed performance issues on node deleted (Vivek Prahlad)
- Fixed a performance issue in the index_registry (Vivek Prahlad)
- Fixed uniqueness validation for :case_sensitive => false (Vivek Prahlad)
- Fixed update_attributes deleting relations when model is invalid (Deepak N)
- Fixed timestamp rails generator (Marcio Toshio)

 == 1.2.4 / 2011-10-07
- Support for traversing with Neo4j::Node#eval_paths and setting uniqueness on traversals [#187]
- Removed unnecessary node creation on database start up (class nodes attached to reference node) (Vivek Prahlad)
- Safer multitenancy - automatically reset the reference node in thread local context after each request using rack middleware
- Bugfixes for multitenancy (Deepak N and Vivek Prahlad)

 == 1.2.3 / 2011-10-01
- Multitenancy support by namespaced-indices & changeable reference node (Vivek Prahlad, pull 41)
- Added a Neo4j::Rails::Model#columns which returns all defined properties [#186]
- Fixed validation associated entities, parent model should be invalid if its nested model(s) is invalid (Vivek Prahlad)
- Fixed property validation to read value before conversion as per active model conventions (Deepak N)
- Fixed property_before_type_cast for loaded models (Deepak N)
- Better support for nested models via ActionView field_for [#185]
- BUG: fix for null pointer issue after delete_all on Neo4j::Rails::Model#has_n relationships (Vivek Prahlad)
- BUG: init_on_create was not called when creating a new relationship via the << operator [#183]

 == 1.2.2 / 2011-09-15
- Added compositions support for rails mode (Deepak N)
- Added support for nested transactions at the Rails model level (Vivek Prahlad)
- Fixing issue where save for invalid entities puts them into an inconsistent state (Vivek Prahlad)
- Fix for issue with save when validation fails (Vivek Prahlad)
- Fix for accepts_nested_attributes_for when the associated entities are created before a new node (Vivek Prahlad)
- Fix to allow has_one relationships to handle nil assignments in models (Vivek Prahlad)
- Observers support for neo4j rails model using active model (Deepak N)
- Override ActiveModel i18n_scope for neo4j (Deepak N)
- Added finders similar to active record and mongoid (Deepak N)
- Added find!, find_or_create_by and find_or_initialize_by methods, similar to active record finders (Deepak N)

 == 1.2.1 / 2011-08-29
- Fixed failing RSpecs for devise-neo4j gem - column_names method on neo4j orm adapter throws NoMethodError (thanks Deepak N)

 == 1.2.0 / 2011-08-16
- Upgrade to java library neo4j 1.4.1, see http://neo4j.rubyforge.org/guides/configuration.html

 == 1.1.4 / 2011-08-10
- Fixed dependency to will_paginate, locked to 3.0.pre4 (newly released 3.0.0 does not work yet with neo4j.rb)

  == 1.1.3 / 2011-08-09
- real recursive rule to the top class, subclasses with rules did not work (Frédéric Vanclef)
- BUG: not able to create array properties on relationships (Pere Urbon)
- BUG: lucene did not work if starting up neo4j in read only mode (like rails console when the rails is already running)

 == 1.1.2 / 2011-06-08
- Added configuration option 'enable_rules' to disable the _all relationships and custom rules [#176]
- Added a #node method on the Neo4j::Node and Neo4j::NodeMixin. Works like the #rel method but returns the node instead. [#174]
- Simplify creating relationship between two existing nodes [#175]

 == 1.1.1 / 2011-05-26
- Made neo4j compatible with rails 3.1.0.rc1 [#170]
- Fix for neo4j-devise [#171]
- BUG: Neo4j::GraphAlgo shortest path does raise exception if two nodes are not connected [#172]

 == 1.1.0 / 2011-05-13
- Support for embedding neo4j.rb by providing an already running db instance (#168)
- Neo4j::Rails::Relationships should be ActiveModel compliant (#156)
- Support for incoming relationships in Neo4j::Rails::Model (#157)
- to_json method for models no tags √ resolved (#154)
- Implement hash so that it will work with Sets (#160)
- Modified the traverser to allow iterating over paths not just over end_nodes (#161)
- Create method should take a block to initialize itself (#162)
- Upgrade to 1.3 neo4j java library (#164)
- Default `nodes' invocation for Algo path finders (#165)
- Property and index class methods modified to take arbitrary number of symbols optionally followed by options hash (#166)
- BUG: Setting property :system on Neo4j::Rails::Model should work (#163)
- BUG: update_attributes should convert values according to Type (#155)
- BUG: Neo4j::RelationshipMixin#relationship_type broken #(169)
- BUG: Relationship.load(nil) == Relationship.load(0) (#167)
- BUG: Full text search returns nil in rails model (#153)

## [1.0.0 / 2011-03-02]
- Complete rewrite of everything.
- Replaced the lucene module with using the java neo4j-lucene integration instead
- Lots of improvements of the API
- Better ActiveModel/Rails integration

## [0.4.4 / 2010-08-01]
- Fixed bug on traversing when using the RelationshipMixin (#121)
- BatchInserter and JRuby 1.6 - Fix iteration error with trying to modify in-place hash

## [0.4.3 / 2010-04-10]
- Fixed .gitignore - make sure that we do not include unnecessarily files like neo4j databases. Release 0.4.2 contained test data.
- Added synchronize around Index.new so that two thread can't modify the same index at the same time.

## [0.4.2 / 2010-04-08]
-  No index on properties for the initialize method bug (#116)
-  Tidy up Thread Synchronization in Lucene wrapper - lucene indexing performance improvement (#117)
-  Permission bug loading neo4j jar file (#118)
-  Spike: Make NodeMixin ActiveModel complient - experimental (#115)

## [0.4.1 / 2010-03-11]
- Migrations (#108)
- BatchInserter (#111)
- Neo4j::Relationship.new should take a hash of properties (#110)
- Upgrade to neo4j-1.0 (#114)
- Bigfix: has_one should replace old relationship (#106)
- Bugfix: custom accessors for NodeMixin#update (#113)
- Bugfix: Indexed properties problem on extented ruby classes critical "properties indexer" (#112)

## [0.4.0 / 2010-02-06]
- Performance improvements and Refactoring: Use and Extend Neo4j Java Classes (#97)
- Support for Index and Declaration of Properties on Relationships (#91)
- Upgrade to neo4j-1.0 rc (#100)
- All internal properties should be prefix with a '_',0.4.0 (#105)
- Generate relationship accessor methods for declared has_n and has_one relationships (#104)
- New way of creating relationship - Neo4j::Relationship.new (#103)
- Neo4j#init_node method should take one or more args (#98)
- Namespaced relationships: has_one...from using the wrong has_n...to(#92)
- Neo4j::NodeMixin and Neo4j::Node should allow a hash for initialization (#99)

## [0.3.3 / 2009-11-25]
- Support for a counter property on has_lists (#75)
- Support for Cascade delete. On has_n, had_one and has_list (#81)
- NodeMixin#all should work with inheritance - Child classes should have a relationship of their own. (#64)
- Support for other lucene analyzer then StandardAnalyzer (#87)
- NodeMixin initialize should accept block like docs (#82)
- Add incoming relationship should work as expected: n1.relationships.incoming(:foo) << n2 (#80)
- Delete node from a has_list relationship should work as expected (#79)
- Improve stacktraces (#94)
- Removed sideeffect of rspecs (#90)
- Add debug method on NodeMixin to print it self (#88)
- Removed to_a method (#73)
- Upgrade to neo4j-1.0b10 (#95)
- Upgrade to lucene 2.9.0 (#83)
- Refactoring: RSpecs (#74)
- Refactoring: aggregate each, renamed to property aggregator (#72)
- BugFix: neo4j gem cannot be built  from the source (#86)
- BugFix: Neo4j::relationship should not raise Exception if there are no relationships (#78)

## [0.3.2 / 2009-09-17]
- Added support for aggregating nodes (#65)
- Wrapped Neo4j GraphAlgo AllSimplePath (#70)
- Added traversal with traversal position (#71)
- Removed DynamicAccessors mixin, replaced by [] operator (#67)
- Impl Neo4j.all_nodes (#69)
- Upgrated Neo4j jar file to 1.0-b9
- The Neo4j#relationship method now allows a filter parameter (#66)
- Neo4j.rb now can read database not created by Neo4j.rb - does not require classname property (#63)
- REST - added an "all" value for the depth traversal query parameter (#62)
- REST - Performance improvments using the Rest Mixin (#60)

## [0.3.1 / 2009-07-25]
- Feature, extension - find path between given pair of nodes (#58)
- Fix a messy exception on GET /nodes/UnknownClassName (#57)
- Bug  - exception on GET /nodes/classname/rel if rel is a has_one relationship (#56)
- Bug: GET /nodes/classname missing out nodes with no properties (#55)
- Bug: Lucene sorting caused exception if there were no documents (#54)
- Bug: reindexer fails to connect nodes to the IndexNode (#53)

## [0.3.0 / 2009-06-25]
- Neo4j should track node changes
- RESTful support for lucene queries, sorting and paging
- RESTful support for Relationships
- RESTful support for Node and properties
- Experimental support for Master-Slave Replication via REST
- RESTful Node representation should contain hyperlinks to relationships
- Added some handy method like first and empty? on relationships
- Use new neo4j: neo-1.0-b8
- Add an event handler for create/delete nodes start/stop neo, update property/relationship
- The NodeMixin should behave like a hash, added [] and []= methods
- Support list topology - has_list and belongs_to_list Neo4j::NodeMixin Classmethods
- Should be possible to add relationships without declaring them (Neo4j#relationships.outgoing(:friends) << node)
- Neo4j extensions file structure, should be easy to create your own extensions
- Rename relation to relationship (Neo4j::Relations => Neo4j::Relationships, DynamicRelation => Relationship) [data incompatible change]
- Auto Transaction is now optional
- Setting Float properties fails under JRuby1.2.0
- Bug: Indexing relationships does not work
- Make the ReferenceNode include Neo4j::NodeMixin
- Added handy Neo4j class that simply includes the Neo4j::NodeMixin
- Neo4j::IndexNode now holds references to all nodes (Neo4j.ref_node -> Neo4j::IndexNode -> ...)


## [0.2.1 / 2009-03-15]
- Refactoring of lucene indexing of the node space (28)
- Fixed bug on Neo4j::Nodemixin#property? (#22)


## [0.2.0 / 2009-01-20]
- Impl. Neo4j::Node#traverse - enables traversal and filtering using TraversalPosition info (#17,#19)
- Impl. traversal to any depth (#15)
- Impl. traversal several relationships type at the same time (#16)
- Fixed a Lucene timezone bug (#20)
- Lots of refactoring of the neo4j.rb traversal code and RSpecs

## [0.1.0 / 2008-12-18]
- Property can now be of any type (and not only String, Fixnum, Float)
- Indexing and Query with Date and DateTime
- YARD documentation
- Properties can be removed
- A property can be set to nil (it will then be removed).

## [0.0.7 / 2008-12-10]
- Added method to_param and methods on the value object needed for Ruby on Rails
- Impl. update from a value object/hash for a node
- Impl. generation of value object classes/instances from a node.
- Refactoring the Transaction handling (reuse PlaceboTransaction instances if possible)
- Removed the need to start and stop neo. It will be done automatically when needed.


## [0.0.6 / 2008-12-03]
- Removed the configuration from the Neo4j.start method. Now exist in Neo4j::Config and Lucene::Config.
- Implemented sort_by method.
- Lazy loading of search result. Execute the query and load the nodes only if needed.
- Added support to use lucene query language, example: Person.find("name:foo AND age:42")
- All test now uses RAM based lucene indexes.

## [0.0.5 / 2008-11-17]
- Supports keeping lucene index in memory instead of on disk
- Added support for lucene full text search
- Fixed so neo4j runs on JRuby 1.1.5
- Implemented support for reindex all instances of a node class. This is needed if the lucene index is kept in memory or if the index is changed.
- Added ReferenceNode. All nodes now have a relationship from this reference node.
- Lots of refactoring
- Added the IMDB example. It shows how to create a neo database, lucene queries and node traversals.

## [0.0.4 / 2008-10-23]
- First release to rubyforge<|MERGE_RESOLUTION|>--- conflicted
+++ resolved
@@ -3,17 +3,13 @@
 This file should follow the standards specified on [http://keepachangelog.com/]
 This project adheres to [Semantic Versioning](http://semver.org/).
 
-<<<<<<< HEAD
 ## [Unreleased]
 
 ## Changed
 - `#<<` and `#create` methods on associations now create with the `rel_class` when available so that validations/callbacks/defaults are all used as expected
-=======
-## [unreleased]
 
 ### Added
 - Alternate `ActiveRel` init syntax: `RelClass.new(from_node, to_node, args)`. This is optional, so giving a single hash with props with or without nodes is still possible.
->>>>>>> b3f8a5ef
 
 ## [6.0.0.alpha.10] - 11-2-2015
 
