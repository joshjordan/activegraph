--- conflicted
+++ resolved
@@ -2,6 +2,12 @@
 All notable changes to this project will be documented in this file.
 This file should follow the standards specified on [http://keepachangelog.com/]
 This project adheres to [Semantic Versioning](http://semver.org/).
+
+## Unreleased
+
+### Fixed
+
+- Uses Rails 5 beta dependencies
 
 ## [7.0.1] - 03-22-2016
 
@@ -143,9 +149,6 @@
 ### Changed
 
 - When a `model_class` is specified on an association which is not an ActiveNode model, an error is raised
-<<<<<<< HEAD
-- Uses Rails 5 beta dependencies
-=======
 - The `model_class` option on associations can no longer be a `Class` constant (should be a String, Symbol, nil, false, or an Array of Symbols/Strings)
 - The `rel_class` option on associations can no longer be a `Class` constant (should be a String, Symbol, or nil)
 - The `from_class` and `to_class` arguments can no longer be a `Class` constant (should be a String, Symbol, :any, or false)
@@ -154,7 +157,6 @@
 ### Fixed
 
 - Inheritance of properties in ActiveRel is fixed (see #1080)
->>>>>>> beb9846d
 
 ### Added
 
