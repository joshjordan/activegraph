--- conflicted
+++ resolved
@@ -3,7 +3,6 @@
 This file should follow the standards specified on [http://keepachangelog.com/]
 This project adheres to [Semantic Versioning](http://semver.org/).
 
-<<<<<<< HEAD
 ## [Unreleased] Unreleased
 
 ### Changed
@@ -21,7 +20,7 @@
 - Adding explicit identity method for use in Query strings (thanks brucek / see #1159)
 - Added support for `find_or_initialize_by` and `first_or_initialize` methods from ActiveRecord (thanks ProGM / see #1164)
 - Support for using Neo4j-provided IDs (`neo_id`) instead of UUID or another Ruby-provided ID. (Huge thanks to @klobuczek, see #1174)
-=======
+
 ## [7.0.6] - 05-11-2016
 
 ### Added
@@ -33,7 +32,6 @@
 ### Fixed
 
 - Added parens to delete_all query to support new required syntax in Neo4j 3.0
->>>>>>> 7c7a9805
 
 ## [7.0.4] - 05-06-2016
 
