--- conflicted
+++ resolved
@@ -5,7 +5,8 @@
 
 ## [Unreleased]
 
-<<<<<<< HEAD
+- Remove blank objects from association results to be compatible with `ActiveRecord` (see #1276 / thanks klobuczek)
+
 ## [8.0.0.alpha.9] 2016-09-14
 
 ### Fixed
@@ -18,11 +19,6 @@
 ### Fixed
 
 - Issues with railtie
-=======
-### Changed
-
-- Remove blank objects from association results to be compatible with `ActiveRecord` (see #1276 / thanks klobuczek)
->>>>>>> 5b65465d
 
 ## [8.0.0.alpha.7] 2016-09-13
 
