--- conflicted
+++ resolved
@@ -5,11 +5,8 @@
 
 ## [Unreleased][unreleased]
 
-<<<<<<< HEAD
-=======
 ## [5.1.0.rc.3] - 08-17-2015
 
->>>>>>> b537ec25
 ### Fixed
 - Associations defined in ActiveNode models will delegate `unique?` to the model set in `rel_class`. This makes it easier for the rel class to act as the single source of truth for relationship behavior.
 
