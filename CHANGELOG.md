# Change Log
All notable changes to this project will be documented in this file.
This file should follow the standards specified on [http://keepachangelog.com/]
This project adheres to [Semantic Versioning](http://semver.org/).

<<<<<<< HEAD
## [6.1.9] - 2016-03-08

### Fixed

- Issue where creating relationships via `has_one` association created two relationships (forward ported from 6.0.7)

## [6.1.8] - 2016-03-02

### Fixed

- The `@attributes` hash of the first node of each class returned from the database would have have the wrong id property key. This did not appear to cause any problems accessing the value and would be normal for subsequent saves of the affected node as well as all other nodes.

## [6.1.7] - 2016-02-16

### Fixed

- Bug related to creating subclassed nodes alongside rels in ActiveRel. (#1135. Thanks, brucek!)

## [6.1.6] - 2016-02-03

### Added

- `wait_for_connection` configuration variable allows you to tell the gem to wait for up to 60 seconds for Neo4j to be available.  This is useful in environments such as Docker Compose

## [6.1.5] - 2016-01-28

### Fixed

- Calls to `.find`/`.find_by_id`/`.find_by_ids` now respect scopes and associations

## [6.1.4] - 2016-01-26

### Fixed

- Model generators now respect module namespaces (thanks to michaeldelorenzo in #1119)

## [6.1.3] - 2016-01-20

### Fixed

- Issue where `ActiveRel.create` would not work with `RelatedNode` (`rel.from_node`) instances (Thanks, djvs #1107)

## [6.1.2] - 2016-01-19

### Fixed

- Issue where `inspect` failed outside of Rails (Thanks to louspringer, #1111)

## [6.1.1] - 2016-01-01

### Fixed

- Fixed version requirement for `neo4j-core` in gemspec

## [6.1.0] - 2016-01-01

### Changed

- When a `model_class` is specified on an association which is not an ActiveNode model, an error is raised
- The `model_class` option on associations can no longer be a `Class` constant (should be a String, Symbol, nil, false, or an Array of Symbols/Strings)
- The `rel_class` option on associations can no longer be a `Class` constant (should be a String, Symbol, or nil)
- The `from_class` and `to_class` arguments can no longer be a `Class` constant (should be a String, Symbol, :any, or false)
- ActiveNode and ActiveRel models can now be marshaled (thanks to jhoffner for the suggestion in #1093)

### Fixed

- Inheritance of properties in ActiveRel is fixed (see #1080)

### Added

- `config/neo4j.yml` now renders with an ERB step (thanks to mrstif via #1060)
- `#increment`, `#increment!` and `#concurrent_increment!` methods added to instances of ActiveNode and ActiveRel (thanks to ProGM in #1074)
=======
## [6.0.8] - 03-14-2016

### Fixed

- Fixed issue where backticks weren't being added to where clauses for `with_associations`
>>>>>>> 0658e6cd

## [6.0.7] - 03-08-2016

### Fixed

- Issue where creating relationships via `has_one` association created two relationships

## [6.0.6] - 01-20-2016

### Fixed

- Issue where `inspect` failed outside of Rails (Thanks to louspringer, #1111)

## [6.0.5] - 12-29-2015

### Fixed

- If a property and a scope have the same name, a "Stack level too deep" error occurs.  Fixed by removing the instance method which scopes define.  Could break something, but I very much doubt anybody is using this, and if they are it's likely a bug (#1088)

## [6.0.4] - 12-23-2015

### Fixed

- When a `model_class` is specified on an association which is not an ActiveNode model, an error is raised

## [6.0.3] - 12-18-2015

### Fixed

- Fixed issue where find_or_create was prioritizing property`s default value rather than what was being passed in (Thanks to brucek via #1071)

## [6.0.2] - 12-16-2015

### Fixed

- Fixed issue where association setting can't be set on initialize via #new (#1065)

## [6.0.1] - 11-27-2015

### Fixed

- `#with_associations` should use multiple `OPTIONAL MATCH` clauses instead of one so that matches are independent (behavior changed in Neo4j 2.3.0) (forward ported from 5.2.15)

## [6.0.0] - 11-24-2015

### Fixed

- Refactor unpersisted association logic to store objects directly on the object rather than the association proxy since different association proxies may be created at different times (see #1043)

## [6.0.0.rc.4] - 11-19-2015

### Fixed

- Following a '#with' with a '#count' no longer causes issues with variables specified twice

## [6.0.0.rc.3] - 11-18-2015

### Fixed

- Removed extra `MATCH` which occurs from `proxy_as` calls

## [6.0.0.rc.2] - 11-17-2015

### Changed

- `QueryProxy#<<` and `#create`, when `rel_class` option is set, will use `RelClass.create!` instead of `create` to alert the user of failed rel creations.

## [6.0.0.rc.1] - 11-13-2015

This release contains no changes since the last alpha. Below are all modifications introduced in alpha releases.

### Changed

- `_classname` property has been completely removed, officially dropping support for Neo4j < 2.1.5.
- `ActiveRel#creates_unique` and the `:unique` Association option take arguments to control how the query is built. See https://github.com/neo4jrb/neo4j/pull/1038.
- `#<<` and `#create` methods on associations now create with the `rel_class` when available so that validations/callbacks/defaults are all used as expected
- Allow calling of `#method=` methods via model `new` method `Hash` argument
- Remove uniqueness validation for `id_property` because we already have Neo4j constraints
- Improved eager loading when no with_associations is specified (see #905)
- Change size and length so that they match expected Ruby / ActiveRecord behavior (see http://stackoverflow.com/questions/6083219/activerecord-size-vs-count and #875)
- Refactoring around indexing and constraints in `Neo4j::ActiveNode`. The public interfaces are unchanged.
- `Neo4j::Shared::DeclaredPropertyManager` was renamed `Neo4j::Shared::DeclaredProperties`. All methods referencing the old name were updated to reflect this.
- Methods that were using `Neo4j::Session#on_session_available` were updated to reflect the upstream change to `on_next_session_available`.
- `rel_where` will now use ActiveRel classes for type conversion, when possible.
- Converters will look for a `converted?` method to determine whether an object is of the appropriate type for the database. This allows converters to be responsible for multiple types, if required.
- Removed the ability to set both an exact index and unique constraint on the same property in a model. Unique constraints also provide exact indexes.
- Deprecated all methods in ActiveRel's Query module except for those that allow finding by id.
- Return `true` on successful `#save!` calls (Thanks to jmdeldin)

### Added

- Optional three-argument signature for `ActiveRel#create` and `#create!`, just like `initialize`.
- Alternate `ActiveRel` init syntax: `RelClass.new(from_node, to_node, args)`. This is optional, so giving a single hash with props with or without nodes is still possible.
- `ActiveRel` `create` actions can now handle unpersisted nodes.
- `rel_order` method for association chaining
- Support `config/neo4j.yaml`
- Look for ENV variables for Neo4j URL / path for Rails apps
- New classes for schema operations, predictably called `Neo4j::Schema::Operation` and subclasses `UniqueConstraintOperation` and `ExactIndexOperation`. These provide methods to aid in the additional, removal, and presence checking of indexes and constraints.
- A few methods were added to `Neo4j::Shared::DeclaredProperties` to make it easier to work with. In particular, `[key]` acts as a shortcut for `DeclaredProperties#registered_properties`.
- Type Converters were added for String, Integer, Fixnum, BigDecimal, and Boolean to provide type conversion for these objects in QueryProxy.
- Support for Array arguments to ActiveRel's `from_class` and `to_class`.

### Fixed

- Regression RE: properties being overwritten with their defaults on save in alpha.10.
- Long properties in `ActiveNode`/`ActiveRel` `#inspect` are truncated
- Property defaults are set initially when an instance of a model is loaded, then checked again before save to ensure `valid?` works.
- `QueryProxy` was not converting Boolean properties correctly
- Certain actions that were intended as once-in-the-app's-lifetime events, notably schema operations, will only occur immediately upon the first session's establishment.
- Context now set for Model.all QueryProxy so that logs can reflect that it wasn't just a raw Cypher query

### Removed

- Railtie was removing username/password and putting them into the session options.  This has been unneccessary in `neo4j-core` for a while now

## [6.0.0.alpha.12] - 11-5-2015

### Changed
- `_classname` property has been completely removed, officially dropping support for Neo4j < 2.1.5.
- `ActiveRel#creates_unique` and the `:unique` Association option take arguments to control how the query is built. See https://github.com/neo4jrb/neo4j/pull/1038.

### Added
- Optional three-argument signature for `ActiveRel#create` and `#create!`, just like `initialize`.

## [6.0.0.alpha.11] - 11-3-2015

### Fixed
- Regression RE: properties being overwritten with their defaults on save in alpha.10.

### Changed
- `#<<` and `#create` methods on associations now create with the `rel_class` when available so that validations/callbacks/defaults are all used as expected
- Allow calling of `#method=` methods via model `new` method `Hash` argument

### Added
- Alternate `ActiveRel` init syntax: `RelClass.new(from_node, to_node, args)`. This is optional, so giving a single hash with props with or without nodes is still possible.

## [6.0.0.alpha.10] - 11-2-2015

### Fixed
- Long properties in `ActiveNode`/`ActiveRel` `#inspect` are truncated
- Property defaults are set initially when an instance of a model is loaded, then checked again before save to ensure `valid?` works.

### Added
- `ActiveRel` `create` actions can now handle unpersisted nodes.

## [6.0.0.alpha.9] - 10-27-2015

### Fixed
- `uninitialized constant Neo4j::Core::CypherSession` error

## [6.0.0.alpha.8] - 10-19-2015

### Added

- `rel_order` method for association chaining

## [6.0.0.alpha.7] - 10-19-2015

### Changed

- Remove uniqueness validation for `id_property` because we already have Neo4j constraints

### Added

- Support `config/neo4j.yaml`

## [6.0.0.alpha.6] - 10-18-2015

### Changed

- Improved eager loading when no with_associations is specified (see #905)

## [6.0.0.alpha.5] - 10-18-2015

### Changed

- Change size and length so that they match expected Ruby / ActiveRecord behavior (see http://stackoverflow.com/questions/6083219/activerecord-size-vs-count and #875)

## [6.0.0.alpha.4] - 10-17-2015

### Fixed

- `QueryProxy` was not converting Boolean properties correctly

## [6.0.0.alpha.3] - 10-14-2015

### Removed

- Railtie was removing username/password and putting them into the session options.  This has been unneccessary in `neo4j-core` for a while now

## [6.0.0.alpha.2] - 10-14-2015

### Added

- Look for ENV variables for Neo4j URL / path for Rails apps

## [6.0.0.alpha.1] - 10-12-2015

### Changed

- Refactoring around indexing and constraints in `Neo4j::ActiveNode`. The public interfaces are unchanged.
- `Neo4j::Shared::DeclaredPropertyManager` was renamed `Neo4j::Shared::DeclaredProperties`. All methods referencing the old name were updated to reflect this.
- Methods that were using `Neo4j::Session#on_session_available` were updated to reflect the upstream change to `on_next_session_available`.
- `rel_where` will now use ActiveRel classes for type conversion, when possible.
- Converters will look for a `converted?` method to determine whether an object is of the appropriate type for the database. This allows converters to be responsible for multiple types, if required.
- Removed the ability to set both an exact index and unique constraint on the same property in a model. Unique constraints also provide exact indexes.
- Deprecated all methods in ActiveRel's Query module except for those that allow finding by id.
- Return `true` on successful `#save!` calls (Thanks to jmdeldin)

### Added

- New classes for schema operations, predictably called `Neo4j::Schema::Operation` and subclasses `UniqueConstraintOperation` and `ExactIndexOperation`. These provide methods to aid in the additional, removal, and presence checking of indexes and constraints.
- A few methods were added to `Neo4j::Shared::DeclaredProperties` to make it easier to work with. In particular, `[key]` acts as a shortcut for `DeclaredProperties#registered_properties`.
- Type Converters were added for String, Integer, Fixnum, BigDecimal, and Boolean to provide type conversion for these objects in QueryProxy.
- Support for Array arguments to ActiveRel's `from_class` and `to_class`.

### Fixed

- Certain actions that were intended as once-in-the-app's-lifetime events, notably schema operations, will only occur immediately upon the first session's establishment.
- Context now set for Model.all QueryProxy so that logs can reflect that it wasn't just a raw Cypher query

## [5.2.15] - 11-27-2015

### Fixed

- `#with_associations` should use multiple `OPTIONAL MATCH` clauses instead of one so that matches are independent (behavior changed in Neo4j 2.3.0)

## [5.2.13] - 10-26-2015

### Fixed
- Fixed `#after_initialize` and `#after_find` callbacks.
- The `#touch` method should to raise errors when unsuccessful and avoid `#attributes` for performance.

## [5.2.12] - 10-25-2015

### Fixed
- Fix the `#touch` method for `ActiveNode` and `ActiveRel`

## [5.2.11] - 10-18-2015

### Fixed
- Unable to give additional options as first argument to chained QueryProxy method

## [5.2.10] - 10-14-2015

### Fixed
- `has_one` does not define `_id` methods if they are already defined.  Also use `method_defined?` instead of `respond_to?` since it is at the class level

## [5.2.9] - 09-30-2015

### Fixed
- Better error message for `ActiveRel` creation when from_node|to_node is not persisted

## [5.2.8] - 09-30-2015

### Fixed
- Support `references` in model/scaffold generators

## [5.2.7] - 09-25-2015

### Fixed
- Allow for association `model_class` to be prepended with double colons

## [5.2.6] - 09-16-2015

### Fixed

- Fixed issue where caching an association causes further queries on the association to return the cached result

## [5.2.5] - 09-11-2015

### Fixed

- Regression in last release caused properties to revert to default on update if not present in the properties for update

## [5.2.4] - 09-11-2015

### Fixed
- Use `debug` log level for query logging
- `updated_at` properties were not being added up `update` events, only updated.
- Default values of Boolean properties were not being set when `default: false`
- `props_for_update` was using String keys instead of Symbols, like `props_for_update`
- `props_for_create` and `props_for_update` were not adding default property values to the hash.
- ActiveNode's `merge` and `find_or_create` methods were not setting default values of declared properties when `ON CREATE` was triggered. The code now uses `props_for_create`.

## [5.2.3] - 09-07-2015

Added bugfixes from 5.1.4 and 5.1.5 that were missed in earlier 5.2.x releases:
- `AssociationProxy` now responds to `serializable_hash` so that `include` can be used in `render json` in Rails controllers
- Fixed errors when trying to call `#{association}_ids=` on an unpersisted node with UUIDs or an array thereof.
- Removed extra Cypher query to replace relationships when working with unpersisted nodes and association=.
- Bug related to Rails reloading an app and returning nodes without first reinitializing models, resulting in CypherNodes.

## [5.2.2] - 09-06-2015

### Fixed
- Fixed setting of association(_id|_ids) on .create

## [5.2.1] - 09-04-2015

### Fixed
- Now possible to configure `record_timestamps` with rails `config`

## [5.2.0] - 08-30-2015

### Added
- `props_for_persistence`, `props_for_create`, `props_for_update` instance methods for all nodes and rels. Each returns a hash with properties appropriate for sending to the database in a Cypher query to create or update an object.
- Added `record_timestamps` configuration do default all `ActiveNode` and `ActiveRel` models to have `created_at` and `updated_at` timestamps (from #939, thanks @rebecca-eakins)
- Added `timestamp_type` configuration to specify how timestamps should be stored (from #939, thanks @rebecca-eakins)

### Changed
- Methods related to basic node and rel persistence (`save`, `create_model`, `_create_node`, others) were refactored to make the processes simpler, clearer, and slightly faster.
- Unit test directory structure was rearranged to mirror the `lib` directory.

## [5.1.3] - 08-23-2015

### Fixed
- `has_one` associations are now properly cached (like `has_many` associations)
- `QueryProxy` now responds to `#to_ary`.  Fixes integration with ActiveModelSerializer gem


## [5.1.2] - 08-20-2015

### Fixed
- When association has `model_class` and `type: false` the association doesn't work (see: https://github.com/neo4jrb/neo4j/pull/930)

## [5.1.1] - 08-19-2015

### Fixed
- Fixed a bug where the `Neo4j::Timestamps` mixin was not able to be included

## [5.1.0.rc.3] - 08-17-2015

### Fixed
- Associations defined in ActiveNode models will delegate `unique?` to the model set in `rel_class`. This makes it easier for the rel class to act as the single source of truth for relationship behavior.

### Added
- ActiveRel: `#{related_node}_neo_id` instance methods to match CypherRelationship. Works with start/from and end/to.
- ActiveRel: `type` now has a new alias, `rel_type`. You might recognize this from the `(Cypher|Embedded)Relationship` class and ActiveNode association option.
- Contributing to the gem? Rejoice, for it now supports [Dotenv](https://github.com/bkeepers/dotenv).

## [5.1.0.rc.2] - 08-16-2015

### Added
- Ability to use `#where_not` method on `ActiveNode` / `QueryProxy`

## [5.1.0.rc.1] - 08-14-2015

### Fixed
- Added a `before_remove_const` method to clear cached models when Rails `reload!` is called. 5.0.1 included a workaround but this appears to cut to the core of the issue. See https://github.com/neo4jrb/neo4j/pull/855.
- To prevent errors, changing an index to constraint or constraint to index will drop the existing index/constraint before adding the new.
- Fixed `AssociationProxy#method_missing` so it properly raises errors.

### Added
- Added ability to view `model_class` from `Association` class for `rails_admin` Neo4j adapter
- QueryProxy `where` will now look for declared properties matching hash keys. When found, it will send the value through that property's type converter if the type matches the property's unconverted state.
- Improved handling of unpersisted nodes with associations. You can now use `<<` to create associations between unpersisted nodes. A `save` will cascade through unpersisted objects, creating nodes and rels along the way. See https://github.com/neo4jrb/neo4j/pull/871
- Support formatted cypher queries for easy reading by humans via the `pretty_logged_cypher_queries` configuration variable
- Ability to query for just IDs on associations
- On `QueryProxy` objects you can now use an `:id` key in `where` and `find_by` methods to refer to the property from `id_property` (`uuid` by default)
- Added `ActiveRel.creates_unique` and deprecated `ActiveRel.creates_unique_rel`
- Added #inspect method to ActiveRel to show Cypher-style representation of from node, to node, and relationship type
- Added `Neo4j::Timestamps`, `Neo4j::Timestamps::Created`, and `Neo4j::Timestamps::Updated` mixins to add timestamp properties to `ActiveNode` or `ActiveRel` classes

### Changed

- Methods related to ActiveNode's IdProperty module were refactored to improve performance and simplify the API. Existing `default_properties` methods were reworked to reflect their use as-implemented: storage for a single default property, not multiple.
- Implementation adjustments that improve node and rel initialization speed, particularly when loading large numbers of objects from the database.

## [5.0.15] - 08-12-2015

### Fixed

- `reload!` within Rails apps will work correctly. An earlier release included a workaround but this uses ActiveModel's system for clearing caches to provide a more thorough resolution.

## [5.0.14] - 08-09-2015

### Fixed

- Calling `all` on a QueryProxy chain would cause the currently set node identity within Cypher to be lost.

## [5.0.13] - 08-07-2015

### Fixed
- Backport AssociationProxy#method_missing fix to raise errors on invalid methods
- Fix the count issue on depth two associations (#881)

## [5.0.12] - ?

### Fixed
- Break between associations so that potential `where` clauses get applied to the correct `(OPTIONAL )MATCH` clause

### Fixed
- Delegate `first` and `last` from `AssociationProxy` to `QueryProxy`
- Fix `order` behavior for `first` and `last` in `QueryProxy`

## [5.0.11] - ?

### Fixed
- Delegate `first` and `last` from `AssociationProxy` to `QueryProxy`
- Fix `order` behavior for `first` and `last` in `QueryProxy`

## [5.0.10] - 2015-07-31

### Fixed
- Fix what should have been a very obvious bug in `_active_record_destroyed_behavior` behavior
- Add eager loading to QueryProxy so that it works in all expected places

## [5.0.9] - 2015-07-29

### Fixed
- "NameError: uninitialized constant Class::Date" (https://github.com/neo4jrb/neo4j/issues/852)

## [5.0.8] - 2015-07-26

### Changed
- Copied QueryClauseMethods doc from master

## [5.0.7] - 2015-07-26

### Changed
- Copied `docs` folder from master because a lot of work had gone into the docs since 5.0.0 was released

## [5.0.6] - 2015-07-22

### Fixed
- Fix query logging so that by default it only outputs to the user in the console and development server.  Logger can be changed with `neo4j.config.logger` configuration option

## [5.0.5] - 2015-07-19

### Added
- Added `log_cypher_queries` configuration option so that queries aren't on by default but that they can be controlled

## [5.0.4] - 2015-07-17

### Fixed
- Fixed bug which caused `QueryProxy` context to repeat (showed up in query logging)

## [5.0.3] - 2015-07-14

### Changed
- Moved `#with_associations` method from `AssociationProxy` to `QueryProxy` so that all `QueryProxy` chains can benefit from it.
- Added `_active_record_destroyed_behavior` semi-hidden configuration variable so that behavior for `ActiveNode#destroyed?` and `ActiveRel#destroyed?` can be changed to upcoming 6.0.0 behavior (matching ActiveRecord) where the database is not accessed.

## [5.0.2] - 2015-06-30

### Fixed
- Fix error when calling `#empty?` or `#blank?` on a query chain with on `order` specified
- Make `#find_each` and `#find_in_batches` return the actual objects rather than the result objects
- Query logging on console should be to STDOUT with `puts`.  Using `Rails.logger` outputs to the file in the `log` directory
- Modified queryproxy include? to accept a uuid instead of full node

## [5.0.1] - 2015-06-23

### Fixed
- Longstanding bug that would prevent association changes (`<<` and ActiveRel.create) in Rails after `reload!` had been called, see https://github.com/neo4jrb/neo4j/pull/839
- ActiveNode#inspect wasn't displaying the id_property
- Default property values and magic typecasting not being inherited correctly

### Changed
- In the absense of a `model_class` key, associations defined in ActiveNode models will use `from_/to_class` defined in `rel_class` to find destination. (Huge thanks to @olance, #838)
- ActiveRel's DSL was made a bit friendlier by making the `type`, `from_class` and `to_class` methods return their set values when called without arguments.
- Reworked ActiveRel's wrapper to behave more like ActiveNode's, removing some duplicate methods and moving others to Neo4j::Shared, resulting in a big performance boost when returning large numbers of rels.
- Updated gemspec to require neo4j-core 5.0.1+

### Added
- ActiveRel was given `find_or_create_by`, usable across single associations.

## [5.0.0] - 2015-06-18

### Fixed
- Prevented `to_key` from requiring an extra DB query. (See https://github.com/neo4jrb/neo4j/pull/827)

### Added
- QueryProxy associations accept `labels: false` option to prevent generated Cypher from using labels.

### Changed
- Properties explicitly set to type `Time` will no longer be converted to `DateTime`.

## [5.0.0.rc.3] - 2015-06-07

### Fixed
- Associations now allow `unique` option.  Error handling is generalized to make this testable (Thanks to @olance, see #824)

## [5.0.0.rc.2] - 2015-05-20

### Changed
- Set Ruby version requirement back to 1.9.3 because of problems with JRuby

## [5.0.0.rc.1] - 2015-05-20

### Changed
- Ruby 2.0.0 now required (>= 2.2.1 is recommended)
- All `ActiveNode` associations now require either a `type`, `origin`, or `rel_class` option.  Only one is allowed
- Defining associations will fail if unknown options are used (#796)
- `Model#find` fails if no node found (`Model#find_by` available when `nil` result desired) (#799)
- `#find_or_create` and `#merge` model class methods have been added
- Ensuring that all model callbacks are happening within transactions
- Major refactoring using `rubocop` with a lot of focus on speed improvements
- Specifically when loading many nodes at once we've measured 3x speed improvements

### Fixed
- `#find` on `QueryProxy` objects now does a model `find` rather than an `Enumerable` find
- Subclassed model classes now both create and query against it's ancestor's labels in addition to it's own (#690)
- `#first` and `#last` now work property when precedend by an `#order` in a `QueryProxy` chain (#720)
- `#count` when called after `#limit` will be performed within the bounds of limit specified

### Added
- Eager Loading is now supported!  See: [http://neo4jrb.readthedocs.org/en/latest/ActiveNode.html#eager-loading]
- Associations now return `AssociationProxy` objects (which are `Enumerable`) which have convenient `#inspect` methods for cleaner viewing in the Ruby console
- `model_class` key on associations now supports an Array (#589)
- When using `all` inside of a class method an argument for the node name can now be passed in (#737)
- Query(Proxy) syntax of `where("foo = ?", val)` and `where("foo = {bar}", bar: val)` now supported (#675)
- `module_handling` config option now available to control how class module namespaces translate to Neo4j labels (#753) (See: [http://neo4jrb.readthedocs.org/en/latest/Configuration.html])
- `#id_property` method has new `constraints` option to disable automatic uuid constraint (#738/#736)

(There are probably other changes too!)

**Changes above this point should conform to [http://keepachangelog.com/]**

## [4.1.2]
- Fixes two bugs related to inheritance: one regarding ActiveRel classes and relationship types, the other regarding ActiveNode primary_key properties not being set when a model is loaded prior to Neo4j session.

## [4.1.1]
- Switches use of Fixnum to Integer to improve 32-bit support

## [4.1.0]
This release includes many performance fixes and new features. The most notable:
- Huge stylist cleanup/refactoring by Brian on the entire gem by Brian armed with Rubocop. See http://neo4jrb.io/blog/2014/12/29/stay-out-of-trouble.html.
- Every node create, update, and destroy is now wrapped in a transaction. See http://neo4jrb.io/blog/2015/01/06/transactions_everywhere.html.
- New `dependent` options for associations: `:delete`, `:destroy`, `:delete_orphans`, `:destroy_orphans`. See http://neo4jrb.io/blog/2015/01/07/association_dependent_options.html.
- New `unique: true` option for associations, `creates_unique_rel` class method for ActiveRel. Both of these will result in relationship creation Cypher using "CREATE UNIQUE" instead of "CREATE".
- Fixed an n+1 query issue during node creation and update.
- Dieter simplified some code related to frozen attributes. See https://github.com/neo4jrb/neo4j/pull/655.
We now have a new website online at http://neo4jrb.io! Keep an eye on it for news and blogs related to this and other projects.

## [4.0.0]
- Change neo4j-core dependency from 3.1.0 to 4.0.0.

## [4.0.0.rc.4]
- _classname property is disabled by default for ActiveRel! It had been disabled for ActiveNode, this just evens the score.
- Fixes a bug to create better `result` labels in Cypher.
- Made the `delete_all` and `destroy_all` ActiveNode class methods consistent with their ActiveRecord counterparts. `destroy_all` previously performed its deletes in Cypher but it should have been returning nodes to Ruby and calling `destroy`. `delete_all` didn't exist at all.

## [4.0.0.rc.3]
Released minutes after rc.2 to catch one late addition!
- Adds serialization support for QueryProxy.

## [4.0.0.rc.2]
This release builds on features introduced in the first RC. We are releasing this as another RC because the API may be tweaked before release.
- New `proxy_as` for Core::Query to build QueryProxy chains onto Core::Query objects!
- Using `proxy_as`, new `optional` method in QueryProxy to use the `OPTIONAL MATCH` Cypher function.
- `match_to` and methods that depend on it now support arrays of nodes or IDs.
- New `rels_to`/`all_rels_to` methods.
- New `delete` and `destroy` methods in QueryProxy to easily remove relationships.
- Serialized objects will include IDs by default.

## [4.0.0.rc.1]
This release introduces API changes that may be considered breaking under certain conditions. See See https://github.com/neo4jrb/neo4j/wiki/Neo4j.rb-v4-Introduction.
Please use https://github.com/neo4jrb/neo4j/issues for support regarding this update! You can also reach us on Twitter: @neo4jrb (Brian) and @subvertallmedia (Chris).
- Default behavior changed: relationship types default to all caps, no prepending of "#". This behavior can be changed.
- ActiveRel models no longer require explicit calling of `type`. When missing, the model will infer a type using the class name following the same rules used to determine automatic relationship types from ActiveNode models.
- _classname properties will not be added automatically if you are using a version Neo4j >= 2.1.5. Instead, models are found using labels or relationship type. This is a potentially breaking change, particularly where ActiveRel is concerned. See the link at the beginning of this message for the steps required to work around this.
- Query scopes are now chainable! Call `all` at the start of your scope or method to take advantage of this.
- Changes required for Neo4j 2.2.
- Support for custom typecasters.
- New method `rel_where`, expanded behavior of `match_to` and `first_rel_to`
- Implemented ActiveSupport load hooks.
- Assorted performance improvements and refactoring.

## [3.0.4]
- Gemspec requires the latest neo4j-core.
- Fixed a pagination bug — thanks, @chrisgogreen!
- New QueryProxy methods `match_to` and `first_rel_to` are pretty cool.
- include_root_in_json is now configurable through config.neo4j.include_root_in_json or Neo4j::Config[:include_root_in_json]. Also cool.
- There's a new `delete_all` method for QueryProxy, too.
- @codebeige removed the `include?` class method, which was smart.
- Did I mention we won an award from Neo Tech? Check it out. https://github.com/neo4jrb/neo4j#welcome-to-neo4jrb

## [3.0.3]
- Gemspec has been updated to require neo4j-core 3.0.5
- Added `find_in_batches`
- Pagination has been updated to allow better ordering. Relaunch of neo4j-will_paginate as neo4j-will_paginate_redux is imminent!
- Everything is better: `create`'s handling of blocks, better behavior from `count`, better ActiveRel from_class/to_class checks, better handling of rel_class strings, and more
- Added a new find_or_create_by class method

Big thanks to new contributors Miha Rekar and Michael Perez! Also check out or Github issues, where we're discussing changes for 3.1.0. https://github.com/neo4jrb/neo4j/issues

## [3.0.2]
- "Model#all" now evaluates lazily, models no longer include Enumerable
- Faster, more efficient uniqueness validations
- Adjusted many common queries to use params, will improve performance
- ActiveRel fixes: create uses Core Query instead of Core's `rels` method, `{ classname: #{_classname} }` no longer inserted into every query, find related node IDs without loading the nodes
- Allow inheritance when checking model class on a relation (Andrew Jones)
- Provided migrations will use Rake.original_dir instead of Rails.env to provide better compatibility with frameworks other than Rails
- rel_class option in ActiveNode models will now accept string of a model name
- Additional bug fixes

## [3.0.1]
- Removed reference to neo4j-core from Gemfile and set neo4j.gemspec to use neo4j-core ~>3.0.0

## [3.0.0]
No change from rc 4

## [3.0.0.rc.4]
- UUIDs are now automatically specified on models as neo IDs won't be reliable
in future versions of neo4j
- Migrations now supported (including built-in migrations to migrate UUIDs and
insert the _classname property which is used for performance)
- Association reflection
- Model.find supports ids/node objects as well as arrays of id/node objects
- rake tasks now get automatically included into rails app


## [3.0.0.rc.3]
- thread safety improvements
- scope and general refactoring
- Added ability to create relationships on init (persisted on save)

## [3.0.0.rc.2]
- Use newer neo4j-core release

## [3.0.0.rc.1]
- Support for count, size, length, empty, blank? for has_many relationship
- Support for rails logger of cypher queries in development
- Support for distinct count
- Optimized methods: https://github.com/andreasronge/neo4j/wiki/Optimized-Methods
- Queries should respect mapped label names (#421)
- Warn if no session is available
- Fix broken == and equality (#424)

## [3.0.0.alpha.11]
- Bug fixes

## [3.0.0.alpha.10]
- ActiveRel support, see Wiki pages (chris #393)

## [3.0.0.alpha.9]
- Complete rewrite of the query api, see wiki page (#406, chris, brian)
- Performance improvements (#382,#400, #402, chris)
- idproperty - user defined primary keys (#396,#389)
- Reimplementation of Neo4j::Config
- Serialization of node properties (#381)
- Better first,last syntax (#379)

## [3.0.0.alpha.8]
- Integration with new Query API from neo4j-core including:
- - .query_as and #query_as methods to get queries from models (#366)
- - .qq method for QuickQuery syntax ( https://github.com/andreasronge/neo4j/wiki/Neo4j-v3#quickquery-work-in-progress / #366)
- Before and after callbacks on associations (#373)
- .find / .all / .count changed to be more like ActiveRecord
- .first / .last methods (#378)
- .find_by / .find_by! (#375)

## [3.0.0.alpha.7]
- Bug fix uniqueness-validator (#356 from JohnKellyFerguson)
- Many improvements, like update_attributes and validation while impl orm_adapter, Brian Underwood
- Impl orm_adapter API for neo4j so it can be used from for example devise, Brian Underwood (#355)
- Fix of inheritance of Neo4j::ActiveNode (#307)
- Expose add_label, and remove_label (#335)
- Fixed auto loading of classes bug, (#349)
- Bumped neo4j-core, 3.0.0.alpha.16

## [3.0.0.alpha.6]
- Support for Heroku URLs, see wiki https://github.com/andreasronge/neo4j/wiki/Neo4j-v3 (#334)

## [3.0.0.alpha.5]
- Added allow session options via 'config.neo4j.session_options' so it can run on heroku (#333)
- Relaxed Dependencies for Rails 4.1 (#332)
- Using neo4j-core version 3.0.0.alpha.12

## [3.0.0.alpha.4]
- Implemented validates_uniqueness_of (#311)
- Using neo4j-core version 3.0.0.alpha.11

## [3.0.0.alpha.3]
- Support for rails scaffolds
- Support for created_at and updated_at (#305)
- Support for ability to select a session to use per model (#299)
- BugFix: updating a model should not clear out old properties (#296)

## [3.0.0.alpha.2]
- Support for both embedded (only JRuby) and server API (runs on MRI Ruby !)
- Simple Rails app now work
- Support for has_n and has_one method
- ActiveModel support, callback, validation
- Declared properties (via active_attr gem)

## [2.3.0 / 2013-07-18]
- Fix Issue with HA console when ruby-debug is loaded (#261, thekendalmiller)
- Use 1.9 Neo4j

## [2.2.4 / 2013-05-19]
- get_or_create should return wrapped ruby nodes, alex-klepa, #241, #246
- Make sure freeze does not have side effects, #235
- Fix for carrierwave-neo4j (attribute_defaults), #235

## [2.2.3 / 2012-12-28]
- Support for HA cluster with neo4j 1.9.X, #228, #99, #223
- Make sure the Identity map is cleared after an exception, #214
- Relationship other_node should return wrapped node, #226
- Automatically convert DateTimes to UTC, (neo4j-wrapper #7)
- get_or_create should return a wrapped node (neo4j-wrapper #8)
- Make it work with Neo4j 1.7.1 (neo4j-core, #19)

## [2.2.2 - skipped]

## [2.2.1 / 2012-12-18]
- Fix for JRuby 1.7.1 and Equal #225
- Fix for create nodes and relationship using Cypher (neo4j-core #17)

## [2.2.0 / 2012-10-02]
- Using neo4j-cypher gem (1.0.0)
- Fix of neo4j-core configuration issue using boolean values #218
- Fixed RSpec issue on JRuby 1.7.x #217
- Aliased has_many to has_n, #183

## [2.2.0.rc1 / 2012-09-21]
- Use neo4j-core and neo4j-wrapper version 2.2.0.rc1
- Use the neo4j-cypher gem
- Better support for Orm Adapter, #212
- Use Cypher query when finder method does not have a lucene index, #210

## [2.0.1 / 2012-06-06]
- Use neo4j-core and neo4j-wrapper version 2.0.1

## [2.0.0 / 2012-05-07]
  (same as rc2)

## [2.0.0.rc2 / 2012-05-04]
- Enable Identity Map by default
- Added versioning for Neo4j::Core

## [2.0.0.rc1 / 2012-05-03]
- Fix of rake task to upgrade to 2.0
- Various Cypher DSL improvements, core(#3,#4,#5), #196
- Added Neo4j::VERSION

## [2.0.0.alpha.9 / 2012-04-27]
- Fix for rails scaffold generator

## [2.0.0.alpha.8 / 2012-04-27]
- Fix for "relationship to :all assigned twice for single instance" #178
- Fix for callback fire more then once (=> performance increase) #172
- Support for lucene search on array properties, #118
- Support for creating unique entities (get_or_create) #143
- Support for specifying has_n/has_one relationship with Strings instead of Class #160
- Support for serializer of hash and arrays on properties #185
- Fix for Neo4j::Rails::Relationship default property, #195
- Added support for pagination, see the neo4j-will_paginate gem
- Fixed Rails generators
- Added Cypher DSL support for is_a?
- Fix for "write_attribute persistes, contrary to AR convention" closes #182

## [2.0.0.alpha.7 / 2012-04-19]
- fix for Neo4j::Config bug - did not work from rails to set the db location, closes #191
- has_n and has_one method generate class method returning the name of the relationship as a Symbol, closes #170
- Raise exception if trying to index boolean property, closes #180
- Made start_node= and end_node= protected closes 186
- Support for things like @dungeon.monsters.dangerous { |m| m[:weapon?] == 'sword' } closes #181

## [2.0.0.alpha.6 / 2012-04-15]
- Complete rewrite and smaller change of API + lots of refactoring and better RSpecs
- Moved code to the neo4j-core and neo4j-wrapper gems
- Changed API - index properties using the Neo4j::Rails::Model (property :name, :index => :exact)
- Changed API - rel_type always returns a Symbol
- Changed API - #rels and #rel first parameter is always :outgoing, :incoming or :both
- Cypher DSL support, see neo4j-core
- Made the Lucene indexing more flexible
- Renamed size methods to count since it does simply count all the relationships (e.g. Person.all.count)
- Modularization - e.g. make it possible to create your own wrapper
- Added builder method for has_one relationships (just like ActiveRecord build_best_friend)

## [2.0.0.alpha.5 / 2012-03-27]
- Fix for HA/cluster bug [#173]
- Upgrade to neo4j-community jars 1.7.0.alpha.1
- Fix for rails 3.2 [#131]
- Fix for BatchInserter bug, [#139]
- Added rake task for upgrading [#116]
- Added scripts for upgrading database [#116]

## [2.0.0.alpha.4 / 2012-01-17]
- Fix node and rel enumerable for JRuby 1.9, Dmytrii Nagirniak
- Remove the will_paginate and move it to a separate gem Dmytrii Nagirniak, [#129][#132]
- Use type converter to determine how to handle multi-param attributes, Dmyitrii Nagirniak [#97]
- Set default storage_path in Rails to db [#96]
- Fix numeric Converter with nils and Float converter, Dmytrii Nagirniak
- Fix Neo4j::Rails::Model.find incorrect behavior with negative numbers, Dmytrii Nagirniak [#101]
- Allow to use symbols in batch inserter [#104]
- Split neo4j-jars gem into three jars, community,advanced&enterprise

 == 2.0.0.alpha.1 / 2012-01-11
- Split JARS into a separate gem (neo4j-jars) [#115]
- Changed prefix of relationships so that it allows having incoming relationships from different classes with different relationship names. Migration is needed to update an already existing database - see issue #116. [#117]
- Fix for undefined method 'add_unpersited_outgoing_rel' [#111]
- Fix for Rails models named Property [#108] (Vivek Prahlad)


 == 1.3.1 / 2011-12-14
- Make all relationships visible in Rails callback (rspecs #87, Dmytrii Nagirniak) [#211]
- Enable travis to build JRuby 1.9 (pull #87, Dmytrii Nagirniak) [#214]
- Support for composite lucene queries with OR and NOT (pull #89, Deepak N)
- Enforce the correct converter on a property type when the type is given (pull #86, Dmytrii Nagirniak)
- Development: make it easier to run RSpecs and guard (pull #85, Dmytrii Nagirniak)
- Added ability to disable observer (pull #84, Dmytrii Nagirniak)
- Fixing multiple assignment of has_one assocaition (pull #83 Deepak N)
- Accept association_id for has_one assocations (pull #82, Deepak N)
- Upgrade to 1.6.M01 Neo4j java jars [#209]
- Defer warning message 'Unknown outgoing relationship' (pull #81, Vivek Prahlad)
- Added string converter, e.g. property :name, :type => String  (pull #80, Dmytrii Nagirniak)
- Added symbol converter e.g. property :status, :type => Symbol (pull #79, Dmytrii Nagirniak) [#205]

 == 1.3.0 / 2011-12-06
- Added neo4j-upgrade script to rename lucene index files and upgrade to 1.5 [#197]
- Expose Neo4j::NodeMixin#index_types returning available indices (useful for Cypher queries) [#194]
- The to_other method is now available also in the Neo4j::Rails API [#193]
- Expose rel_type method for Neo4j::Rails::Relationship [#196]
- Support for breadth and depth first traversals [#198]
- Support for cypher query [#197]
- Fix for rule node concurrency issue (pull #78, Vivek Prahlad)
- Bugfix for the uniqueness validation for properties with quotes (pull #76, Vivek Prahlad)
- More performance tweaks (pull #75, #77, Vivek Prahlad)
- Fixing add_index for properties other than type string (pull #74, Deepak N)
- Significant performance boost for creating large numbers of models in a transaction (pull #73, Vivek Prahlad)
- Upgrade to neo4j 1.5 jars (pull #72, Vivek Prahlad)
- Fix for assigning nil values to incoming has_one relation (pull #70, Deepak N)
- Support for revert and fixes for Neo4j::Rails::Versioning (pull #71, Vivek Prahlad)

 == 1.2.6 / 2011-11-02
- Generators can now generate relationships as well [#195]
- Better will_paginate support for Neo4j::Rails::Model [#194]
- Fixing updated_at to be set only if model has changed (pull #68, Deepak N)
- Bringing back changes removed during identiy map to fix bug [#190] (Deepak N)
- Fixing updated_at to be set only if model has changed, using callbacks instead of overriding method for stamping time (Deepak N)
- Added versioning support (pull #67) (Vivek Prahlad)

 == 1.2.5 / 2011-10-21
- Faster traversals by avoiding loading Ruby wrappers (new method 'raw' on traversals) [#189]
- Support for IdentityMap [#188]
- Improved performance in event handler (Vivek Prahlad)
- Fixing issue with validates_presence_of validation (Vivek Prahlad)
- Implemented compositions support on Neo4j::Rails::Relationship (Kalyan Akella)
- Added after_initialize callback (Deepak N)
- Fixed performance issues on node deleted (Vivek Prahlad)
- Fixed a performance issue in the index_registry (Vivek Prahlad)
- Fixed uniqueness validation for :case_sensitive => false (Vivek Prahlad)
- Fixed update_attributes deleting relations when model is invalid (Deepak N)
- Fixed timestamp rails generator (Marcio Toshio)

 == 1.2.4 / 2011-10-07
- Support for traversing with Neo4j::Node#eval_paths and setting uniqueness on traversals [#187]
- Removed unnecessary node creation on database start up (class nodes attached to reference node) (Vivek Prahlad)
- Safer multitenancy - automatically reset the reference node in thread local context after each request using rack middleware
- Bugfixes for multitenancy (Deepak N and Vivek Prahlad)

 == 1.2.3 / 2011-10-01
- Multitenancy support by namespaced-indices & changeable reference node (Vivek Prahlad, pull 41)
- Added a Neo4j::Rails::Model#columns which returns all defined properties [#186]
- Fixed validation associated entities, parent model should be invalid if its nested model(s) is invalid (Vivek Prahlad)
- Fixed property validation to read value before conversion as per active model conventions (Deepak N)
- Fixed property_before_type_cast for loaded models (Deepak N)
- Better support for nested models via ActionView field_for [#185]
- BUG: fix for null pointer issue after delete_all on Neo4j::Rails::Model#has_n relationships (Vivek Prahlad)
- BUG: init_on_create was not called when creating a new relationship via the << operator [#183]

 == 1.2.2 / 2011-09-15
- Added compositions support for rails mode (Deepak N)
- Added support for nested transactions at the Rails model level (Vivek Prahlad)
- Fixing issue where save for invalid entities puts them into an inconsistent state (Vivek Prahlad)
- Fix for issue with save when validation fails (Vivek Prahlad)
- Fix for accepts_nested_attributes_for when the associated entities are created before a new node (Vivek Prahlad)
- Fix to allow has_one relationships to handle nil assignments in models (Vivek Prahlad)
- Observers support for neo4j rails model using active model (Deepak N)
- Override ActiveModel i18n_scope for neo4j (Deepak N)
- Added finders similar to active record and mongoid (Deepak N)
- Added find!, find_or_create_by and find_or_initialize_by methods, similar to active record finders (Deepak N)

 == 1.2.1 / 2011-08-29
- Fixed failing RSpecs for devise-neo4j gem - column_names method on neo4j orm adapter throws NoMethodError (thanks Deepak N)

 == 1.2.0 / 2011-08-16
- Upgrade to java library neo4j 1.4.1, see http://neo4j.rubyforge.org/guides/configuration.html

 == 1.1.4 / 2011-08-10
- Fixed dependency to will_paginate, locked to 3.0.pre4 (newly released 3.0.0 does not work yet with neo4j.rb)

  == 1.1.3 / 2011-08-09
- real recursive rule to the top class, subclasses with rules did not work (Frédéric Vanclef)
- BUG: not able to create array properties on relationships (Pere Urbon)
- BUG: lucene did not work if starting up neo4j in read only mode (like rails console when the rails is already running)

 == 1.1.2 / 2011-06-08
- Added configuration option 'enable_rules' to disable the _all relationships and custom rules [#176]
- Added a #node method on the Neo4j::Node and Neo4j::NodeMixin. Works like the #rel method but returns the node instead. [#174]
- Simplify creating relationship between two existing nodes [#175]

 == 1.1.1 / 2011-05-26
- Made neo4j compatible with rails 3.1.0.rc1 [#170]
- Fix for neo4j-devise [#171]
- BUG: Neo4j::GraphAlgo shortest path does raise exception if two nodes are not connected [#172]

 == 1.1.0 / 2011-05-13
- Support for embedding neo4j.rb by providing an already running db instance (#168)
- Neo4j::Rails::Relationships should be ActiveModel compliant (#156)
- Support for incoming relationships in Neo4j::Rails::Model (#157)
- to_json method for models no tags √ resolved (#154)
- Implement hash so that it will work with Sets (#160)
- Modified the traverser to allow iterating over paths not just over end_nodes (#161)
- Create method should take a block to initialize itself (#162)
- Upgrade to 1.3 neo4j java library (#164)
- Default `nodes' invocation for Algo path finders (#165)
- Property and index class methods modified to take arbitrary number of symbols optionally followed by options hash (#166)
- BUG: Setting property :system on Neo4j::Rails::Model should work (#163)
- BUG: update_attributes should convert values according to Type (#155)
- BUG: Neo4j::RelationshipMixin#relationship_type broken #(169)
- BUG: Relationship.load(nil) == Relationship.load(0) (#167)
- BUG: Full text search returns nil in rails model (#153)

## [1.0.0 / 2011-03-02]
- Complete rewrite of everything.
- Replaced the lucene module with using the java neo4j-lucene integration instead
- Lots of improvements of the API
- Better ActiveModel/Rails integration

## [0.4.4 / 2010-08-01]
- Fixed bug on traversing when using the RelationshipMixin (#121)
- BatchInserter and JRuby 1.6 - Fix iteration error with trying to modify in-place hash

## [0.4.3 / 2010-04-10]
- Fixed .gitignore - make sure that we do not include unnecessarily files like neo4j databases. Release 0.4.2 contained test data.
- Added synchronize around Index.new so that two thread can't modify the same index at the same time.

## [0.4.2 / 2010-04-08]
-  No index on properties for the initialize method bug (#116)
-  Tidy up Thread Synchronization in Lucene wrapper - lucene indexing performance improvement (#117)
-  Permission bug loading neo4j jar file (#118)
-  Spike: Make NodeMixin ActiveModel complient - experimental (#115)

## [0.4.1 / 2010-03-11]
- Migrations (#108)
- BatchInserter (#111)
- Neo4j::Relationship.new should take a hash of properties (#110)
- Upgrade to neo4j-1.0 (#114)
- Bigfix: has_one should replace old relationship (#106)
- Bugfix: custom accessors for NodeMixin#update (#113)
- Bugfix: Indexed properties problem on extented ruby classes critical "properties indexer" (#112)

## [0.4.0 / 2010-02-06]
- Performance improvements and Refactoring: Use and Extend Neo4j Java Classes (#97)
- Support for Index and Declaration of Properties on Relationships (#91)
- Upgrade to neo4j-1.0 rc (#100)
- All internal properties should be prefix with a '_',0.4.0 (#105)
- Generate relationship accessor methods for declared has_n and has_one relationships (#104)
- New way of creating relationship - Neo4j::Relationship.new (#103)
- Neo4j#init_node method should take one or more args (#98)
- Namespaced relationships: has_one...from using the wrong has_n...to(#92)
- Neo4j::NodeMixin and Neo4j::Node should allow a hash for initialization (#99)

## [0.3.3 / 2009-11-25]
- Support for a counter property on has_lists (#75)
- Support for Cascade delete. On has_n, had_one and has_list (#81)
- NodeMixin#all should work with inheritance - Child classes should have a relationship of their own. (#64)
- Support for other lucene analyzer then StandardAnalyzer (#87)
- NodeMixin initialize should accept block like docs (#82)
- Add incoming relationship should work as expected: n1.relationships.incoming(:foo) << n2 (#80)
- Delete node from a has_list relationship should work as expected (#79)
- Improve stacktraces (#94)
- Removed sideeffect of rspecs (#90)
- Add debug method on NodeMixin to print it self (#88)
- Removed to_a method (#73)
- Upgrade to neo4j-1.0b10 (#95)
- Upgrade to lucene 2.9.0 (#83)
- Refactoring: RSpecs (#74)
- Refactoring: aggregate each, renamed to property aggregator (#72)
- BugFix: neo4j gem cannot be built  from the source (#86)
- BugFix: Neo4j::relationship should not raise Exception if there are no relationships (#78)

## [0.3.2 / 2009-09-17]
- Added support for aggregating nodes (#65)
- Wrapped Neo4j GraphAlgo AllSimplePath (#70)
- Added traversal with traversal position (#71)
- Removed DynamicAccessors mixin, replaced by [] operator (#67)
- Impl Neo4j.all_nodes (#69)
- Upgrated Neo4j jar file to 1.0-b9
- The Neo4j#relationship method now allows a filter parameter (#66)
- Neo4j.rb now can read database not created by Neo4j.rb - does not require classname property (#63)
- REST - added an "all" value for the depth traversal query parameter (#62)
- REST - Performance improvments using the Rest Mixin (#60)

## [0.3.1 / 2009-07-25]
- Feature, extension - find path between given pair of nodes (#58)
- Fix a messy exception on GET /nodes/UnknownClassName (#57)
- Bug  - exception on GET /nodes/classname/rel if rel is a has_one relationship (#56)
- Bug: GET /nodes/classname missing out nodes with no properties (#55)
- Bug: Lucene sorting caused exception if there were no documents (#54)
- Bug: reindexer fails to connect nodes to the IndexNode (#53)

## [0.3.0 / 2009-06-25]
- Neo4j should track node changes
- RESTful support for lucene queries, sorting and paging
- RESTful support for Relationships
- RESTful support for Node and properties
- Experimental support for Master-Slave Replication via REST
- RESTful Node representation should contain hyperlinks to relationships
- Added some handy method like first and empty? on relationships
- Use new neo4j: neo-1.0-b8
- Add an event handler for create/delete nodes start/stop neo, update property/relationship
- The NodeMixin should behave like a hash, added [] and []= methods
- Support list topology - has_list and belongs_to_list Neo4j::NodeMixin Classmethods
- Should be possible to add relationships without declaring them (Neo4j#relationships.outgoing(:friends) << node)
- Neo4j extensions file structure, should be easy to create your own extensions
- Rename relation to relationship (Neo4j::Relations => Neo4j::Relationships, DynamicRelation => Relationship) [data incompatible change]
- Auto Transaction is now optional
- Setting Float properties fails under JRuby1.2.0
- Bug: Indexing relationships does not work
- Make the ReferenceNode include Neo4j::NodeMixin
- Added handy Neo4j class that simply includes the Neo4j::NodeMixin
- Neo4j::IndexNode now holds references to all nodes (Neo4j.ref_node -> Neo4j::IndexNode -> ...)


## [0.2.1 / 2009-03-15]
- Refactoring of lucene indexing of the node space (28)
- Fixed bug on Neo4j::Nodemixin#property? (#22)


## [0.2.0 / 2009-01-20]
- Impl. Neo4j::Node#traverse - enables traversal and filtering using TraversalPosition info (#17,#19)
- Impl. traversal to any depth (#15)
- Impl. traversal several relationships type at the same time (#16)
- Fixed a Lucene timezone bug (#20)
- Lots of refactoring of the neo4j.rb traversal code and RSpecs

## [0.1.0 / 2008-12-18]
- Property can now be of any type (and not only String, Fixnum, Float)
- Indexing and Query with Date and DateTime
- YARD documentation
- Properties can be removed
- A property can be set to nil (it will then be removed).

## [0.0.7 / 2008-12-10]
- Added method to_param and methods on the value object needed for Ruby on Rails
- Impl. update from a value object/hash for a node
- Impl. generation of value object classes/instances from a node.
- Refactoring the Transaction handling (reuse PlaceboTransaction instances if possible)
- Removed the need to start and stop neo. It will be done automatically when needed.


## [0.0.6 / 2008-12-03]
- Removed the configuration from the Neo4j.start method. Now exist in Neo4j::Config and Lucene::Config.
- Implemented sort_by method.
- Lazy loading of search result. Execute the query and load the nodes only if needed.
- Added support to use lucene query language, example: Person.find("name:foo AND age:42")
- All test now uses RAM based lucene indexes.

## [0.0.5 / 2008-11-17]
- Supports keeping lucene index in memory instead of on disk
- Added support for lucene full text search
- Fixed so neo4j runs on JRuby 1.1.5
- Implemented support for reindex all instances of a node class. This is needed if the lucene index is kept in memory or if the index is changed.
- Added ReferenceNode. All nodes now have a relationship from this reference node.
- Lots of refactoring
- Added the IMDB example. It shows how to create a neo database, lucene queries and node traversals.

## [0.0.4 / 2008-10-23]
- First release to rubyforge<|MERGE_RESOLUTION|>--- conflicted
+++ resolved
@@ -3,7 +3,12 @@
 This file should follow the standards specified on [http://keepachangelog.com/]
 This project adheres to [Semantic Versioning](http://semver.org/).
 
-<<<<<<< HEAD
+## [6.1.10] - 03-14-2016
+
+### Fixed
+
+- Fixed issue where backticks weren't being added to where clauses for `with_associations`
+
 ## [6.1.9] - 2016-03-08
 
 ### Fixed
@@ -76,13 +81,12 @@
 
 - `config/neo4j.yml` now renders with an ERB step (thanks to mrstif via #1060)
 - `#increment`, `#increment!` and `#concurrent_increment!` methods added to instances of ActiveNode and ActiveRel (thanks to ProGM in #1074)
-=======
+
 ## [6.0.8] - 03-14-2016
 
 ### Fixed
 
 - Fixed issue where backticks weren't being added to where clauses for `with_associations`
->>>>>>> 0658e6cd
 
 ## [6.0.7] - 03-08-2016
 
