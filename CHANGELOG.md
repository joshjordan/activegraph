--- conflicted
+++ resolved
@@ -3,7 +3,6 @@
 This file should follow the standards specified on [http://keepachangelog.com/]
 This project adheres to [Semantic Versioning](http://semver.org/).
 
-<<<<<<< HEAD
 ## [Unreleased] Unreleased
 
 ### Changed
@@ -21,13 +20,12 @@
 - Adding explicit identity method for use in Query strings (thanks brucek / see #1159)
 - Added support for `find_or_initialize_by` and `first_or_initialize` methods from ActiveRecord (thanks ProGM / see #1164)
 - Support for using Neo4j-provided IDs (`neo_id`) instead of UUID or another Ruby-provided ID. (Huge thanks to @klobuczek, see #1174)
-=======
+
 ## [7.0.6] - 05-26-2016
 
 ### Fixed
 
 - Allow models to use their superclass' scopes (forward-ported from 6.1.11 / thanks to veetow for the heads-up / see #1205)
->>>>>>> 4f009740
 
 ## [7.0.6] - 05-11-2016
 
