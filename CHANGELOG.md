# Change Log
All notable changes to this project will be documented in this file.
This file should follow the standards specified on [http://keepachangelog.com/]
This project adheres to [Semantic Versioning](http://semver.org/).

<<<<<<< HEAD
## [Unreleased]

### Changed

- Removed `before` and `after` callback options from associations (model callbacks still exist)
=======
## [8.0.14] 2016-04-15

### Fixed

- Simple change to description in gemspec file to remove "Ruby on Rails" and "Rack" as the gem can be use in any Ruby-based script / application
>>>>>>> ffb87152

## [8.0.13] 2016-04-07

### Fixed

- Removed `put(s|c)` statements to avoid issues with background jobs (thanks @andyweiss1982 and @sureshblp71)

## [8.0.12] 2016-03-28

### Fixed

- Sessions in the `neo4j` gem are automatically set to have `wrap_level: :proc` to ensure that nodes and relationships are wrapped in models (even if you aren't using Rails)

## [8.0.11] 2016-03-23

### Fixed

- Fix issue where an association (which hasn't been accessed) is accessed from an ActiveNode callback

## [8.0.9] 2016-03-15

### Fixed

- Fix more Ruby 2.4 deprecations re: Integer (see #1363 / thanks @jboler)

## [8.0.9] 2016-03-09

### Fixed

- Support `to_ary` on association proxies to help support serializers (thanks @gnapse / see #1362)

## [8.0.8] 2016-02-27

### Fixed

- Performance and response consistency improvements to `exists?` methods

## [8.0.7] 2016-02-24

### Fixed

- Fix Ruby 2.4 deprecations re: Integer (see #1360 / thanks @jboler)

## [8.0.6] 2016-02-04

### Fixed

- Rake tasks broken without Rails (thanks @CoralineAda, @phreakocious, and @Joshfindit, see #1330, #1331, and #1353)

## [8.0.5] 2016-01-05

### Fixed

- When invalid session type is given, an exception will be raised to aid debugging (see #1335 / thanks @Joshfindit)

## [8.0.4] 2016-01-03

### Fixed

- Fixed/refactored `wait_for_connection`

## [8.0.3] 2016-01-03

### Fixed

- Fixed/refactored `wait_for_connection`

## [8.0.2] 2016-12-22

### Fixed

- Camelization of class names for migrations should now match the snake case of the migration file name (see #1329)

## [8.0.1] 2016-12-20

### Fixed

- Use UTC timezone for timestamps on migration files

## [8.0.0] 2016-12-14

NO CHANGES FROM 8.0.0.rc.4

## [8.0.0.rc.4] 2016-10-12

### Changed

- `find_or_create_by` on an association does not look for nodes which aren't related to the node in question (thanks for the report @efatsi / see #1240)

### Fixed

- Inconsistent `drop_constraint` and `drop_index` behavior: they were accepting `force` option (like `add_*` methods)
- `PendingMigrationError` not showing pending migrations versions
- Fixed `silenced: true` for `Neo4j::Migration::Runner` option, not working properly
- Removed "strange" inheritance between Neo4j::Migrations::Base and the legacy Neo4j::Migration class
- Avoid creating the `SchemaMigration` model constraint when it already exists

## [8.0.0.rc.3] 2016-10-12

# Added

- `distinct` method for QueryProxy (thanks @ProGM / see #1305)
- Added `update_node_property` / `update_node_properties` (aliased as `update_column` / `update_columns`)

## [8.0.0.rc.2] 2016-10-07

### Fixed

- Pending migration check was failing when there are no migrations

## [8.0.0.rc.1] 2016-10-04

### Changed

- Pending migrations check, now using a Rack Middleware instead of failing on startup (thanks @ProGM / see #1300)

### Added

- Add support for undeclared properties on specific models (see #1294 / thanks @klobuczek)
- Add `update_node_property` and `update_node_properties` methods, aliased as `update_column` and `update_columns`, to persist changes without triggering validations, callbacks, timestamps, etc,...

## [8.0.0.alpha.12] 2016-09-29

### Fixed

- Allow multiple arguments to scopes (see #1297 / thanks @klobuczek)
- Fixed validations with unpersisted nodes (see #1293 / thanks @klobuczek & @ProGM)
- Fixed various association bugs (see #1293 / thanks @klobuczek & @ProGM)
- Fix `as` losing the current query chain scope (see #1298 and #1278 / thanks @ProGM & @ernestoe)

## [8.0.0.alpha.11] 2016-09-27

### Fixed
- Don't fire database when accessing to unpersisted model associations (thanks @klobuczek & @ProGM see #1273)
- `size` and `length` methods not taking account of `@deferred_objects` (see #1293)
- `update` was not rolling-back association changes when validations fail
- Broken Rails `neo4j:migrate_v8` generator

### Changed
- `count` method in associations, now always fire the database like AR does
- Neo4j now passes all association validations specs, taken from AR (thanks @klobuczek)

## [8.0.0.alpha.10] 2016-09-16

### Fixed
- Remove blank objects from association results to be compatible with `ActiveRecord` (see #1276 / thanks klobuczek)
- Allow https scheme in the NEO4J_URL (see #1287 / thanks jacob-ewald)

## [8.0.0.alpha.9] 2016-09-14

### Fixed

- String / symbol issue for session types in railtie
- Put in fix for allowing models to reload for wrapping nodes / relationshps

## [8.0.0.alpha.8] 2016-09-14

### Fixed

- Issues with railtie

## [8.0.0.alpha.7] 2016-09-13

### Changed

- Multiple sessions in Rails config no longer supported

## [8.0.0.alpha.6] 2016-09-12

### Fixed

- Instead of using `session_type`, `session_url`, `session_path`, and `session_options` in config `session.type`, `session.url`, `session.path`, and `session.options` should now be used.
- Issue where `session_url` (now `session.url`) was not working
- Broken sessions when threading

## [8.0.0.alpha.5] 2016-09-08

### Fixed

- Various issues with not be able to run migrations when migration were pending (see 22b7e6aaadd46c11d421b4dac8d3fb15f663a4c4)

## [8.0.0.alpha.4] 2016-09-08

### Added

- A `Neo4j::Migrations.maintain_test_schema!` method, to keep the test database up to date with schema changes. (see #1277)
- A `Neo4j::Migrations.check_for_pending_migrations!` method, that fails when there are pending migration. In Rails, it's executed automatically on startup. (see #1277)
- Support for [`ForbiddenAttributesProtection` API](http://edgeapi.rubyonrails.org/classes/ActionController/StrongParameters.html) from ActiveRecord. (thanks ProGM, see #1245)

### Changed

- `ActiveNode#destroy` and `ActiveRel#destroy` now return the object in question rather than `true` to be compatible with `ActiveRecord` (see #1254)

### Fixed

- Bugs with using `neo_id` as `ActiveNode` `id_property` (thanks klobuczek / see #1274)

## [8.0.0.alpha.3]

### Skipped

## [8.0.0.alpha.2] 2016-08-05

### Changed

- Improve migration output format / show execution time in migrations

### Fixed

- Caching of model index and constraint checks
- Error when running schema migrations.  Migrations now give a warning and instructions if a migration fails and cannot be recovered
- Error when running rake tasks to generate "force" creations of indexes / constraints and there is no migration directory
- `WARNING` is no longer displayed for constraints defined from `id_property` (either one which is implict or explict)

## [8.0.0.alpha.1] 2016-08-02

### Changed

- Improved `QueryProxy` and `AssociationProxy` `#inspect` method to show a result preview (thanks ProGM / see #1228 #1232)
- Renamed the old migration task to `neo4j:legacy_migrate`
- Renamed the ENV variable to silence migrations output from `silenced` to `MIGRATIONS_SILENCED`
- Changed the behavior with transactions when a validation fails. This is a potentially breaking change, since now calling `save` would not fail the current transaction, as expected. (thanks ProGM / see #1156)
- Invalid options to the `property` method now raise an exception (see #1169)
- Label #indexes/#constraints return array without needing to access [:property_keys]
- `server_db` server type is no longer supported.  Use `http` instead to connect to Neo4j via the HTTP JSON API

### Added

- Allow to pass a Proc for a default property value (thanks @knapo / see #1250)
- Adding a new ActiveRecord-like migration framework (thanks ProGM / see #1197)
- Adding a set of rake tasks to manage migrations (thanks ProGM / see #1197)
- Implemented autoloading for new and legacy migration modules (there's no need to `require` them anymore)
- Adding explicit identity method for use in Query strings (thanks brucek / see #1159)
- New adaptor-based API has been created for connecting to Neo4j (See the [upgrade guide](TODO!!!!)).  Changes include:
- The old APIs are deprecated and will be removed later.
- In the new API, there is no such thing as a "current" session.  Users of `neo4j-core` must create and maintain references themselves to their sessions
- New `Neo4j::Core::Node` and `Neo4j::Core::Relationshp` classes have been created to provide consistent results between adaptors.  `Neo4j::Core::Path` has also been added
- New API is centered around Cypher.  No special methods are defined to, for example, load/create/etc... nodes/relationships
- There is now a new API for making multiple queries in the same HTTP request
- It is now possible to subscribe separately to events for querying in different adaptors and for HTTP requests (see [the docs](TODO!!!!))
- Schema queries (changes to indexes/constraints) happen in a separate thread for performance and reduce the complexity of the code
- New session API does not include replacement for on_next_session_available
- Adding a migration helper to mass relabel migrations (thanks @JustinAiken / see #1166 #1239)
- Added support for `find_or_initialize_by` and `first_or_initialize` methods from ActiveRecord (thanks ProGM / see #1164)
- Support for using Neo4j-provided IDs (`neo_id`) instead of UUID or another Ruby-provided ID. (Huge thanks to @klobuczek, see #1174)

### Fixed

- Made some memory optimizations (thanks ProGM / see #1221)

## [7.2.3] - 09-28-2016

### Fixed

- `as` resetting scope of the current query chain (see #1298)

## [7.2.2] - 09-22-2016

### Fixed

- `where` clause with question mark parameter and array values only using the first element (see #1247 #1290)

## [7.2.1] - 09-19-2016

### Fixed

- During ActiveRel create, node and rel property values formatted like Cypher props (`{val}`) were interpreted as props, causing errors.

## [7.2.0] - 08-23-2016

### Added

- Backporting #1245 to 7.x versions. It implements the [`ForbiddenAttributesProtection` API](http://edgeapi.rubyonrails.org/classes/ActionController/StrongParameters.html) from ActiveRecord.

## [7.1.4] - 09-20-2016

### Fixed

- `where` clause with question mark parameter and array values only using the first element (see #1247 #1290)

## [7.1.3] - 08-18-2016

### Changed

- Default value for `enum` is `nil` instead of the first value.  This is a **BREAKING** change but is being released as a patch because the original behavior was considered a bug.  See [this pull request](https://github.com/neo4jrb/neo4j/pull/1270) (thanks to ProGM and andyweiss1982)

## [7.1.2] - 08-01-2016

### Fixed

- Fixed issue where the label wrapping cache would get stuck

## [7.1.1] - 07-22-2016

### Fixed

- `AssociationProxy` changed so that `pluck` can be used in rails/acivesupport 5 (thanks ProGM / see #1243)

## [7.1.0] - 07-14-2016

### Changed

- Gemspec dependency requirements were modified where ActiveModel, ActiveSupport, and Railties are concerned. The gem now requires >= 4.0, < 5.1.
- `ActiveModel::Serializers::Xml` is only included if supported if available.

## [7.0.16] - 09-20-2016

### Fixed

- `where` clause with question mark parameter and array values only using the first element (see #1247 #1290)

## [7.0.15] - 08-18-2016

### Changed

- Default value for `enum` is `nil` instead of the first value.  This is a **BREAKING** change but is being released as a patch because the original behavior was considered a bug.  See [this pull request](https://github.com/neo4jrb/neo4j/pull/1270) (thanks to ProGM and andyweiss1982)

## [7.0.14] - 07-10-2016

### Fixed

- Bug in setting `NEO4J_TYPE` (thanks bloomdido / see #1235)

## [7.0.12] - 06-27-2016

### Fixed

- Bug where models weren't being loaded correctly by label (thanks bloomdido / see #1220)

## [7.0.11] - 06-09-2016

### Fixed

- Fix dipendence from JSON when using outside of rails (thanks ProGM)

## [7.0.10] - 06-07-2016

### Fixed

- Calling `.create` on associations shouldn't involve extra queries (thanks for the report from rahulmeena13 / see #1216)

## [7.0.9] - 05-30-2016

### Fixed

- Fix to parens in Cypher query for `with_associations` for Neo4j 3.0 (thanks ProGM / see #1211)

## [7.0.8] - 05-27-2016

### Fixed

- Fix to `find_in_batches` (thanks to ProGM / see #1208)

## [7.0.7] - 05-26-2016

### Fixed

- Allow models to use their superclass' scopes (forward-ported from 6.1.11 / thanks to veetow for the heads-up / see #1205)

## [7.0.6] - 05-11-2016

### Added

- Explination about why you can't have an index and a constraint at the same time

## [7.0.5] - 05-06-2016

### Fixed

- Added parens to delete_all query to support new required syntax in Neo4j 3.0

## [7.0.4] - 05-06-2016

### Fixed

- A bug/inconsistency between ActiveNode's class method `create` and instance `save` led to faulty validation of associations in some cases.

## [7.0.3] - 04-28-2016

### Fixed

- Added parens to queries to support new required syntax in Neo4j 3.0

## [7.0.2] - 04-10-2016

### Fixed

- Multiparameter Attributes for properties of type `Time` were failing due to a hack that should have been removed with `ActiveAttr`'s removal
- Rel creation factory was not using backticks around rel type during create action.

## [7.0.1] - 03-22-2016

### Fixed

- Conversion of string values from form inputs (thanks to jbhannah / see #1163)

## [7.0.0] - 03-18-2016

No changes from `rc.7`

## [7.0.0.rc.7] - 03-16-2016

### Changed

- `with_associations` now generates separate `OPTIONAL MATCH` clauses, separated by `WITH` clauses and is preceeded by a `WITH` clause.

## [7.0.0.rc.6] - 03-16-2016

### Fixed

- Question mark methods (`node.foo?`) broke when ActiveAttr was removed

## [7.0.0.rc.5] - 03-14-2016

### Fixed

- Fixed issue where backticks weren't being added to where clauses for `with_associations`

## [7.0.0.rc.4] - 03-11-2016

### Fixed

- Catching errors for 404s in Rails (thanks ProGm, see #1153)

## [7.0.0.rc.3] - 03-08-2016

### Fixed

- Allow for array values when querying for enums (i.e. `where(enum_field: [:value1, :value2])`) (see #1150)

## [7.0.0.rc.2] - 03-08-2016

### Fixed

- Issue where creating relationships via `has_one` association created two relationships (forward ported from 6.0.7 / 6.1.9)

## [7.0.0.rc.1] - 03-08-2016

### Changed

- All explicit dependencies on `ActiveAttr` code that was not removed outright can now be found in the `Neo4j::Shared` namespace.
- All type conversion uses Neo4j.rb-owned converters in the `Neo4j::Shared::TypeConverters` namespace. This is of particular importance where `Boolean` is concerned. Where explicitly using `ActiveAttr::Typecasting::Boolean`, use `Neo4j::Shared::Boolean`.
- `Neo4j::Shared::TypeConverters.converters` was replaced with `Neo4j::Shared::TypeConverters::CONVERTERS`.
- Error classes refactor: All errors now inherits from `Neo4j::Error`. All specific `InvalidParameterError` were replaced with a more generic `Neo4j::InvalidParameterError`.
- When calling `Node.find(...)` with missing ids, `Neo4j::RecordNotFound` now returns a better error message and some informations about the query.

#### Internal

- Ran transpec and fixed error warning (thanks brucek / #1132)

### Added

- A number of modules and unit tests were moved directly from the ActiveAttr gem, which is no longer being maintained.
- `ActiveNode` models now respond to `update_all` (thanks ProGM / #1113)
- Association chains now respond to `update_all` and `update_all_rels` (thanks ProGM / #1113)
- Rails will now rescue all `Neo4j::RecordNotFound` errors with a 404 status code by default
- A clone of [ActiveRecord::Enum](http://edgeapi.rubyonrails.org/classes/ActiveRecord/Enum.html) API. See docs for details. (thanks ProGM / #1129)
- Added #branch method to `QueryProxy` to allow for easy branching of matches in association chains (thanks ProGM / #1147 / #1143)
- The `.match` method on ActiveNode model class has changed to allow a second argument which takes `on_create`, `on_match`, and `set` keys.  These allow you to define attribute values for the Cypher `MERGE` in the different cases (thanks leviwilson / see #1123)

### Removed

- All external [ActiveAttr](https://github.com/cgriego/active_attr) dependencies.
- All `call` class methods from Type Converters. Use `to_ruby` instead.
- `Neo4j::ActiveNode::Labels::InvalidQueryError`, since it's unused.

## [6.1.12] - 05-27-2016

### Fixed

- Fix to `find_in_batches` (thanks to ProGM / see #1208)

## [6.1.11] - 05-25-2016

### Fixed

- Allow models to use their superclass' scopes (thanks to veetow for the heads-up / see #1205)

## [6.1.10] - 03-14-2016

### Fixed

- Fixed issue where backticks weren't being added to where clauses for `with_associations`

## [6.1.9] - 2016-03-08

### Fixed

- Issue where creating relationships via `has_one` association created two relationships (forward ported from 6.0.7)

## [6.1.8] - 2016-03-02

### Fixed

- The `@attributes` hash of the first node of each class returned from the database would have have the wrong id property key. This did not appear to cause any problems accessing the value and would be normal for subsequent saves of the affected node as well as all other nodes.

## [6.1.7] - 2016-02-16

### Fixed

- Bug related to creating subclassed nodes alongside rels in ActiveRel. (#1135. Thanks, brucek!)

## [6.1.6] - 2016-02-03

### Added

- `wait_for_connection` configuration variable allows you to tell the gem to wait for up to 60 seconds for Neo4j to be available.  This is useful in environments such as Docker Compose

## [6.1.5] - 2016-01-28

### Fixed

- Calls to `.find`/`.find_by_id`/`.find_by_ids` now respect scopes and associations

## [6.1.4] - 2016-01-26

### Fixed

- Model generators now respect module namespaces (thanks to michaeldelorenzo in #1119)

## [6.1.3] - 2016-01-20

### Fixed

- Issue where `ActiveRel.create` would not work with `RelatedNode` (`rel.from_node`) instances (Thanks, djvs #1107)

## [6.1.2] - 2016-01-19

### Fixed

- Issue where `inspect` failed outside of Rails (Thanks to louspringer, #1111)

## [6.1.1] - 2016-01-01

### Fixed

- Fixed version requirement for `neo4j-core` in gemspec

## [6.1.0] - 2016-01-01

### Changed

- When a `model_class` is specified on an association which is not an ActiveNode model, an error is raised
- The `model_class` option on associations can no longer be a `Class` constant (should be a String, Symbol, nil, false, or an Array of Symbols/Strings)
- The `rel_class` option on associations can no longer be a `Class` constant (should be a String, Symbol, or nil)
- The `from_class` and `to_class` arguments can no longer be a `Class` constant (should be a String, Symbol, :any, or false)
- ActiveNode and ActiveRel models can now be marshaled (thanks to jhoffner for the suggestion in #1093)

### Fixed

- Inheritance of properties in ActiveRel is fixed (see #1080)

### Added

- `config/neo4j.yml` now renders with an ERB step (thanks to mrstif via #1060)
- `#increment`, `#increment!` and `#concurrent_increment!` methods added to instances of ActiveNode and ActiveRel (thanks to ProGM in #1074)

## [6.0.9] - 05-27-2016

### Fixed

- Fix to `find_in_batches` (thanks to ProGM / see #1208)

## [6.0.8] - 03-14-2016

### Fixed

- Fixed issue where backticks weren't being added to where clauses for `with_associations`

## [6.0.7] - 03-08-2016

### Fixed

- Issue where creating relationships via `has_one` association created two relationships

## [6.0.6] - 01-20-2016

### Fixed

- Issue where `inspect` failed outside of Rails (Thanks to louspringer, #1111)

## [6.0.5] - 12-29-2015

### Fixed

- If a property and a scope have the same name, a "Stack level too deep" error occurs.  Fixed by removing the instance method which scopes define.  Could break something, but I very much doubt anybody is using this, and if they are it's likely a bug (#1088)

## [6.0.4] - 12-23-2015

### Fixed

- When a `model_class` is specified on an association which is not an ActiveNode model, an error is raised

## [6.0.3] - 12-18-2015

### Fixed

- Fixed issue where find_or_create was prioritizing property`s default value rather than what was being passed in (Thanks to brucek via #1071)

## [6.0.2] - 12-16-2015

### Fixed

- Fixed issue where association setting can't be set on initialize via #new (#1065)

## [6.0.1] - 11-27-2015

### Fixed

- `#with_associations` should use multiple `OPTIONAL MATCH` clauses instead of one so that matches are independent (behavior changed in Neo4j 2.3.0) (forward ported from 5.2.15)

## [6.0.0] - 11-24-2015

### Fixed

- Refactor unpersisted association logic to store objects directly on the object rather than the association proxy since different association proxies may be created at different times (see #1043)

## [6.0.0.rc.4] - 11-19-2015

### Fixed

- Following a '#with' with a '#count' no longer causes issues with variables specified twice

## [6.0.0.rc.3] - 11-18-2015

### Fixed

- Removed extra `MATCH` which occurs from `proxy_as` calls

## [6.0.0.rc.2] - 11-17-2015

### Changed

- `QueryProxy#<<` and `#create`, when `rel_class` option is set, will use `RelClass.create!` instead of `create` to alert the user of failed rel creations.

## [6.0.0.rc.1] - 11-13-2015

This release contains no changes since the last alpha. Below are all modifications introduced in alpha releases.

### Changed

- `_classname` property has been completely removed, officially dropping support for Neo4j < 2.1.5.
- `ActiveRel#creates_unique` and the `:unique` Association option take arguments to control how the query is built. See https://github.com/neo4jrb/neo4j/pull/1038.
- `#<<` and `#create` methods on associations now create with the `rel_class` when available so that validations/callbacks/defaults are all used as expected
- Allow calling of `#method=` methods via model `new` method `Hash` argument
- Remove uniqueness validation for `id_property` because we already have Neo4j constraints
- Improved eager loading when no with_associations is specified (see #905)
- Change size and length so that they match expected Ruby / ActiveRecord behavior (see http://stackoverflow.com/questions/6083219/activerecord-size-vs-count and #875)
- Refactoring around indexing and constraints in `Neo4j::ActiveNode`. The public interfaces are unchanged.
- `Neo4j::Shared::DeclaredPropertyManager` was renamed `Neo4j::Shared::DeclaredProperties`. All methods referencing the old name were updated to reflect this.
- Methods that were using `Neo4j::Session#on_session_available` were updated to reflect the upstream change to `on_next_session_available`.
- `rel_where` will now use ActiveRel classes for type conversion, when possible.
- Converters will look for a `converted?` method to determine whether an object is of the appropriate type for the database. This allows converters to be responsible for multiple types, if required.
- Removed the ability to set both an exact index and unique constraint on the same property in a model. Unique constraints also provide exact indexes.
- Deprecated all methods in ActiveRel's Query module except for those that allow finding by id.
- Return `true` on successful `#save!` calls (Thanks to jmdeldin)

### Added

- Optional three-argument signature for `ActiveRel#create` and `#create!`, just like `initialize`.
- Alternate `ActiveRel` init syntax: `RelClass.new(from_node, to_node, args)`. This is optional, so giving a single hash with props with or without nodes is still possible.
- `ActiveRel` `create` actions can now handle unpersisted nodes.
- `rel_order` method for association chaining
- Support `config/neo4j.yaml`
- Look for ENV variables for Neo4j URL / path for Rails apps
- New classes for schema operations, predictably called `Neo4j::Schema::Operation` and subclasses `UniqueConstraintOperation` and `ExactIndexOperation`. These provide methods to aid in the additional, removal, and presence checking of indexes and constraints.
- A few methods were added to `Neo4j::Shared::DeclaredProperties` to make it easier to work with. In particular, `[key]` acts as a shortcut for `DeclaredProperties#registered_properties`.
- Type Converters were added for String, Integer, Fixnum, BigDecimal, and Boolean to provide type conversion for these objects in QueryProxy.
- Support for Array arguments to ActiveRel's `from_class` and `to_class`.

### Fixed

- Regression RE: properties being overwritten with their defaults on save in alpha.10.
- Long properties in `ActiveNode`/`ActiveRel` `#inspect` are truncated
- Property defaults are set initially when an instance of a model is loaded, then checked again before save to ensure `valid?` works.
- `QueryProxy` was not converting Boolean properties correctly
- Certain actions that were intended as once-in-the-app's-lifetime events, notably schema operations, will only occur immediately upon the first session's establishment.
- Context now set for Model.all QueryProxy so that logs can reflect that it wasn't just a raw Cypher query

### Removed

- Railtie was removing username/password and putting them into the session options.  This has been unneccessary in `neo4j-core` for a while now

## [6.0.0.alpha.12] - 11-5-2015

### Changed
- `_classname` property has been completely removed, officially dropping support for Neo4j < 2.1.5.
- `ActiveRel#creates_unique` and the `:unique` Association option take arguments to control how the query is built. See https://github.com/neo4jrb/neo4j/pull/1038.

### Added
- Optional three-argument signature for `ActiveRel#create` and `#create!`, just like `initialize`.

## [6.0.0.alpha.11] - 11-3-2015

### Fixed
- Regression RE: properties being overwritten with their defaults on save in alpha.10.

### Changed
- `#<<` and `#create` methods on associations now create with the `rel_class` when available so that validations/callbacks/defaults are all used as expected
- Allow calling of `#method=` methods via model `new` method `Hash` argument

### Added
- Alternate `ActiveRel` init syntax: `RelClass.new(from_node, to_node, args)`. This is optional, so giving a single hash with props with or without nodes is still possible.

## [6.0.0.alpha.10] - 11-2-2015

### Fixed
- Long properties in `ActiveNode`/`ActiveRel` `#inspect` are truncated
- Property defaults are set initially when an instance of a model is loaded, then checked again before save to ensure `valid?` works.

### Added
- `ActiveRel` `create` actions can now handle unpersisted nodes.

## [6.0.0.alpha.9] - 10-27-2015

### Fixed
- `uninitialized constant Neo4j::Core::CypherSession` error

## [6.0.0.alpha.8] - 10-19-2015

### Added

- `rel_order` method for association chaining

## [6.0.0.alpha.7] - 10-19-2015

### Changed

- Remove uniqueness validation for `id_property` because we already have Neo4j constraints

### Added

- Support `config/neo4j.yaml`

## [6.0.0.alpha.6] - 10-18-2015

### Changed

- Improved eager loading when no with_associations is specified (see #905)

## [6.0.0.alpha.5] - 10-18-2015

### Changed

- Change size and length so that they match expected Ruby / ActiveRecord behavior (see http://stackoverflow.com/questions/6083219/activerecord-size-vs-count and #875)

## [6.0.0.alpha.4] - 10-17-2015

### Fixed

- `QueryProxy` was not converting Boolean properties correctly

## [6.0.0.alpha.3] - 10-14-2015

### Removed

- Railtie was removing username/password and putting them into the session options.  This has been unneccessary in `neo4j-core` for a while now

## [6.0.0.alpha.2] - 10-14-2015

### Added

- Look for ENV variables for Neo4j URL / path for Rails apps

## [6.0.0.alpha.1] - 10-12-2015

### Changed

- Refactoring around indexing and constraints in `Neo4j::ActiveNode`. The public interfaces are unchanged.
- `Neo4j::Shared::DeclaredPropertyManager` was renamed `Neo4j::Shared::DeclaredProperties`. All methods referencing the old name were updated to reflect this.
- Methods that were using `Neo4j::Session#on_session_available` were updated to reflect the upstream change to `on_next_session_available`.
- `rel_where` will now use ActiveRel classes for type conversion, when possible.
- Converters will look for a `converted?` method to determine whether an object is of the appropriate type for the database. This allows converters to be responsible for multiple types, if required.
- Removed the ability to set both an exact index and unique constraint on the same property in a model. Unique constraints also provide exact indexes.
- Deprecated all methods in ActiveRel's Query module except for those that allow finding by id.
- Return `true` on successful `#save!` calls (Thanks to jmdeldin)

### Added

- New classes for schema operations, predictably called `Neo4j::Schema::Operation` and subclasses `UniqueConstraintOperation` and `ExactIndexOperation`. These provide methods to aid in the additional, removal, and presence checking of indexes and constraints.
- A few methods were added to `Neo4j::Shared::DeclaredProperties` to make it easier to work with. In particular, `[key]` acts as a shortcut for `DeclaredProperties#registered_properties`.
- Type Converters were added for String, Integer, Fixnum, BigDecimal, and Boolean to provide type conversion for these objects in QueryProxy.
- Support for Array arguments to ActiveRel's `from_class` and `to_class`.

### Fixed

- Certain actions that were intended as once-in-the-app's-lifetime events, notably schema operations, will only occur immediately upon the first session's establishment.
- Context now set for Model.all QueryProxy so that logs can reflect that it wasn't just a raw Cypher query

## [5.2.15] - 11-27-2015

### Fixed

- `#with_associations` should use multiple `OPTIONAL MATCH` clauses instead of one so that matches are independent (behavior changed in Neo4j 2.3.0)

## [5.2.13] - 10-26-2015

### Fixed
- Fixed `#after_initialize` and `#after_find` callbacks.
- The `#touch` method should to raise errors when unsuccessful and avoid `#attributes` for performance.

## [5.2.12] - 10-25-2015

### Fixed
- Fix the `#touch` method for `ActiveNode` and `ActiveRel`

## [5.2.11] - 10-18-2015

### Fixed
- Unable to give additional options as first argument to chained QueryProxy method

## [5.2.10] - 10-14-2015

### Fixed
- `has_one` does not define `_id` methods if they are already defined.  Also use `method_defined?` instead of `respond_to?` since it is at the class level

## [5.2.9] - 09-30-2015

### Fixed
- Better error message for `ActiveRel` creation when from_node|to_node is not persisted

## [5.2.8] - 09-30-2015

### Fixed
- Support `references` in model/scaffold generators

## [5.2.7] - 09-25-2015

### Fixed
- Allow for association `model_class` to be prepended with double colons

## [5.2.6] - 09-16-2015

### Fixed

- Fixed issue where caching an association causes further queries on the association to return the cached result

## [5.2.5] - 09-11-2015

### Fixed

- Regression in last release caused properties to revert to default on update if not present in the properties for update

## [5.2.4] - 09-11-2015

### Fixed
- Use `debug` log level for query logging
- `updated_at` properties were not being added up `update` events, only updated.
- Default values of Boolean properties were not being set when `default: false`
- `props_for_update` was using String keys instead of Symbols, like `props_for_update`
- `props_for_create` and `props_for_update` were not adding default property values to the hash.
- ActiveNode's `merge` and `find_or_create` methods were not setting default values of declared properties when `ON CREATE` was triggered. The code now uses `props_for_create`.

## [5.2.3] - 09-07-2015

Added bugfixes from 5.1.4 and 5.1.5 that were missed in earlier 5.2.x releases:
- `AssociationProxy` now responds to `serializable_hash` so that `include` can be used in `render json` in Rails controllers
- Fixed errors when trying to call `#{association}_ids=` on an unpersisted node with UUIDs or an array thereof.
- Removed extra Cypher query to replace relationships when working with unpersisted nodes and association=.
- Bug related to Rails reloading an app and returning nodes without first reinitializing models, resulting in CypherNodes.

## [5.2.2] - 09-06-2015

### Fixed
- Fixed setting of association(_id|_ids) on .create

## [5.2.1] - 09-04-2015

### Fixed
- Now possible to configure `record_timestamps` with rails `config`

## [5.2.0] - 08-30-2015

### Added
- `props_for_persistence`, `props_for_create`, `props_for_update` instance methods for all nodes and rels. Each returns a hash with properties appropriate for sending to the database in a Cypher query to create or update an object.
- Added `record_timestamps` configuration do default all `ActiveNode` and `ActiveRel` models to have `created_at` and `updated_at` timestamps (from #939, thanks @rebecca-eakins)
- Added `timestamp_type` configuration to specify how timestamps should be stored (from #939, thanks @rebecca-eakins)

### Changed
- Methods related to basic node and rel persistence (`save`, `create_model`, `_create_node`, others) were refactored to make the processes simpler, clearer, and slightly faster.
- Unit test directory structure was rearranged to mirror the `lib` directory.

## [5.1.3] - 08-23-2015

### Fixed
- `has_one` associations are now properly cached (like `has_many` associations)
- `QueryProxy` now responds to `#to_ary`.  Fixes integration with ActiveModelSerializer gem


## [5.1.2] - 08-20-2015

### Fixed
- When association has `model_class` and `type: false` the association doesn't work (see: https://github.com/neo4jrb/neo4j/pull/930)

## [5.1.1] - 08-19-2015

### Fixed
- Fixed a bug where the `Neo4j::Timestamps` mixin was not able to be included

## [5.1.0.rc.3] - 08-17-2015

### Fixed
- Associations defined in ActiveNode models will delegate `unique?` to the model set in `rel_class`. This makes it easier for the rel class to act as the single source of truth for relationship behavior.

### Added
- ActiveRel: `#{related_node}_neo_id` instance methods to match CypherRelationship. Works with start/from and end/to.
- ActiveRel: `type` now has a new alias, `rel_type`. You might recognize this from the `(Cypher|Embedded)Relationship` class and ActiveNode association option.
- Contributing to the gem? Rejoice, for it now supports [Dotenv](https://github.com/bkeepers/dotenv).

## [5.1.0.rc.2] - 08-16-2015

### Added
- Ability to use `#where_not` method on `ActiveNode` / `QueryProxy`

## [5.1.0.rc.1] - 08-14-2015

### Fixed
- Added a `before_remove_const` method to clear cached models when Rails `reload!` is called. 5.0.1 included a workaround but this appears to cut to the core of the issue. See https://github.com/neo4jrb/neo4j/pull/855.
- To prevent errors, changing an index to constraint or constraint to index will drop the existing index/constraint before adding the new.
- Fixed `AssociationProxy#method_missing` so it properly raises errors.

### Added
- Added ability to view `model_class` from `Association` class for `rails_admin` Neo4j adapter
- QueryProxy `where` will now look for declared properties matching hash keys. When found, it will send the value through that property's type converter if the type matches the property's unconverted state.
- Improved handling of unpersisted nodes with associations. You can now use `<<` to create associations between unpersisted nodes. A `save` will cascade through unpersisted objects, creating nodes and rels along the way. See https://github.com/neo4jrb/neo4j/pull/871
- Support formatted cypher queries for easy reading by humans via the `pretty_logged_cypher_queries` configuration variable
- Ability to query for just IDs on associations
- On `QueryProxy` objects you can now use an `:id` key in `where` and `find_by` methods to refer to the property from `id_property` (`uuid` by default)
- Added `ActiveRel.creates_unique` and deprecated `ActiveRel.creates_unique_rel`
- Added #inspect method to ActiveRel to show Cypher-style representation of from node, to node, and relationship type
- Added `Neo4j::Timestamps`, `Neo4j::Timestamps::Created`, and `Neo4j::Timestamps::Updated` mixins to add timestamp properties to `ActiveNode` or `ActiveRel` classes

### Changed

- Methods related to ActiveNode's IdProperty module were refactored to improve performance and simplify the API. Existing `default_properties` methods were reworked to reflect their use as-implemented: storage for a single default property, not multiple.
- Implementation adjustments that improve node and rel initialization speed, particularly when loading large numbers of objects from the database.

## [5.0.15] - 08-12-2015

### Fixed

- `reload!` within Rails apps will work correctly. An earlier release included a workaround but this uses ActiveModel's system for clearing caches to provide a more thorough resolution.

## [5.0.14] - 08-09-2015

### Fixed

- Calling `all` on a QueryProxy chain would cause the currently set node identity within Cypher to be lost.

## [5.0.13] - 08-07-2015

### Fixed
- Backport AssociationProxy#method_missing fix to raise errors on invalid methods
- Fix the count issue on depth two associations (#881)

## [5.0.12] - ?

### Fixed
- Break between associations so that potential `where` clauses get applied to the correct `(OPTIONAL )MATCH` clause

### Fixed
- Delegate `first` and `last` from `AssociationProxy` to `QueryProxy`
- Fix `order` behavior for `first` and `last` in `QueryProxy`

## [5.0.11] - ?

### Fixed
- Delegate `first` and `last` from `AssociationProxy` to `QueryProxy`
- Fix `order` behavior for `first` and `last` in `QueryProxy`

## [5.0.10] - 2015-07-31

### Fixed
- Fix what should have been a very obvious bug in `_active_record_destroyed_behavior` behavior
- Add eager loading to QueryProxy so that it works in all expected places

## [5.0.9] - 2015-07-29

### Fixed
- "NameError: uninitialized constant Class::Date" (https://github.com/neo4jrb/neo4j/issues/852)

## [5.0.8] - 2015-07-26

### Changed
- Copied QueryClauseMethods doc from master

## [5.0.7] - 2015-07-26

### Changed
- Copied `docs` folder from master because a lot of work had gone into the docs since 5.0.0 was released

## [5.0.6] - 2015-07-22

### Fixed
- Fix query logging so that by default it only outputs to the user in the console and development server.  Logger can be changed with `neo4j.config.logger` configuration option

## [5.0.5] - 2015-07-19

### Added
- Added `log_cypher_queries` configuration option so that queries aren't on by default but that they can be controlled

## [5.0.4] - 2015-07-17

### Fixed
- Fixed bug which caused `QueryProxy` context to repeat (showed up in query logging)

## [5.0.3] - 2015-07-14

### Changed
- Moved `#with_associations` method from `AssociationProxy` to `QueryProxy` so that all `QueryProxy` chains can benefit from it.
- Added `_active_record_destroyed_behavior` semi-hidden configuration variable so that behavior for `ActiveNode#destroyed?` and `ActiveRel#destroyed?` can be changed to upcoming 6.0.0 behavior (matching ActiveRecord) where the database is not accessed.

## [5.0.2] - 2015-06-30

### Fixed
- Fix error when calling `#empty?` or `#blank?` on a query chain with on `order` specified
- Make `#find_each` and `#find_in_batches` return the actual objects rather than the result objects
- Query logging on console should be to STDOUT with `puts`.  Using `Rails.logger` outputs to the file in the `log` directory
- Modified queryproxy include? to accept a uuid instead of full node

## [5.0.1] - 2015-06-23

### Fixed
- Longstanding bug that would prevent association changes (`<<` and ActiveRel.create) in Rails after `reload!` had been called, see https://github.com/neo4jrb/neo4j/pull/839
- ActiveNode#inspect wasn't displaying the id_property
- Default property values and magic typecasting not being inherited correctly

### Changed
- In the absense of a `model_class` key, associations defined in ActiveNode models will use `from_/to_class` defined in `rel_class` to find destination. (Huge thanks to @olance, #838)
- ActiveRel's DSL was made a bit friendlier by making the `type`, `from_class` and `to_class` methods return their set values when called without arguments.
- Reworked ActiveRel's wrapper to behave more like ActiveNode's, removing some duplicate methods and moving others to Neo4j::Shared, resulting in a big performance boost when returning large numbers of rels.
- Updated gemspec to require neo4j-core 5.0.1+

### Added
- ActiveRel was given `find_or_create_by`, usable across single associations.

## [5.0.0] - 2015-06-18

### Fixed
- Prevented `to_key` from requiring an extra DB query. (See https://github.com/neo4jrb/neo4j/pull/827)

### Added
- QueryProxy associations accept `labels: false` option to prevent generated Cypher from using labels.

### Changed
- Properties explicitly set to type `Time` will no longer be converted to `DateTime`.

## [5.0.0.rc.3] - 2015-06-07

### Fixed
- Associations now allow `unique` option.  Error handling is generalized to make this testable (Thanks to @olance, see #824)

## [5.0.0.rc.2] - 2015-05-20

### Changed
- Set Ruby version requirement back to 1.9.3 because of problems with JRuby

## [5.0.0.rc.1] - 2015-05-20

### Changed
- Ruby 2.0.0 now required (>= 2.2.1 is recommended)
- All `ActiveNode` associations now require either a `type`, `origin`, or `rel_class` option.  Only one is allowed
- Defining associations will fail if unknown options are used (#796)
- `Model#find` fails if no node found (`Model#find_by` available when `nil` result desired) (#799)
- `#find_or_create` and `#merge` model class methods have been added
- Ensuring that all model callbacks are happening within transactions
- Major refactoring using `rubocop` with a lot of focus on speed improvements
- Specifically when loading many nodes at once we've measured 3x speed improvements

### Fixed
- `#find` on `QueryProxy` objects now does a model `find` rather than an `Enumerable` find
- Subclassed model classes now both create and query against it's ancestor's labels in addition to it's own (#690)
- `#first` and `#last` now work property when precedend by an `#order` in a `QueryProxy` chain (#720)
- `#count` when called after `#limit` will be performed within the bounds of limit specified

### Added
- Eager Loading is now supported!  See: [http://neo4jrb.readthedocs.org/en/latest/ActiveNode.html#eager-loading]
- Associations now return `AssociationProxy` objects (which are `Enumerable`) which have convenient `#inspect` methods for cleaner viewing in the Ruby console
- `model_class` key on associations now supports an Array (#589)
- When using `all` inside of a class method an argument for the node name can now be passed in (#737)
- Query(Proxy) syntax of `where("foo = ?", val)` and `where("foo = {bar}", bar: val)` now supported (#675)
- `module_handling` config option now available to control how class module namespaces translate to Neo4j labels (#753) (See: [http://neo4jrb.readthedocs.org/en/latest/Configuration.html])
- `#id_property` method has new `constraints` option to disable automatic uuid constraint (#738/#736)

(There are probably other changes too!)

**Changes above this point should conform to [http://keepachangelog.com/]**

## [4.1.2]
- Fixes two bugs related to inheritance: one regarding ActiveRel classes and relationship types, the other regarding ActiveNode primary_key properties not being set when a model is loaded prior to Neo4j session.

## [4.1.1]
- Switches use of Fixnum to Integer to improve 32-bit support

## [4.1.0]
This release includes many performance fixes and new features. The most notable:
- Huge stylist cleanup/refactoring by Brian on the entire gem by Brian armed with Rubocop. See http://neo4jrb.io/blog/2014/12/29/stay-out-of-trouble.html.
- Every node create, update, and destroy is now wrapped in a transaction. See http://neo4jrb.io/blog/2015/01/06/transactions_everywhere.html.
- New `dependent` options for associations: `:delete`, `:destroy`, `:delete_orphans`, `:destroy_orphans`. See http://neo4jrb.io/blog/2015/01/07/association_dependent_options.html.
- New `unique: true` option for associations, `creates_unique_rel` class method for ActiveRel. Both of these will result in relationship creation Cypher using "CREATE UNIQUE" instead of "CREATE".
- Fixed an n+1 query issue during node creation and update.
- Dieter simplified some code related to frozen attributes. See https://github.com/neo4jrb/neo4j/pull/655.
We now have a new website online at http://neo4jrb.io! Keep an eye on it for news and blogs related to this and other projects.

## [4.0.0]
- Change neo4j-core dependency from 3.1.0 to 4.0.0.

## [4.0.0.rc.4]
- _classname property is disabled by default for ActiveRel! It had been disabled for ActiveNode, this just evens the score.
- Fixes a bug to create better `result` labels in Cypher.
- Made the `delete_all` and `destroy_all` ActiveNode class methods consistent with their ActiveRecord counterparts. `destroy_all` previously performed its deletes in Cypher but it should have been returning nodes to Ruby and calling `destroy`. `delete_all` didn't exist at all.

## [4.0.0.rc.3]
Released minutes after rc.2 to catch one late addition!
- Adds serialization support for QueryProxy.

## [4.0.0.rc.2]
This release builds on features introduced in the first RC. We are releasing this as another RC because the API may be tweaked before release.
- New `proxy_as` for Core::Query to build QueryProxy chains onto Core::Query objects!
- Using `proxy_as`, new `optional` method in QueryProxy to use the `OPTIONAL MATCH` Cypher function.
- `match_to` and methods that depend on it now support arrays of nodes or IDs.
- New `rels_to`/`all_rels_to` methods.
- New `delete` and `destroy` methods in QueryProxy to easily remove relationships.
- Serialized objects will include IDs by default.

## [4.0.0.rc.1]
This release introduces API changes that may be considered breaking under certain conditions. See See https://github.com/neo4jrb/neo4j/wiki/Neo4j.rb-v4-Introduction.
Please use https://github.com/neo4jrb/neo4j/issues for support regarding this update! You can also reach us on Twitter: @neo4jrb (Brian) and @subvertallmedia (Chris).
- Default behavior changed: relationship types default to all caps, no prepending of "#". This behavior can be changed.
- ActiveRel models no longer require explicit calling of `type`. When missing, the model will infer a type using the class name following the same rules used to determine automatic relationship types from ActiveNode models.
- _classname properties will not be added automatically if you are using a version Neo4j >= 2.1.5. Instead, models are found using labels or relationship type. This is a potentially breaking change, particularly where ActiveRel is concerned. See the link at the beginning of this message for the steps required to work around this.
- Query scopes are now chainable! Call `all` at the start of your scope or method to take advantage of this.
- Changes required for Neo4j 2.2.
- Support for custom typecasters.
- New method `rel_where`, expanded behavior of `match_to` and `first_rel_to`
- Implemented ActiveSupport load hooks.
- Assorted performance improvements and refactoring.

## [3.0.4]
- Gemspec requires the latest neo4j-core.
- Fixed a pagination bug — thanks, @chrisgogreen!
- New QueryProxy methods `match_to` and `first_rel_to` are pretty cool.
- include_root_in_json is now configurable through config.neo4j.include_root_in_json or Neo4j::Config[:include_root_in_json]. Also cool.
- There's a new `delete_all` method for QueryProxy, too.
- @codebeige removed the `include?` class method, which was smart.
- Did I mention we won an award from Neo Tech? Check it out. https://github.com/neo4jrb/neo4j#welcome-to-neo4jrb

## [3.0.3]
- Gemspec has been updated to require neo4j-core 3.0.5
- Added `find_in_batches`
- Pagination has been updated to allow better ordering. Relaunch of neo4j-will_paginate as neo4j-will_paginate_redux is imminent!
- Everything is better: `create`'s handling of blocks, better behavior from `count`, better ActiveRel from_class/to_class checks, better handling of rel_class strings, and more
- Added a new find_or_create_by class method

Big thanks to new contributors Miha Rekar and Michael Perez! Also check out or Github issues, where we're discussing changes for 3.1.0. https://github.com/neo4jrb/neo4j/issues

## [3.0.2]
- "Model#all" now evaluates lazily, models no longer include Enumerable
- Faster, more efficient uniqueness validations
- Adjusted many common queries to use params, will improve performance
- ActiveRel fixes: create uses Core Query instead of Core's `rels` method, `{ classname: #{_classname} }` no longer inserted into every query, find related node IDs without loading the nodes
- Allow inheritance when checking model class on a relation (Andrew Jones)
- Provided migrations will use Rake.original_dir instead of Rails.env to provide better compatibility with frameworks other than Rails
- rel_class option in ActiveNode models will now accept string of a model name
- Additional bug fixes

## [3.0.1]
- Removed reference to neo4j-core from Gemfile and set neo4j.gemspec to use neo4j-core ~>3.0.0

## [3.0.0]
No change from rc 4

## [3.0.0.rc.4]
- UUIDs are now automatically specified on models as neo IDs won't be reliable
in future versions of neo4j
- Migrations now supported (including built-in migrations to migrate UUIDs and
insert the _classname property which is used for performance)
- Association reflection
- Model.find supports ids/node objects as well as arrays of id/node objects
- rake tasks now get automatically included into rails app


## [3.0.0.rc.3]
- thread safety improvements
- scope and general refactoring
- Added ability to create relationships on init (persisted on save)

## [3.0.0.rc.2]
- Use newer neo4j-core release

## [3.0.0.rc.1]
- Support for count, size, length, empty, blank? for has_many relationship
- Support for rails logger of cypher queries in development
- Support for distinct count
- Optimized methods: https://github.com/andreasronge/neo4j/wiki/Optimized-Methods
- Queries should respect mapped label names (#421)
- Warn if no session is available
- Fix broken == and equality (#424)

## [3.0.0.alpha.11]
- Bug fixes

## [3.0.0.alpha.10]
- ActiveRel support, see Wiki pages (chris #393)

## [3.0.0.alpha.9]
- Complete rewrite of the query api, see wiki page (#406, chris, brian)
- Performance improvements (#382,#400, #402, chris)
- idproperty - user defined primary keys (#396,#389)
- Reimplementation of Neo4j::Config
- Serialization of node properties (#381)
- Better first,last syntax (#379)

## [3.0.0.alpha.8]
- Integration with new Query API from neo4j-core including:
- - .query_as and #query_as methods to get queries from models (#366)
- - .qq method for QuickQuery syntax ( https://github.com/andreasronge/neo4j/wiki/Neo4j-v3#quickquery-work-in-progress / #366)
- Before and after callbacks on associations (#373)
- .find / .all / .count changed to be more like ActiveRecord
- .first / .last methods (#378)
- .find_by / .find_by! (#375)

## [3.0.0.alpha.7]
- Bug fix uniqueness-validator (#356 from JohnKellyFerguson)
- Many improvements, like update_attributes and validation while impl orm_adapter, Brian Underwood
- Impl orm_adapter API for neo4j so it can be used from for example devise, Brian Underwood (#355)
- Fix of inheritance of Neo4j::ActiveNode (#307)
- Expose add_label, and remove_label (#335)
- Fixed auto loading of classes bug, (#349)
- Bumped neo4j-core, 3.0.0.alpha.16

## [3.0.0.alpha.6]
- Support for Heroku URLs, see wiki https://github.com/andreasronge/neo4j/wiki/Neo4j-v3 (#334)

## [3.0.0.alpha.5]
- Added allow session options via 'config.neo4j.session_options' so it can run on heroku (#333)
- Relaxed Dependencies for Rails 4.1 (#332)
- Using neo4j-core version 3.0.0.alpha.12

## [3.0.0.alpha.4]
- Implemented validates_uniqueness_of (#311)
- Using neo4j-core version 3.0.0.alpha.11

## [3.0.0.alpha.3]
- Support for rails scaffolds
- Support for created_at and updated_at (#305)
- Support for ability to select a session to use per model (#299)
- BugFix: updating a model should not clear out old properties (#296)

## [3.0.0.alpha.2]
- Support for both embedded (only JRuby) and server API (runs on MRI Ruby !)
- Simple Rails app now work
- Support for has_n and has_one method
- ActiveModel support, callback, validation
- Declared properties (via active_attr gem)

## [2.3.0 / 2013-07-18]
- Fix Issue with HA console when ruby-debug is loaded (#261, thekendalmiller)
- Use 1.9 Neo4j

## [2.2.4 / 2013-05-19]
- get_or_create should return wrapped ruby nodes, alex-klepa, #241, #246
- Make sure freeze does not have side effects, #235
- Fix for carrierwave-neo4j (attribute_defaults), #235

## [2.2.3 / 2012-12-28]
- Support for HA cluster with neo4j 1.9.X, #228, #99, #223
- Make sure the Identity map is cleared after an exception, #214
- Relationship other_node should return wrapped node, #226
- Automatically convert DateTimes to UTC, (neo4j-wrapper #7)
- get_or_create should return a wrapped node (neo4j-wrapper #8)
- Make it work with Neo4j 1.7.1 (neo4j-core, #19)

## [2.2.2 - skipped]

## [2.2.1 / 2012-12-18]
- Fix for JRuby 1.7.1 and Equal #225
- Fix for create nodes and relationship using Cypher (neo4j-core #17)

## [2.2.0 / 2012-10-02]
- Using neo4j-cypher gem (1.0.0)
- Fix of neo4j-core configuration issue using boolean values #218
- Fixed RSpec issue on JRuby 1.7.x #217
- Aliased has_many to has_n, #183

## [2.2.0.rc1 / 2012-09-21]
- Use neo4j-core and neo4j-wrapper version 2.2.0.rc1
- Use the neo4j-cypher gem
- Better support for Orm Adapter, #212
- Use Cypher query when finder method does not have a lucene index, #210

## [2.0.1 / 2012-06-06]
- Use neo4j-core and neo4j-wrapper version 2.0.1

## [2.0.0 / 2012-05-07]
  (same as rc2)

## [2.0.0.rc2 / 2012-05-04]
- Enable Identity Map by default
- Added versioning for Neo4j::Core

## [2.0.0.rc1 / 2012-05-03]
- Fix of rake task to upgrade to 2.0
- Various Cypher DSL improvements, core(#3,#4,#5), #196
- Added Neo4j::VERSION

## [2.0.0.alpha.9 / 2012-04-27]
- Fix for rails scaffold generator

## [2.0.0.alpha.8 / 2012-04-27]
- Fix for "relationship to :all assigned twice for single instance" #178
- Fix for callback fire more then once (=> performance increase) #172
- Support for lucene search on array properties, #118
- Support for creating unique entities (get_or_create) #143
- Support for specifying has_n/has_one relationship with Strings instead of Class #160
- Support for serializer of hash and arrays on properties #185
- Fix for Neo4j::Rails::Relationship default property, #195
- Added support for pagination, see the neo4j-will_paginate gem
- Fixed Rails generators
- Added Cypher DSL support for is_a?
- Fix for "write_attribute persistes, contrary to AR convention" closes #182

## [2.0.0.alpha.7 / 2012-04-19]
- fix for Neo4j::Config bug - did not work from rails to set the db location, closes #191
- has_n and has_one method generate class method returning the name of the relationship as a Symbol, closes #170
- Raise exception if trying to index boolean property, closes #180
- Made start_node= and end_node= protected closes 186
- Support for things like @dungeon.monsters.dangerous { |m| m[:weapon?] == 'sword' } closes #181

## [2.0.0.alpha.6 / 2012-04-15]
- Complete rewrite and smaller change of API + lots of refactoring and better RSpecs
- Moved code to the neo4j-core and neo4j-wrapper gems
- Changed API - index properties using the Neo4j::Rails::Model (property :name, :index => :exact)
- Changed API - rel_type always returns a Symbol
- Changed API - #rels and #rel first parameter is always :outgoing, :incoming or :both
- Cypher DSL support, see neo4j-core
- Made the Lucene indexing more flexible
- Renamed size methods to count since it does simply count all the relationships (e.g. Person.all.count)
- Modularization - e.g. make it possible to create your own wrapper
- Added builder method for has_one relationships (just like ActiveRecord build_best_friend)

## [2.0.0.alpha.5 / 2012-03-27]
- Fix for HA/cluster bug [#173]
- Upgrade to neo4j-community jars 1.7.0.alpha.1
- Fix for rails 3.2 [#131]
- Fix for BatchInserter bug, [#139]
- Added rake task for upgrading [#116]
- Added scripts for upgrading database [#116]

## [2.0.0.alpha.4 / 2012-01-17]
- Fix node and rel enumerable for JRuby 1.9, Dmytrii Nagirniak
- Remove the will_paginate and move it to a separate gem Dmytrii Nagirniak, [#129][#132]
- Use type converter to determine how to handle multi-param attributes, Dmyitrii Nagirniak [#97]
- Set default storage_path in Rails to db [#96]
- Fix numeric Converter with nils and Float converter, Dmytrii Nagirniak
- Fix Neo4j::Rails::Model.find incorrect behavior with negative numbers, Dmytrii Nagirniak [#101]
- Allow to use symbols in batch inserter [#104]
- Split neo4j-jars gem into three jars, community,advanced&enterprise

 == 2.0.0.alpha.1 / 2012-01-11
- Split JARS into a separate gem (neo4j-jars) [#115]
- Changed prefix of relationships so that it allows having incoming relationships from different classes with different relationship names. Migration is needed to update an already existing database - see issue #116. [#117]
- Fix for undefined method 'add_unpersited_outgoing_rel' [#111]
- Fix for Rails models named Property [#108] (Vivek Prahlad)


 == 1.3.1 / 2011-12-14
- Make all relationships visible in Rails callback (rspecs #87, Dmytrii Nagirniak) [#211]
- Enable travis to build JRuby 1.9 (pull #87, Dmytrii Nagirniak) [#214]
- Support for composite lucene queries with OR and NOT (pull #89, Deepak N)
- Enforce the correct converter on a property type when the type is given (pull #86, Dmytrii Nagirniak)
- Development: make it easier to run RSpecs and guard (pull #85, Dmytrii Nagirniak)
- Added ability to disable observer (pull #84, Dmytrii Nagirniak)
- Fixing multiple assignment of has_one assocaition (pull #83 Deepak N)
- Accept association_id for has_one assocations (pull #82, Deepak N)
- Upgrade to 1.6.M01 Neo4j java jars [#209]
- Defer warning message 'Unknown outgoing relationship' (pull #81, Vivek Prahlad)
- Added string converter, e.g. property :name, :type => String  (pull #80, Dmytrii Nagirniak)
- Added symbol converter e.g. property :status, :type => Symbol (pull #79, Dmytrii Nagirniak) [#205]

 == 1.3.0 / 2011-12-06
- Added neo4j-upgrade script to rename lucene index files and upgrade to 1.5 [#197]
- Expose Neo4j::NodeMixin#index_types returning available indices (useful for Cypher queries) [#194]
- The to_other method is now available also in the Neo4j::Rails API [#193]
- Expose rel_type method for Neo4j::Rails::Relationship [#196]
- Support for breadth and depth first traversals [#198]
- Support for cypher query [#197]
- Fix for rule node concurrency issue (pull #78, Vivek Prahlad)
- Bugfix for the uniqueness validation for properties with quotes (pull #76, Vivek Prahlad)
- More performance tweaks (pull #75, #77, Vivek Prahlad)
- Fixing add_index for properties other than type string (pull #74, Deepak N)
- Significant performance boost for creating large numbers of models in a transaction (pull #73, Vivek Prahlad)
- Upgrade to neo4j 1.5 jars (pull #72, Vivek Prahlad)
- Fix for assigning nil values to incoming has_one relation (pull #70, Deepak N)
- Support for revert and fixes for Neo4j::Rails::Versioning (pull #71, Vivek Prahlad)

 == 1.2.6 / 2011-11-02
- Generators can now generate relationships as well [#195]
- Better will_paginate support for Neo4j::Rails::Model [#194]
- Fixing updated_at to be set only if model has changed (pull #68, Deepak N)
- Bringing back changes removed during identiy map to fix bug [#190] (Deepak N)
- Fixing updated_at to be set only if model has changed, using callbacks instead of overriding method for stamping time (Deepak N)
- Added versioning support (pull #67) (Vivek Prahlad)

 == 1.2.5 / 2011-10-21
- Faster traversals by avoiding loading Ruby wrappers (new method 'raw' on traversals) [#189]
- Support for IdentityMap [#188]
- Improved performance in event handler (Vivek Prahlad)
- Fixing issue with validates_presence_of validation (Vivek Prahlad)
- Implemented compositions support on Neo4j::Rails::Relationship (Kalyan Akella)
- Added after_initialize callback (Deepak N)
- Fixed performance issues on node deleted (Vivek Prahlad)
- Fixed a performance issue in the index_registry (Vivek Prahlad)
- Fixed uniqueness validation for :case_sensitive => false (Vivek Prahlad)
- Fixed update_attributes deleting relations when model is invalid (Deepak N)
- Fixed timestamp rails generator (Marcio Toshio)

 == 1.2.4 / 2011-10-07
- Support for traversing with Neo4j::Node#eval_paths and setting uniqueness on traversals [#187]
- Removed unnecessary node creation on database start up (class nodes attached to reference node) (Vivek Prahlad)
- Safer multitenancy - automatically reset the reference node in thread local context after each request using rack middleware
- Bugfixes for multitenancy (Deepak N and Vivek Prahlad)

 == 1.2.3 / 2011-10-01
- Multitenancy support by namespaced-indices & changeable reference node (Vivek Prahlad, pull 41)
- Added a Neo4j::Rails::Model#columns which returns all defined properties [#186]
- Fixed validation associated entities, parent model should be invalid if its nested model(s) is invalid (Vivek Prahlad)
- Fixed property validation to read value before conversion as per active model conventions (Deepak N)
- Fixed property_before_type_cast for loaded models (Deepak N)
- Better support for nested models via ActionView field_for [#185]
- BUG: fix for null pointer issue after delete_all on Neo4j::Rails::Model#has_n relationships (Vivek Prahlad)
- BUG: init_on_create was not called when creating a new relationship via the << operator [#183]

 == 1.2.2 / 2011-09-15
- Added compositions support for rails mode (Deepak N)
- Added support for nested transactions at the Rails model level (Vivek Prahlad)
- Fixing issue where save for invalid entities puts them into an inconsistent state (Vivek Prahlad)
- Fix for issue with save when validation fails (Vivek Prahlad)
- Fix for accepts_nested_attributes_for when the associated entities are created before a new node (Vivek Prahlad)
- Fix to allow has_one relationships to handle nil assignments in models (Vivek Prahlad)
- Observers support for neo4j rails model using active model (Deepak N)
- Override ActiveModel i18n_scope for neo4j (Deepak N)
- Added finders similar to active record and mongoid (Deepak N)
- Added find!, find_or_create_by and find_or_initialize_by methods, similar to active record finders (Deepak N)

 == 1.2.1 / 2011-08-29
- Fixed failing RSpecs for devise-neo4j gem - column_names method on neo4j orm adapter throws NoMethodError (thanks Deepak N)

 == 1.2.0 / 2011-08-16
- Upgrade to java library neo4j 1.4.1, see http://neo4j.rubyforge.org/guides/configuration.html

 == 1.1.4 / 2011-08-10
- Fixed dependency to will_paginate, locked to 3.0.pre4 (newly released 3.0.0 does not work yet with neo4j.rb)

  == 1.1.3 / 2011-08-09
- real recursive rule to the top class, subclasses with rules did not work (Frédéric Vanclef)
- BUG: not able to create array properties on relationships (Pere Urbon)
- BUG: lucene did not work if starting up neo4j in read only mode (like rails console when the rails is already running)

 == 1.1.2 / 2011-06-08
- Added configuration option 'enable_rules' to disable the _all relationships and custom rules [#176]
- Added a #node method on the Neo4j::Node and Neo4j::NodeMixin. Works like the #rel method but returns the node instead. [#174]
- Simplify creating relationship between two existing nodes [#175]

 == 1.1.1 / 2011-05-26
- Made neo4j compatible with rails 3.1.0.rc1 [#170]
- Fix for neo4j-devise [#171]
- BUG: Neo4j::GraphAlgo shortest path does raise exception if two nodes are not connected [#172]

 == 1.1.0 / 2011-05-13
- Support for embedding neo4j.rb by providing an already running db instance (#168)
- Neo4j::Rails::Relationships should be ActiveModel compliant (#156)
- Support for incoming relationships in Neo4j::Rails::Model (#157)
- to_json method for models no tags √ resolved (#154)
- Implement hash so that it will work with Sets (#160)
- Modified the traverser to allow iterating over paths not just over end_nodes (#161)
- Create method should take a block to initialize itself (#162)
- Upgrade to 1.3 neo4j java library (#164)
- Default `nodes' invocation for Algo path finders (#165)
- Property and index class methods modified to take arbitrary number of symbols optionally followed by options hash (#166)
- BUG: Setting property :system on Neo4j::Rails::Model should work (#163)
- BUG: update_attributes should convert values according to Type (#155)
- BUG: Neo4j::RelationshipMixin#relationship_type broken #(169)
- BUG: Relationship.load(nil) == Relationship.load(0) (#167)
- BUG: Full text search returns nil in rails model (#153)

## [1.0.0 / 2011-03-02]
- Complete rewrite of everything.
- Replaced the lucene module with using the java neo4j-lucene integration instead
- Lots of improvements of the API
- Better ActiveModel/Rails integration

## [0.4.4 / 2010-08-01]
- Fixed bug on traversing when using the RelationshipMixin (#121)
- BatchInserter and JRuby 1.6 - Fix iteration error with trying to modify in-place hash

## [0.4.3 / 2010-04-10]
- Fixed .gitignore - make sure that we do not include unnecessarily files like neo4j databases. Release 0.4.2 contained test data.
- Added synchronize around Index.new so that two thread can't modify the same index at the same time.

## [0.4.2 / 2010-04-08]
-  No index on properties for the initialize method bug (#116)
-  Tidy up Thread Synchronization in Lucene wrapper - lucene indexing performance improvement (#117)
-  Permission bug loading neo4j jar file (#118)
-  Spike: Make NodeMixin ActiveModel complient - experimental (#115)

## [0.4.1 / 2010-03-11]
- Migrations (#108)
- BatchInserter (#111)
- Neo4j::Relationship.new should take a hash of properties (#110)
- Upgrade to neo4j-1.0 (#114)
- Bigfix: has_one should replace old relationship (#106)
- Bugfix: custom accessors for NodeMixin#update (#113)
- Bugfix: Indexed properties problem on extented ruby classes critical "properties indexer" (#112)

## [0.4.0 / 2010-02-06]
- Performance improvements and Refactoring: Use and Extend Neo4j Java Classes (#97)
- Support for Index and Declaration of Properties on Relationships (#91)
- Upgrade to neo4j-1.0 rc (#100)
- All internal properties should be prefix with a '_',0.4.0 (#105)
- Generate relationship accessor methods for declared has_n and has_one relationships (#104)
- New way of creating relationship - Neo4j::Relationship.new (#103)
- Neo4j#init_node method should take one or more args (#98)
- Namespaced relationships: has_one...from using the wrong has_n...to(#92)
- Neo4j::NodeMixin and Neo4j::Node should allow a hash for initialization (#99)

## [0.3.3 / 2009-11-25]
- Support for a counter property on has_lists (#75)
- Support for Cascade delete. On has_n, had_one and has_list (#81)
- NodeMixin#all should work with inheritance - Child classes should have a relationship of their own. (#64)
- Support for other lucene analyzer then StandardAnalyzer (#87)
- NodeMixin initialize should accept block like docs (#82)
- Add incoming relationship should work as expected: n1.relationships.incoming(:foo) << n2 (#80)
- Delete node from a has_list relationship should work as expected (#79)
- Improve stacktraces (#94)
- Removed sideeffect of rspecs (#90)
- Add debug method on NodeMixin to print it self (#88)
- Removed to_a method (#73)
- Upgrade to neo4j-1.0b10 (#95)
- Upgrade to lucene 2.9.0 (#83)
- Refactoring: RSpecs (#74)
- Refactoring: aggregate each, renamed to property aggregator (#72)
- BugFix: neo4j gem cannot be built  from the source (#86)
- BugFix: Neo4j::relationship should not raise Exception if there are no relationships (#78)

## [0.3.2 / 2009-09-17]
- Added support for aggregating nodes (#65)
- Wrapped Neo4j GraphAlgo AllSimplePath (#70)
- Added traversal with traversal position (#71)
- Removed DynamicAccessors mixin, replaced by [] operator (#67)
- Impl Neo4j.all_nodes (#69)
- Upgrated Neo4j jar file to 1.0-b9
- The Neo4j#relationship method now allows a filter parameter (#66)
- Neo4j.rb now can read database not created by Neo4j.rb - does not require classname property (#63)
- REST - added an "all" value for the depth traversal query parameter (#62)
- REST - Performance improvments using the Rest Mixin (#60)

## [0.3.1 / 2009-07-25]
- Feature, extension - find path between given pair of nodes (#58)
- Fix a messy exception on GET /nodes/UnknownClassName (#57)
- Bug  - exception on GET /nodes/classname/rel if rel is a has_one relationship (#56)
- Bug: GET /nodes/classname missing out nodes with no properties (#55)
- Bug: Lucene sorting caused exception if there were no documents (#54)
- Bug: reindexer fails to connect nodes to the IndexNode (#53)

## [0.3.0 / 2009-06-25]
- Neo4j should track node changes
- RESTful support for lucene queries, sorting and paging
- RESTful support for Relationships
- RESTful support for Node and properties
- Experimental support for Master-Slave Replication via REST
- RESTful Node representation should contain hyperlinks to relationships
- Added some handy method like first and empty? on relationships
- Use new neo4j: neo-1.0-b8
- Add an event handler for create/delete nodes start/stop neo, update property/relationship
- The NodeMixin should behave like a hash, added [] and []= methods
- Support list topology - has_list and belongs_to_list Neo4j::NodeMixin Classmethods
- Should be possible to add relationships without declaring them (Neo4j#relationships.outgoing(:friends) << node)
- Neo4j extensions file structure, should be easy to create your own extensions
- Rename relation to relationship (Neo4j::Relations => Neo4j::Relationships, DynamicRelation => Relationship) [data incompatible change]
- Auto Transaction is now optional
- Setting Float properties fails under JRuby1.2.0
- Bug: Indexing relationships does not work
- Make the ReferenceNode include Neo4j::NodeMixin
- Added handy Neo4j class that simply includes the Neo4j::NodeMixin
- Neo4j::IndexNode now holds references to all nodes (Neo4j.ref_node -> Neo4j::IndexNode -> ...)


## [0.2.1 / 2009-03-15]
- Refactoring of lucene indexing of the node space (28)
- Fixed bug on Neo4j::Nodemixin#property? (#22)


## [0.2.0 / 2009-01-20]
- Impl. Neo4j::Node#traverse - enables traversal and filtering using TraversalPosition info (#17,#19)
- Impl. traversal to any depth (#15)
- Impl. traversal several relationships type at the same time (#16)
- Fixed a Lucene timezone bug (#20)
- Lots of refactoring of the neo4j.rb traversal code and RSpecs

## [0.1.0 / 2008-12-18]
- Property can now be of any type (and not only String, Fixnum, Float)
- Indexing and Query with Date and DateTime
- YARD documentation
- Properties can be removed
- A property can be set to nil (it will then be removed).

## [0.0.7 / 2008-12-10]
- Added method to_param and methods on the value object needed for Ruby on Rails
- Impl. update from a value object/hash for a node
- Impl. generation of value object classes/instances from a node.
- Refactoring the Transaction handling (reuse PlaceboTransaction instances if possible)
- Removed the need to start and stop neo. It will be done automatically when needed.


## [0.0.6 / 2008-12-03]
- Removed the configuration from the Neo4j.start method. Now exist in Neo4j::Config and Lucene::Config.
- Implemented sort_by method.
- Lazy loading of search result. Execute the query and load the nodes only if needed.
- Added support to use lucene query language, example: Person.find("name:foo AND age:42")
- All test now uses RAM based lucene indexes.

## [0.0.5 / 2008-11-17]
- Supports keeping lucene index in memory instead of on disk
- Added support for lucene full text search
- Fixed so neo4j runs on JRuby 1.1.5
- Implemented support for reindex all instances of a node class. This is needed if the lucene index is kept in memory or if the index is changed.
- Added ReferenceNode. All nodes now have a relationship from this reference node.
- Lots of refactoring
- Added the IMDB example. It shows how to create a neo database, lucene queries and node traversals.

## [0.0.4 / 2008-10-23]
- First release to rubyforge<|MERGE_RESOLUTION|>--- conflicted
+++ resolved
@@ -3,19 +3,17 @@
 This file should follow the standards specified on [http://keepachangelog.com/]
 This project adheres to [Semantic Versioning](http://semver.org/).
 
-<<<<<<< HEAD
 ## [Unreleased]
 
 ### Changed
 
 - Removed `before` and `after` callback options from associations (model callbacks still exist)
-=======
+
 ## [8.0.14] 2016-04-15
 
 ### Fixed
 
 - Simple change to description in gemspec file to remove "Ruby on Rails" and "Rack" as the gem can be use in any Ruby-based script / application
->>>>>>> ffb87152
 
 ## [8.0.13] 2016-04-07
 
