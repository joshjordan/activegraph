# Change Log
All notable changes to this project will be documented in this file.
This file should follow the standards specified on [http://keepachangelog.com/]
This project adheres to [Semantic Versioning](http://semver.org/).

<<<<<<< HEAD
## [7.1.2] - 08-01-2016

### Fixed

- Fixed issue where the label wrapping cache would get stuck

## [7.1.1] - 07-22-2016

### Fixed

- `AssociationProxy` changed so that `pluck` can be used in rails/acivesupport 5 (thanks ProGM / see #1243)

## [7.1.0] - 07-14-2016

### Changed

- Gemspec dependency requirements were modified where ActiveModel, ActiveSupport, and Railties are concerned. The gem now requires >= 4.0, < 5.1.
- `ActiveModel::Serializers::Xml` is only included if supported if available.
=======
## [7.0.15] - 08-18-2016

### Changed

- Default value for `enum` is `nil` instead of the first value.  This is a **BREAKING** change but is being released as a patch because the original behavior was considered a bug.  See [this pull request](https://github.com/neo4jrb/neo4j/pull/1270) (thanks to ProGM and andyweiss1982)
>>>>>>> 3fb890a6

## [7.0.14] - 07-10-2016

### Fixed

- Bug in setting `NEO4J_TYPE` (thanks bloomdido / see #1235)

## [7.0.12] - 06-27-2016

### Fixed

- Bug where models weren't being loaded correctly by label (thanks bloomdido / see #1220)

## [7.0.11] - 06-09-2016

### Fixed

- Fix dipendence from JSON when using outside of rails (thanks ProGM)

## [7.0.10] - 06-07-2016

### Fixed

- Calling `.create` on associations shouldn't involve extra queries (thanks for the report from rahulmeena13 / see #1216)

## [7.0.9] - 05-30-2016

### Fixed

- Fix to parens in Cypher query for `with_associations` for Neo4j 3.0 (thanks ProGM / see #1211)

## [7.0.8] - 05-27-2016

### Fixed

- Fix to `find_in_batches` (thanks to ProGM / see #1208)

## [7.0.7] - 05-26-2016

### Fixed

- Allow models to use their superclass' scopes (forward-ported from 6.1.11 / thanks to veetow for the heads-up / see #1205)

## [7.0.6] - 05-11-2016

### Added

- Explination about why you can't have an index and a constraint at the same time

## [7.0.5] - 05-06-2016

### Fixed

- Added parens to delete_all query to support new required syntax in Neo4j 3.0

## [7.0.4] - 05-06-2016

### Fixed

- A bug/inconsistency between ActiveNode's class method `create` and instance `save` led to faulty validation of associations in some cases.

## [7.0.3] - 04-28-2016

### Fixed

- Added parens to queries to support new required syntax in Neo4j 3.0

## [7.0.2] - 04-10-2016

### Fixed

- Multiparameter Attributes for properties of type `Time` were failing due to a hack that should have been removed with `ActiveAttr`'s removal
- Rel creation factory was not using backticks around rel type during create action.

## [7.0.1] - 03-22-2016

### Fixed

- Conversion of string values from form inputs (thanks to jbhannah / see #1163)

## [7.0.0] - 03-18-2016

No changes from `rc.7`

## [7.0.0.rc.7] - 03-16-2016
/
### Changed

- `with_associations` now generates separate `OPTIONAL MATCH` clauses, separated by `WITH` clauses and is preceeded by a `WITH` clause.

## [7.0.0.rc.6] - 03-16-2016

### Fixed

- Question mark methods (`node.foo?`) broke when ActiveAttr was removed

## [7.0.0.rc.5] - 03-14-2016

### Fixed

- Fixed issue where backticks weren't being added to where clauses for `with_associations`

## [7.0.0.rc.4] - 03-11-2016

### Fixed

- Catching errors for 404s in Rails (thanks ProGm, see #1153)

## [7.0.0.rc.3] - 03-08-2016

### Fixed

- Allow for array values when querying for enums (i.e. `where(enum_field: [:value1, :value2])`) (see #1150)

## [7.0.0.rc.2] - 03-08-2016

### Fixed

- Issue where creating relationships via `has_one` association created two relationships (forward ported from 6.0.7 / 6.1.9)

## [7.0.0.rc.1] - 03-08-2016

### Changed

- All explicit dependencies on `ActiveAttr` code that was not removed outright can now be found in the `Neo4j::Shared` namespace.
- All type conversion uses Neo4j.rb-owned converters in the `Neo4j::Shared::TypeConverters` namespace. This is of particular importance where `Boolean` is concerned. Where explicitly using `ActiveAttr::Typecasting::Boolean`, use `Neo4j::Shared::Boolean`.
- `Neo4j::Shared::TypeConverters.converters` was replaced with `Neo4j::Shared::TypeConverters::CONVERTERS`.
- Error classes refactor: All errors now inherits from `Neo4j::Error`. All specific `InvalidParameterError` were replaced with a more generic `Neo4j::InvalidParameterError`.
- When calling `Node.find(...)` with missing ids, `Neo4j::RecordNotFound` now returns a better error message and some informations about the query.

#### Internal

- Ran transpec and fixed error warning (thanks brucek / #1132)

### Added

- A number of modules and unit tests were moved directly from the ActiveAttr gem, which is no longer being maintained.
- `ActiveNode` models now respond to `update_all` (thanks ProGM / #1113)
- Association chains now respond to `update_all` and `update_all_rels` (thanks ProGM / #1113)
- Rails will now rescue all `Neo4j::RecordNotFound` errors with a 404 status code by default
- A clone of [ActiveRecord::Enum](http://edgeapi.rubyonrails.org/classes/ActiveRecord/Enum.html) API. See docs for details. (thanks ProGM / #1129)
- Added #branch method to `QueryProxy` to allow for easy branching of matches in association chains (thanks ProGM / #1147 / #1143)

### Removed

- All external [ActiveAttr](https://github.com/cgriego/active_attr) dependencies.
- All `call` class methods from Type Converters. Use `to_ruby` instead.
- `Neo4j::ActiveNode::Labels::InvalidQueryError`, since it's unused.

## [6.1.12] - 05-27-2016

### Fixed

- Fix to `find_in_batches` (thanks to ProGM / see #1208)

## [6.1.11] - 05-25-2016

### Fixed

- Allow models to use their superclass' scopes (thanks to veetow for the heads-up / see #1205)

## [6.1.10] - 03-14-2016

### Fixed

- Fixed issue where backticks weren't being added to where clauses for `with_associations`

## [6.1.9] - 2016-03-08

### Fixed

- Issue where creating relationships via `has_one` association created two relationships (forward ported from 6.0.7)

## [6.1.8] - 2016-03-02

### Fixed

- The `@attributes` hash of the first node of each class returned from the database would have have the wrong id property key. This did not appear to cause any problems accessing the value and would be normal for subsequent saves of the affected node as well as all other nodes.

## [6.1.7] - 2016-02-16

### Fixed

- Bug related to creating subclassed nodes alongside rels in ActiveRel. (#1135. Thanks, brucek!)

## [6.1.6] - 2016-02-03

### Added

- `wait_for_connection` configuration variable allows you to tell the gem to wait for up to 60 seconds for Neo4j to be available.  This is useful in environments such as Docker Compose

## [6.1.5] - 2016-01-28

### Fixed

- Calls to `.find`/`.find_by_id`/`.find_by_ids` now respect scopes and associations

## [6.1.4] - 2016-01-26

### Fixed

- Model generators now respect module namespaces (thanks to michaeldelorenzo in #1119)

## [6.1.3] - 2016-01-20

### Fixed

- Issue where `ActiveRel.create` would not work with `RelatedNode` (`rel.from_node`) instances (Thanks, djvs #1107)

## [6.1.2] - 2016-01-19

### Fixed

- Issue where `inspect` failed outside of Rails (Thanks to louspringer, #1111)

## [6.1.1] - 2016-01-01

### Fixed

- Fixed version requirement for `neo4j-core` in gemspec

## [6.1.0] - 2016-01-01

### Changed

- When a `model_class` is specified on an association which is not an ActiveNode model, an error is raised
- The `model_class` option on associations can no longer be a `Class` constant (should be a String, Symbol, nil, false, or an Array of Symbols/Strings)
- The `rel_class` option on associations can no longer be a `Class` constant (should be a String, Symbol, or nil)
- The `from_class` and `to_class` arguments can no longer be a `Class` constant (should be a String, Symbol, :any, or false)
- ActiveNode and ActiveRel models can now be marshaled (thanks to jhoffner for the suggestion in #1093)

### Fixed

- Inheritance of properties in ActiveRel is fixed (see #1080)

### Added

- `config/neo4j.yml` now renders with an ERB step (thanks to mrstif via #1060)
- `#increment`, `#increment!` and `#concurrent_increment!` methods added to instances of ActiveNode and ActiveRel (thanks to ProGM in #1074)

## [6.0.9] - 05-27-2016

### Fixed

- Fix to `find_in_batches` (thanks to ProGM / see #1208)

## [6.0.8] - 03-14-2016

### Fixed

- Fixed issue where backticks weren't being added to where clauses for `with_associations`

## [6.0.7] - 03-08-2016

### Fixed

- Issue where creating relationships via `has_one` association created two relationships

## [6.0.6] - 01-20-2016

### Fixed

- Issue where `inspect` failed outside of Rails (Thanks to louspringer, #1111)

## [6.0.5] - 12-29-2015

### Fixed

- If a property and a scope have the same name, a "Stack level too deep" error occurs.  Fixed by removing the instance method which scopes define.  Could break something, but I very much doubt anybody is using this, and if they are it's likely a bug (#1088)

## [6.0.4] - 12-23-2015

### Fixed

- When a `model_class` is specified on an association which is not an ActiveNode model, an error is raised

## [6.0.3] - 12-18-2015

### Fixed

- Fixed issue where find_or_create was prioritizing property`s default value rather than what was being passed in (Thanks to brucek via #1071)

## [6.0.2] - 12-16-2015

### Fixed

- Fixed issue where association setting can't be set on initialize via #new (#1065)

## [6.0.1] - 11-27-2015

### Fixed

- `#with_associations` should use multiple `OPTIONAL MATCH` clauses instead of one so that matches are independent (behavior changed in Neo4j 2.3.0) (forward ported from 5.2.15)

## [6.0.0] - 11-24-2015

### Fixed

- Refactor unpersisted association logic to store objects directly on the object rather than the association proxy since different association proxies may be created at different times (see #1043)

## [6.0.0.rc.4] - 11-19-2015

### Fixed

- Following a '#with' with a '#count' no longer causes issues with variables specified twice

## [6.0.0.rc.3] - 11-18-2015

### Fixed

- Removed extra `MATCH` which occurs from `proxy_as` calls

## [6.0.0.rc.2] - 11-17-2015

### Changed

- `QueryProxy#<<` and `#create`, when `rel_class` option is set, will use `RelClass.create!` instead of `create` to alert the user of failed rel creations.

## [6.0.0.rc.1] - 11-13-2015

This release contains no changes since the last alpha. Below are all modifications introduced in alpha releases.

### Changed

- `_classname` property has been completely removed, officially dropping support for Neo4j < 2.1.5.
- `ActiveRel#creates_unique` and the `:unique` Association option take arguments to control how the query is built. See https://github.com/neo4jrb/neo4j/pull/1038.
- `#<<` and `#create` methods on associations now create with the `rel_class` when available so that validations/callbacks/defaults are all used as expected
- Allow calling of `#method=` methods via model `new` method `Hash` argument
- Remove uniqueness validation for `id_property` because we already have Neo4j constraints
- Improved eager loading when no with_associations is specified (see #905)
- Change size and length so that they match expected Ruby / ActiveRecord behavior (see http://stackoverflow.com/questions/6083219/activerecord-size-vs-count and #875)
- Refactoring around indexing and constraints in `Neo4j::ActiveNode`. The public interfaces are unchanged.
- `Neo4j::Shared::DeclaredPropertyManager` was renamed `Neo4j::Shared::DeclaredProperties`. All methods referencing the old name were updated to reflect this.
- Methods that were using `Neo4j::Session#on_session_available` were updated to reflect the upstream change to `on_next_session_available`.
- `rel_where` will now use ActiveRel classes for type conversion, when possible.
- Converters will look for a `converted?` method to determine whether an object is of the appropriate type for the database. This allows converters to be responsible for multiple types, if required.
- Removed the ability to set both an exact index and unique constraint on the same property in a model. Unique constraints also provide exact indexes.
- Deprecated all methods in ActiveRel's Query module except for those that allow finding by id.
- Return `true` on successful `#save!` calls (Thanks to jmdeldin)

### Added

- Optional three-argument signature for `ActiveRel#create` and `#create!`, just like `initialize`.
- Alternate `ActiveRel` init syntax: `RelClass.new(from_node, to_node, args)`. This is optional, so giving a single hash with props with or without nodes is still possible.
- `ActiveRel` `create` actions can now handle unpersisted nodes.
- `rel_order` method for association chaining
- Support `config/neo4j.yaml`
- Look for ENV variables for Neo4j URL / path for Rails apps
- New classes for schema operations, predictably called `Neo4j::Schema::Operation` and subclasses `UniqueConstraintOperation` and `ExactIndexOperation`. These provide methods to aid in the additional, removal, and presence checking of indexes and constraints.
- A few methods were added to `Neo4j::Shared::DeclaredProperties` to make it easier to work with. In particular, `[key]` acts as a shortcut for `DeclaredProperties#registered_properties`.
- Type Converters were added for String, Integer, Fixnum, BigDecimal, and Boolean to provide type conversion for these objects in QueryProxy.
- Support for Array arguments to ActiveRel's `from_class` and `to_class`.

### Fixed

- Regression RE: properties being overwritten with their defaults on save in alpha.10.
- Long properties in `ActiveNode`/`ActiveRel` `#inspect` are truncated
- Property defaults are set initially when an instance of a model is loaded, then checked again before save to ensure `valid?` works.
- `QueryProxy` was not converting Boolean properties correctly
- Certain actions that were intended as once-in-the-app's-lifetime events, notably schema operations, will only occur immediately upon the first session's establishment.
- Context now set for Model.all QueryProxy so that logs can reflect that it wasn't just a raw Cypher query

### Removed

- Railtie was removing username/password and putting them into the session options.  This has been unneccessary in `neo4j-core` for a while now

## [6.0.0.alpha.12] - 11-5-2015

### Changed
- `_classname` property has been completely removed, officially dropping support for Neo4j < 2.1.5.
- `ActiveRel#creates_unique` and the `:unique` Association option take arguments to control how the query is built. See https://github.com/neo4jrb/neo4j/pull/1038.

### Added
- Optional three-argument signature for `ActiveRel#create` and `#create!`, just like `initialize`.

## [6.0.0.alpha.11] - 11-3-2015

### Fixed
- Regression RE: properties being overwritten with their defaults on save in alpha.10.

### Changed
- `#<<` and `#create` methods on associations now create with the `rel_class` when available so that validations/callbacks/defaults are all used as expected
- Allow calling of `#method=` methods via model `new` method `Hash` argument

### Added
- Alternate `ActiveRel` init syntax: `RelClass.new(from_node, to_node, args)`. This is optional, so giving a single hash with props with or without nodes is still possible.

## [6.0.0.alpha.10] - 11-2-2015

### Fixed
- Long properties in `ActiveNode`/`ActiveRel` `#inspect` are truncated
- Property defaults are set initially when an instance of a model is loaded, then checked again before save to ensure `valid?` works.

### Added
- `ActiveRel` `create` actions can now handle unpersisted nodes.

## [6.0.0.alpha.9] - 10-27-2015

### Fixed
- `uninitialized constant Neo4j::Core::CypherSession` error

## [6.0.0.alpha.8] - 10-19-2015

### Added

- `rel_order` method for association chaining

## [6.0.0.alpha.7] - 10-19-2015

### Changed

- Remove uniqueness validation for `id_property` because we already have Neo4j constraints

### Added

- Support `config/neo4j.yaml`

## [6.0.0.alpha.6] - 10-18-2015

### Changed

- Improved eager loading when no with_associations is specified (see #905)

## [6.0.0.alpha.5] - 10-18-2015

### Changed

- Change size and length so that they match expected Ruby / ActiveRecord behavior (see http://stackoverflow.com/questions/6083219/activerecord-size-vs-count and #875)

## [6.0.0.alpha.4] - 10-17-2015

### Fixed

- `QueryProxy` was not converting Boolean properties correctly

## [6.0.0.alpha.3] - 10-14-2015

### Removed

- Railtie was removing username/password and putting them into the session options.  This has been unneccessary in `neo4j-core` for a while now

## [6.0.0.alpha.2] - 10-14-2015

### Added

- Look for ENV variables for Neo4j URL / path for Rails apps

## [6.0.0.alpha.1] - 10-12-2015

### Changed

- Refactoring around indexing and constraints in `Neo4j::ActiveNode`. The public interfaces are unchanged.
- `Neo4j::Shared::DeclaredPropertyManager` was renamed `Neo4j::Shared::DeclaredProperties`. All methods referencing the old name were updated to reflect this.
- Methods that were using `Neo4j::Session#on_session_available` were updated to reflect the upstream change to `on_next_session_available`.
- `rel_where` will now use ActiveRel classes for type conversion, when possible.
- Converters will look for a `converted?` method to determine whether an object is of the appropriate type for the database. This allows converters to be responsible for multiple types, if required.
- Removed the ability to set both an exact index and unique constraint on the same property in a model. Unique constraints also provide exact indexes.
- Deprecated all methods in ActiveRel's Query module except for those that allow finding by id.
- Return `true` on successful `#save!` calls (Thanks to jmdeldin)

### Added

- New classes for schema operations, predictably called `Neo4j::Schema::Operation` and subclasses `UniqueConstraintOperation` and `ExactIndexOperation`. These provide methods to aid in the additional, removal, and presence checking of indexes and constraints.
- A few methods were added to `Neo4j::Shared::DeclaredProperties` to make it easier to work with. In particular, `[key]` acts as a shortcut for `DeclaredProperties#registered_properties`.
- Type Converters were added for String, Integer, Fixnum, BigDecimal, and Boolean to provide type conversion for these objects in QueryProxy.
- Support for Array arguments to ActiveRel's `from_class` and `to_class`.

### Fixed

- Certain actions that were intended as once-in-the-app's-lifetime events, notably schema operations, will only occur immediately upon the first session's establishment.
- Context now set for Model.all QueryProxy so that logs can reflect that it wasn't just a raw Cypher query

## [5.2.15] - 11-27-2015

### Fixed

- `#with_associations` should use multiple `OPTIONAL MATCH` clauses instead of one so that matches are independent (behavior changed in Neo4j 2.3.0)

## [5.2.13] - 10-26-2015

### Fixed
- Fixed `#after_initialize` and `#after_find` callbacks.
- The `#touch` method should to raise errors when unsuccessful and avoid `#attributes` for performance.

## [5.2.12] - 10-25-2015

### Fixed
- Fix the `#touch` method for `ActiveNode` and `ActiveRel`

## [5.2.11] - 10-18-2015

### Fixed
- Unable to give additional options as first argument to chained QueryProxy method

## [5.2.10] - 10-14-2015

### Fixed
- `has_one` does not define `_id` methods if they are already defined.  Also use `method_defined?` instead of `respond_to?` since it is at the class level

## [5.2.9] - 09-30-2015

### Fixed
- Better error message for `ActiveRel` creation when from_node|to_node is not persisted

## [5.2.8] - 09-30-2015

### Fixed
- Support `references` in model/scaffold generators

## [5.2.7] - 09-25-2015

### Fixed
- Allow for association `model_class` to be prepended with double colons

## [5.2.6] - 09-16-2015

### Fixed

- Fixed issue where caching an association causes further queries on the association to return the cached result

## [5.2.5] - 09-11-2015

### Fixed

- Regression in last release caused properties to revert to default on update if not present in the properties for update

## [5.2.4] - 09-11-2015

### Fixed
- Use `debug` log level for query logging
- `updated_at` properties were not being added up `update` events, only updated.
- Default values of Boolean properties were not being set when `default: false`
- `props_for_update` was using String keys instead of Symbols, like `props_for_update`
- `props_for_create` and `props_for_update` were not adding default property values to the hash.
- ActiveNode's `merge` and `find_or_create` methods were not setting default values of declared properties when `ON CREATE` was triggered. The code now uses `props_for_create`.

## [5.2.3] - 09-07-2015

Added bugfixes from 5.1.4 and 5.1.5 that were missed in earlier 5.2.x releases:
- `AssociationProxy` now responds to `serializable_hash` so that `include` can be used in `render json` in Rails controllers
- Fixed errors when trying to call `#{association}_ids=` on an unpersisted node with UUIDs or an array thereof.
- Removed extra Cypher query to replace relationships when working with unpersisted nodes and association=.
- Bug related to Rails reloading an app and returning nodes without first reinitializing models, resulting in CypherNodes.

## [5.2.2] - 09-06-2015

### Fixed
- Fixed setting of association(_id|_ids) on .create

## [5.2.1] - 09-04-2015

### Fixed
- Now possible to configure `record_timestamps` with rails `config`

## [5.2.0] - 08-30-2015

### Added
- `props_for_persistence`, `props_for_create`, `props_for_update` instance methods for all nodes and rels. Each returns a hash with properties appropriate for sending to the database in a Cypher query to create or update an object.
- Added `record_timestamps` configuration do default all `ActiveNode` and `ActiveRel` models to have `created_at` and `updated_at` timestamps (from #939, thanks @rebecca-eakins)
- Added `timestamp_type` configuration to specify how timestamps should be stored (from #939, thanks @rebecca-eakins)

### Changed
- Methods related to basic node and rel persistence (`save`, `create_model`, `_create_node`, others) were refactored to make the processes simpler, clearer, and slightly faster.
- Unit test directory structure was rearranged to mirror the `lib` directory.

## [5.1.3] - 08-23-2015

### Fixed
- `has_one` associations are now properly cached (like `has_many` associations)
- `QueryProxy` now responds to `#to_ary`.  Fixes integration with ActiveModelSerializer gem


## [5.1.2] - 08-20-2015

### Fixed
- When association has `model_class` and `type: false` the association doesn't work (see: https://github.com/neo4jrb/neo4j/pull/930)

## [5.1.1] - 08-19-2015

### Fixed
- Fixed a bug where the `Neo4j::Timestamps` mixin was not able to be included

## [5.1.0.rc.3] - 08-17-2015

### Fixed
- Associations defined in ActiveNode models will delegate `unique?` to the model set in `rel_class`. This makes it easier for the rel class to act as the single source of truth for relationship behavior.

### Added
- ActiveRel: `#{related_node}_neo_id` instance methods to match CypherRelationship. Works with start/from and end/to.
- ActiveRel: `type` now has a new alias, `rel_type`. You might recognize this from the `(Cypher|Embedded)Relationship` class and ActiveNode association option.
- Contributing to the gem? Rejoice, for it now supports [Dotenv](https://github.com/bkeepers/dotenv).

## [5.1.0.rc.2] - 08-16-2015

### Added
- Ability to use `#where_not` method on `ActiveNode` / `QueryProxy`

## [5.1.0.rc.1] - 08-14-2015

### Fixed
- Added a `before_remove_const` method to clear cached models when Rails `reload!` is called. 5.0.1 included a workaround but this appears to cut to the core of the issue. See https://github.com/neo4jrb/neo4j/pull/855.
- To prevent errors, changing an index to constraint or constraint to index will drop the existing index/constraint before adding the new.
- Fixed `AssociationProxy#method_missing` so it properly raises errors.

### Added
- Added ability to view `model_class` from `Association` class for `rails_admin` Neo4j adapter
- QueryProxy `where` will now look for declared properties matching hash keys. When found, it will send the value through that property's type converter if the type matches the property's unconverted state.
- Improved handling of unpersisted nodes with associations. You can now use `<<` to create associations between unpersisted nodes. A `save` will cascade through unpersisted objects, creating nodes and rels along the way. See https://github.com/neo4jrb/neo4j/pull/871
- Support formatted cypher queries for easy reading by humans via the `pretty_logged_cypher_queries` configuration variable
- Ability to query for just IDs on associations
- On `QueryProxy` objects you can now use an `:id` key in `where` and `find_by` methods to refer to the property from `id_property` (`uuid` by default)
- Added `ActiveRel.creates_unique` and deprecated `ActiveRel.creates_unique_rel`
- Added #inspect method to ActiveRel to show Cypher-style representation of from node, to node, and relationship type
- Added `Neo4j::Timestamps`, `Neo4j::Timestamps::Created`, and `Neo4j::Timestamps::Updated` mixins to add timestamp properties to `ActiveNode` or `ActiveRel` classes

### Changed

- Methods related to ActiveNode's IdProperty module were refactored to improve performance and simplify the API. Existing `default_properties` methods were reworked to reflect their use as-implemented: storage for a single default property, not multiple.
- Implementation adjustments that improve node and rel initialization speed, particularly when loading large numbers of objects from the database.

## [5.0.15] - 08-12-2015

### Fixed

- `reload!` within Rails apps will work correctly. An earlier release included a workaround but this uses ActiveModel's system for clearing caches to provide a more thorough resolution.

## [5.0.14] - 08-09-2015

### Fixed

- Calling `all` on a QueryProxy chain would cause the currently set node identity within Cypher to be lost.

## [5.0.13] - 08-07-2015

### Fixed
- Backport AssociationProxy#method_missing fix to raise errors on invalid methods
- Fix the count issue on depth two associations (#881)

## [5.0.12] - ?

### Fixed
- Break between associations so that potential `where` clauses get applied to the correct `(OPTIONAL )MATCH` clause

### Fixed
- Delegate `first` and `last` from `AssociationProxy` to `QueryProxy`
- Fix `order` behavior for `first` and `last` in `QueryProxy`

## [5.0.11] - ?

### Fixed
- Delegate `first` and `last` from `AssociationProxy` to `QueryProxy`
- Fix `order` behavior for `first` and `last` in `QueryProxy`

## [5.0.10] - 2015-07-31

### Fixed
- Fix what should have been a very obvious bug in `_active_record_destroyed_behavior` behavior
- Add eager loading to QueryProxy so that it works in all expected places

## [5.0.9] - 2015-07-29

### Fixed
- "NameError: uninitialized constant Class::Date" (https://github.com/neo4jrb/neo4j/issues/852)

## [5.0.8] - 2015-07-26

### Changed
- Copied QueryClauseMethods doc from master

## [5.0.7] - 2015-07-26

### Changed
- Copied `docs` folder from master because a lot of work had gone into the docs since 5.0.0 was released

## [5.0.6] - 2015-07-22

### Fixed
- Fix query logging so that by default it only outputs to the user in the console and development server.  Logger can be changed with `neo4j.config.logger` configuration option

## [5.0.5] - 2015-07-19

### Added
- Added `log_cypher_queries` configuration option so that queries aren't on by default but that they can be controlled

## [5.0.4] - 2015-07-17

### Fixed
- Fixed bug which caused `QueryProxy` context to repeat (showed up in query logging)

## [5.0.3] - 2015-07-14

### Changed
- Moved `#with_associations` method from `AssociationProxy` to `QueryProxy` so that all `QueryProxy` chains can benefit from it.
- Added `_active_record_destroyed_behavior` semi-hidden configuration variable so that behavior for `ActiveNode#destroyed?` and `ActiveRel#destroyed?` can be changed to upcoming 6.0.0 behavior (matching ActiveRecord) where the database is not accessed.

## [5.0.2] - 2015-06-30

### Fixed
- Fix error when calling `#empty?` or `#blank?` on a query chain with on `order` specified
- Make `#find_each` and `#find_in_batches` return the actual objects rather than the result objects
- Query logging on console should be to STDOUT with `puts`.  Using `Rails.logger` outputs to the file in the `log` directory
- Modified queryproxy include? to accept a uuid instead of full node

## [5.0.1] - 2015-06-23

### Fixed
- Longstanding bug that would prevent association changes (`<<` and ActiveRel.create) in Rails after `reload!` had been called, see https://github.com/neo4jrb/neo4j/pull/839
- ActiveNode#inspect wasn't displaying the id_property
- Default property values and magic typecasting not being inherited correctly

### Changed
- In the absense of a `model_class` key, associations defined in ActiveNode models will use `from_/to_class` defined in `rel_class` to find destination. (Huge thanks to @olance, #838)
- ActiveRel's DSL was made a bit friendlier by making the `type`, `from_class` and `to_class` methods return their set values when called without arguments.
- Reworked ActiveRel's wrapper to behave more like ActiveNode's, removing some duplicate methods and moving others to Neo4j::Shared, resulting in a big performance boost when returning large numbers of rels.
- Updated gemspec to require neo4j-core 5.0.1+

### Added
- ActiveRel was given `find_or_create_by`, usable across single associations.

## [5.0.0] - 2015-06-18

### Fixed
- Prevented `to_key` from requiring an extra DB query. (See https://github.com/neo4jrb/neo4j/pull/827)

### Added
- QueryProxy associations accept `labels: false` option to prevent generated Cypher from using labels.

### Changed
- Properties explicitly set to type `Time` will no longer be converted to `DateTime`.

## [5.0.0.rc.3] - 2015-06-07

### Fixed
- Associations now allow `unique` option.  Error handling is generalized to make this testable (Thanks to @olance, see #824)

## [5.0.0.rc.2] - 2015-05-20

### Changed
- Set Ruby version requirement back to 1.9.3 because of problems with JRuby

## [5.0.0.rc.1] - 2015-05-20

### Changed
- Ruby 2.0.0 now required (>= 2.2.1 is recommended)
- All `ActiveNode` associations now require either a `type`, `origin`, or `rel_class` option.  Only one is allowed
- Defining associations will fail if unknown options are used (#796)
- `Model#find` fails if no node found (`Model#find_by` available when `nil` result desired) (#799)
- `#find_or_create` and `#merge` model class methods have been added
- Ensuring that all model callbacks are happening within transactions
- Major refactoring using `rubocop` with a lot of focus on speed improvements
- Specifically when loading many nodes at once we've measured 3x speed improvements

### Fixed
- `#find` on `QueryProxy` objects now does a model `find` rather than an `Enumerable` find
- Subclassed model classes now both create and query against it's ancestor's labels in addition to it's own (#690)
- `#first` and `#last` now work property when precedend by an `#order` in a `QueryProxy` chain (#720)
- `#count` when called after `#limit` will be performed within the bounds of limit specified

### Added
- Eager Loading is now supported!  See: [http://neo4jrb.readthedocs.org/en/latest/ActiveNode.html#eager-loading]
- Associations now return `AssociationProxy` objects (which are `Enumerable`) which have convenient `#inspect` methods for cleaner viewing in the Ruby console
- `model_class` key on associations now supports an Array (#589)
- When using `all` inside of a class method an argument for the node name can now be passed in (#737)
- Query(Proxy) syntax of `where("foo = ?", val)` and `where("foo = {bar}", bar: val)` now supported (#675)
- `module_handling` config option now available to control how class module namespaces translate to Neo4j labels (#753) (See: [http://neo4jrb.readthedocs.org/en/latest/Configuration.html])
- `#id_property` method has new `constraints` option to disable automatic uuid constraint (#738/#736)

(There are probably other changes too!)

**Changes above this point should conform to [http://keepachangelog.com/]**

## [4.1.2]
- Fixes two bugs related to inheritance: one regarding ActiveRel classes and relationship types, the other regarding ActiveNode primary_key properties not being set when a model is loaded prior to Neo4j session.

## [4.1.1]
- Switches use of Fixnum to Integer to improve 32-bit support

## [4.1.0]
This release includes many performance fixes and new features. The most notable:
- Huge stylist cleanup/refactoring by Brian on the entire gem by Brian armed with Rubocop. See http://neo4jrb.io/blog/2014/12/29/stay-out-of-trouble.html.
- Every node create, update, and destroy is now wrapped in a transaction. See http://neo4jrb.io/blog/2015/01/06/transactions_everywhere.html.
- New `dependent` options for associations: `:delete`, `:destroy`, `:delete_orphans`, `:destroy_orphans`. See http://neo4jrb.io/blog/2015/01/07/association_dependent_options.html.
- New `unique: true` option for associations, `creates_unique_rel` class method for ActiveRel. Both of these will result in relationship creation Cypher using "CREATE UNIQUE" instead of "CREATE".
- Fixed an n+1 query issue during node creation and update.
- Dieter simplified some code related to frozen attributes. See https://github.com/neo4jrb/neo4j/pull/655.
We now have a new website online at http://neo4jrb.io! Keep an eye on it for news and blogs related to this and other projects.

## [4.0.0]
- Change neo4j-core dependency from 3.1.0 to 4.0.0.

## [4.0.0.rc.4]
- _classname property is disabled by default for ActiveRel! It had been disabled for ActiveNode, this just evens the score.
- Fixes a bug to create better `result` labels in Cypher.
- Made the `delete_all` and `destroy_all` ActiveNode class methods consistent with their ActiveRecord counterparts. `destroy_all` previously performed its deletes in Cypher but it should have been returning nodes to Ruby and calling `destroy`. `delete_all` didn't exist at all.

## [4.0.0.rc.3]
Released minutes after rc.2 to catch one late addition!
- Adds serialization support for QueryProxy.

## [4.0.0.rc.2]
This release builds on features introduced in the first RC. We are releasing this as another RC because the API may be tweaked before release.
- New `proxy_as` for Core::Query to build QueryProxy chains onto Core::Query objects!
- Using `proxy_as`, new `optional` method in QueryProxy to use the `OPTIONAL MATCH` Cypher function.
- `match_to` and methods that depend on it now support arrays of nodes or IDs.
- New `rels_to`/`all_rels_to` methods.
- New `delete` and `destroy` methods in QueryProxy to easily remove relationships.
- Serialized objects will include IDs by default.

## [4.0.0.rc.1]
This release introduces API changes that may be considered breaking under certain conditions. See See https://github.com/neo4jrb/neo4j/wiki/Neo4j.rb-v4-Introduction.
Please use https://github.com/neo4jrb/neo4j/issues for support regarding this update! You can also reach us on Twitter: @neo4jrb (Brian) and @subvertallmedia (Chris).
- Default behavior changed: relationship types default to all caps, no prepending of "#". This behavior can be changed.
- ActiveRel models no longer require explicit calling of `type`. When missing, the model will infer a type using the class name following the same rules used to determine automatic relationship types from ActiveNode models.
- _classname properties will not be added automatically if you are using a version Neo4j >= 2.1.5. Instead, models are found using labels or relationship type. This is a potentially breaking change, particularly where ActiveRel is concerned. See the link at the beginning of this message for the steps required to work around this.
- Query scopes are now chainable! Call `all` at the start of your scope or method to take advantage of this.
- Changes required for Neo4j 2.2.
- Support for custom typecasters.
- New method `rel_where`, expanded behavior of `match_to` and `first_rel_to`
- Implemented ActiveSupport load hooks.
- Assorted performance improvements and refactoring.

## [3.0.4]
- Gemspec requires the latest neo4j-core.
- Fixed a pagination bug — thanks, @chrisgogreen!
- New QueryProxy methods `match_to` and `first_rel_to` are pretty cool.
- include_root_in_json is now configurable through config.neo4j.include_root_in_json or Neo4j::Config[:include_root_in_json]. Also cool.
- There's a new `delete_all` method for QueryProxy, too.
- @codebeige removed the `include?` class method, which was smart.
- Did I mention we won an award from Neo Tech? Check it out. https://github.com/neo4jrb/neo4j#welcome-to-neo4jrb

## [3.0.3]
- Gemspec has been updated to require neo4j-core 3.0.5
- Added `find_in_batches`
- Pagination has been updated to allow better ordering. Relaunch of neo4j-will_paginate as neo4j-will_paginate_redux is imminent!
- Everything is better: `create`'s handling of blocks, better behavior from `count`, better ActiveRel from_class/to_class checks, better handling of rel_class strings, and more
- Added a new find_or_create_by class method

Big thanks to new contributors Miha Rekar and Michael Perez! Also check out or Github issues, where we're discussing changes for 3.1.0. https://github.com/neo4jrb/neo4j/issues

## [3.0.2]
- "Model#all" now evaluates lazily, models no longer include Enumerable
- Faster, more efficient uniqueness validations
- Adjusted many common queries to use params, will improve performance
- ActiveRel fixes: create uses Core Query instead of Core's `rels` method, `{ classname: #{_classname} }` no longer inserted into every query, find related node IDs without loading the nodes
- Allow inheritance when checking model class on a relation (Andrew Jones)
- Provided migrations will use Rake.original_dir instead of Rails.env to provide better compatibility with frameworks other than Rails
- rel_class option in ActiveNode models will now accept string of a model name
- Additional bug fixes

## [3.0.1]
- Removed reference to neo4j-core from Gemfile and set neo4j.gemspec to use neo4j-core ~>3.0.0

## [3.0.0]
No change from rc 4

## [3.0.0.rc.4]
- UUIDs are now automatically specified on models as neo IDs won't be reliable
in future versions of neo4j
- Migrations now supported (including built-in migrations to migrate UUIDs and
insert the _classname property which is used for performance)
- Association reflection
- Model.find supports ids/node objects as well as arrays of id/node objects
- rake tasks now get automatically included into rails app


## [3.0.0.rc.3]
- thread safety improvements
- scope and general refactoring
- Added ability to create relationships on init (persisted on save)

## [3.0.0.rc.2]
- Use newer neo4j-core release

## [3.0.0.rc.1]
- Support for count, size, length, empty, blank? for has_many relationship
- Support for rails logger of cypher queries in development
- Support for distinct count
- Optimized methods: https://github.com/andreasronge/neo4j/wiki/Optimized-Methods
- Queries should respect mapped label names (#421)
- Warn if no session is available
- Fix broken == and equality (#424)

## [3.0.0.alpha.11]
- Bug fixes

## [3.0.0.alpha.10]
- ActiveRel support, see Wiki pages (chris #393)

## [3.0.0.alpha.9]
- Complete rewrite of the query api, see wiki page (#406, chris, brian)
- Performance improvements (#382,#400, #402, chris)
- idproperty - user defined primary keys (#396,#389)
- Reimplementation of Neo4j::Config
- Serialization of node properties (#381)
- Better first,last syntax (#379)

## [3.0.0.alpha.8]
- Integration with new Query API from neo4j-core including:
- - .query_as and #query_as methods to get queries from models (#366)
- - .qq method for QuickQuery syntax ( https://github.com/andreasronge/neo4j/wiki/Neo4j-v3#quickquery-work-in-progress / #366)
- Before and after callbacks on associations (#373)
- .find / .all / .count changed to be more like ActiveRecord
- .first / .last methods (#378)
- .find_by / .find_by! (#375)

## [3.0.0.alpha.7]
- Bug fix uniqueness-validator (#356 from JohnKellyFerguson)
- Many improvements, like update_attributes and validation while impl orm_adapter, Brian Underwood
- Impl orm_adapter API for neo4j so it can be used from for example devise, Brian Underwood (#355)
- Fix of inheritance of Neo4j::ActiveNode (#307)
- Expose add_label, and remove_label (#335)
- Fixed auto loading of classes bug, (#349)
- Bumped neo4j-core, 3.0.0.alpha.16

## [3.0.0.alpha.6]
- Support for Heroku URLs, see wiki https://github.com/andreasronge/neo4j/wiki/Neo4j-v3 (#334)

## [3.0.0.alpha.5]
- Added allow session options via 'config.neo4j.session_options' so it can run on heroku (#333)
- Relaxed Dependencies for Rails 4.1 (#332)
- Using neo4j-core version 3.0.0.alpha.12

## [3.0.0.alpha.4]
- Implemented validates_uniqueness_of (#311)
- Using neo4j-core version 3.0.0.alpha.11

## [3.0.0.alpha.3]
- Support for rails scaffolds
- Support for created_at and updated_at (#305)
- Support for ability to select a session to use per model (#299)
- BugFix: updating a model should not clear out old properties (#296)

## [3.0.0.alpha.2]
- Support for both embedded (only JRuby) and server API (runs on MRI Ruby !)
- Simple Rails app now work
- Support for has_n and has_one method
- ActiveModel support, callback, validation
- Declared properties (via active_attr gem)

## [2.3.0 / 2013-07-18]
- Fix Issue with HA console when ruby-debug is loaded (#261, thekendalmiller)
- Use 1.9 Neo4j

## [2.2.4 / 2013-05-19]
- get_or_create should return wrapped ruby nodes, alex-klepa, #241, #246
- Make sure freeze does not have side effects, #235
- Fix for carrierwave-neo4j (attribute_defaults), #235

## [2.2.3 / 2012-12-28]
- Support for HA cluster with neo4j 1.9.X, #228, #99, #223
- Make sure the Identity map is cleared after an exception, #214
- Relationship other_node should return wrapped node, #226
- Automatically convert DateTimes to UTC, (neo4j-wrapper #7)
- get_or_create should return a wrapped node (neo4j-wrapper #8)
- Make it work with Neo4j 1.7.1 (neo4j-core, #19)

## [2.2.2 - skipped]

## [2.2.1 / 2012-12-18]
- Fix for JRuby 1.7.1 and Equal #225
- Fix for create nodes and relationship using Cypher (neo4j-core #17)

## [2.2.0 / 2012-10-02]
- Using neo4j-cypher gem (1.0.0)
- Fix of neo4j-core configuration issue using boolean values #218
- Fixed RSpec issue on JRuby 1.7.x #217
- Aliased has_many to has_n, #183

## [2.2.0.rc1 / 2012-09-21]
- Use neo4j-core and neo4j-wrapper version 2.2.0.rc1
- Use the neo4j-cypher gem
- Better support for Orm Adapter, #212
- Use Cypher query when finder method does not have a lucene index, #210

## [2.0.1 / 2012-06-06]
- Use neo4j-core and neo4j-wrapper version 2.0.1

## [2.0.0 / 2012-05-07]
  (same as rc2)

## [2.0.0.rc2 / 2012-05-04]
- Enable Identity Map by default
- Added versioning for Neo4j::Core

## [2.0.0.rc1 / 2012-05-03]
- Fix of rake task to upgrade to 2.0
- Various Cypher DSL improvements, core(#3,#4,#5), #196
- Added Neo4j::VERSION

## [2.0.0.alpha.9 / 2012-04-27]
- Fix for rails scaffold generator

## [2.0.0.alpha.8 / 2012-04-27]
- Fix for "relationship to :all assigned twice for single instance" #178
- Fix for callback fire more then once (=> performance increase) #172
- Support for lucene search on array properties, #118
- Support for creating unique entities (get_or_create) #143
- Support for specifying has_n/has_one relationship with Strings instead of Class #160
- Support for serializer of hash and arrays on properties #185
- Fix for Neo4j::Rails::Relationship default property, #195
- Added support for pagination, see the neo4j-will_paginate gem
- Fixed Rails generators
- Added Cypher DSL support for is_a?
- Fix for "write_attribute persistes, contrary to AR convention" closes #182

## [2.0.0.alpha.7 / 2012-04-19]
- fix for Neo4j::Config bug - did not work from rails to set the db location, closes #191
- has_n and has_one method generate class method returning the name of the relationship as a Symbol, closes #170
- Raise exception if trying to index boolean property, closes #180
- Made start_node= and end_node= protected closes 186
- Support for things like @dungeon.monsters.dangerous { |m| m[:weapon?] == 'sword' } closes #181

## [2.0.0.alpha.6 / 2012-04-15]
- Complete rewrite and smaller change of API + lots of refactoring and better RSpecs
- Moved code to the neo4j-core and neo4j-wrapper gems
- Changed API - index properties using the Neo4j::Rails::Model (property :name, :index => :exact)
- Changed API - rel_type always returns a Symbol
- Changed API - #rels and #rel first parameter is always :outgoing, :incoming or :both
- Cypher DSL support, see neo4j-core
- Made the Lucene indexing more flexible
- Renamed size methods to count since it does simply count all the relationships (e.g. Person.all.count)
- Modularization - e.g. make it possible to create your own wrapper
- Added builder method for has_one relationships (just like ActiveRecord build_best_friend)

## [2.0.0.alpha.5 / 2012-03-27]
- Fix for HA/cluster bug [#173]
- Upgrade to neo4j-community jars 1.7.0.alpha.1
- Fix for rails 3.2 [#131]
- Fix for BatchInserter bug, [#139]
- Added rake task for upgrading [#116]
- Added scripts for upgrading database [#116]

## [2.0.0.alpha.4 / 2012-01-17]
- Fix node and rel enumerable for JRuby 1.9, Dmytrii Nagirniak
- Remove the will_paginate and move it to a separate gem Dmytrii Nagirniak, [#129][#132]
- Use type converter to determine how to handle multi-param attributes, Dmyitrii Nagirniak [#97]
- Set default storage_path in Rails to db [#96]
- Fix numeric Converter with nils and Float converter, Dmytrii Nagirniak
- Fix Neo4j::Rails::Model.find incorrect behavior with negative numbers, Dmytrii Nagirniak [#101]
- Allow to use symbols in batch inserter [#104]
- Split neo4j-jars gem into three jars, community,advanced&enterprise

 == 2.0.0.alpha.1 / 2012-01-11
- Split JARS into a separate gem (neo4j-jars) [#115]
- Changed prefix of relationships so that it allows having incoming relationships from different classes with different relationship names. Migration is needed to update an already existing database - see issue #116. [#117]
- Fix for undefined method 'add_unpersited_outgoing_rel' [#111]
- Fix for Rails models named Property [#108] (Vivek Prahlad)


 == 1.3.1 / 2011-12-14
- Make all relationships visible in Rails callback (rspecs #87, Dmytrii Nagirniak) [#211]
- Enable travis to build JRuby 1.9 (pull #87, Dmytrii Nagirniak) [#214]
- Support for composite lucene queries with OR and NOT (pull #89, Deepak N)
- Enforce the correct converter on a property type when the type is given (pull #86, Dmytrii Nagirniak)
- Development: make it easier to run RSpecs and guard (pull #85, Dmytrii Nagirniak)
- Added ability to disable observer (pull #84, Dmytrii Nagirniak)
- Fixing multiple assignment of has_one assocaition (pull #83 Deepak N)
- Accept association_id for has_one assocations (pull #82, Deepak N)
- Upgrade to 1.6.M01 Neo4j java jars [#209]
- Defer warning message 'Unknown outgoing relationship' (pull #81, Vivek Prahlad)
- Added string converter, e.g. property :name, :type => String  (pull #80, Dmytrii Nagirniak)
- Added symbol converter e.g. property :status, :type => Symbol (pull #79, Dmytrii Nagirniak) [#205]

 == 1.3.0 / 2011-12-06
- Added neo4j-upgrade script to rename lucene index files and upgrade to 1.5 [#197]
- Expose Neo4j::NodeMixin#index_types returning available indices (useful for Cypher queries) [#194]
- The to_other method is now available also in the Neo4j::Rails API [#193]
- Expose rel_type method for Neo4j::Rails::Relationship [#196]
- Support for breadth and depth first traversals [#198]
- Support for cypher query [#197]
- Fix for rule node concurrency issue (pull #78, Vivek Prahlad)
- Bugfix for the uniqueness validation for properties with quotes (pull #76, Vivek Prahlad)
- More performance tweaks (pull #75, #77, Vivek Prahlad)
- Fixing add_index for properties other than type string (pull #74, Deepak N)
- Significant performance boost for creating large numbers of models in a transaction (pull #73, Vivek Prahlad)
- Upgrade to neo4j 1.5 jars (pull #72, Vivek Prahlad)
- Fix for assigning nil values to incoming has_one relation (pull #70, Deepak N)
- Support for revert and fixes for Neo4j::Rails::Versioning (pull #71, Vivek Prahlad)

 == 1.2.6 / 2011-11-02
- Generators can now generate relationships as well [#195]
- Better will_paginate support for Neo4j::Rails::Model [#194]
- Fixing updated_at to be set only if model has changed (pull #68, Deepak N)
- Bringing back changes removed during identiy map to fix bug [#190] (Deepak N)
- Fixing updated_at to be set only if model has changed, using callbacks instead of overriding method for stamping time (Deepak N)
- Added versioning support (pull #67) (Vivek Prahlad)

 == 1.2.5 / 2011-10-21
- Faster traversals by avoiding loading Ruby wrappers (new method 'raw' on traversals) [#189]
- Support for IdentityMap [#188]
- Improved performance in event handler (Vivek Prahlad)
- Fixing issue with validates_presence_of validation (Vivek Prahlad)
- Implemented compositions support on Neo4j::Rails::Relationship (Kalyan Akella)
- Added after_initialize callback (Deepak N)
- Fixed performance issues on node deleted (Vivek Prahlad)
- Fixed a performance issue in the index_registry (Vivek Prahlad)
- Fixed uniqueness validation for :case_sensitive => false (Vivek Prahlad)
- Fixed update_attributes deleting relations when model is invalid (Deepak N)
- Fixed timestamp rails generator (Marcio Toshio)

 == 1.2.4 / 2011-10-07
- Support for traversing with Neo4j::Node#eval_paths and setting uniqueness on traversals [#187]
- Removed unnecessary node creation on database start up (class nodes attached to reference node) (Vivek Prahlad)
- Safer multitenancy - automatically reset the reference node in thread local context after each request using rack middleware
- Bugfixes for multitenancy (Deepak N and Vivek Prahlad)

 == 1.2.3 / 2011-10-01
- Multitenancy support by namespaced-indices & changeable reference node (Vivek Prahlad, pull 41)
- Added a Neo4j::Rails::Model#columns which returns all defined properties [#186]
- Fixed validation associated entities, parent model should be invalid if its nested model(s) is invalid (Vivek Prahlad)
- Fixed property validation to read value before conversion as per active model conventions (Deepak N)
- Fixed property_before_type_cast for loaded models (Deepak N)
- Better support for nested models via ActionView field_for [#185]
- BUG: fix for null pointer issue after delete_all on Neo4j::Rails::Model#has_n relationships (Vivek Prahlad)
- BUG: init_on_create was not called when creating a new relationship via the << operator [#183]

 == 1.2.2 / 2011-09-15
- Added compositions support for rails mode (Deepak N)
- Added support for nested transactions at the Rails model level (Vivek Prahlad)
- Fixing issue where save for invalid entities puts them into an inconsistent state (Vivek Prahlad)
- Fix for issue with save when validation fails (Vivek Prahlad)
- Fix for accepts_nested_attributes_for when the associated entities are created before a new node (Vivek Prahlad)
- Fix to allow has_one relationships to handle nil assignments in models (Vivek Prahlad)
- Observers support for neo4j rails model using active model (Deepak N)
- Override ActiveModel i18n_scope for neo4j (Deepak N)
- Added finders similar to active record and mongoid (Deepak N)
- Added find!, find_or_create_by and find_or_initialize_by methods, similar to active record finders (Deepak N)

 == 1.2.1 / 2011-08-29
- Fixed failing RSpecs for devise-neo4j gem - column_names method on neo4j orm adapter throws NoMethodError (thanks Deepak N)

 == 1.2.0 / 2011-08-16
- Upgrade to java library neo4j 1.4.1, see http://neo4j.rubyforge.org/guides/configuration.html

 == 1.1.4 / 2011-08-10
- Fixed dependency to will_paginate, locked to 3.0.pre4 (newly released 3.0.0 does not work yet with neo4j.rb)

  == 1.1.3 / 2011-08-09
- real recursive rule to the top class, subclasses with rules did not work (Frédéric Vanclef)
- BUG: not able to create array properties on relationships (Pere Urbon)
- BUG: lucene did not work if starting up neo4j in read only mode (like rails console when the rails is already running)

 == 1.1.2 / 2011-06-08
- Added configuration option 'enable_rules' to disable the _all relationships and custom rules [#176]
- Added a #node method on the Neo4j::Node and Neo4j::NodeMixin. Works like the #rel method but returns the node instead. [#174]
- Simplify creating relationship between two existing nodes [#175]

 == 1.1.1 / 2011-05-26
- Made neo4j compatible with rails 3.1.0.rc1 [#170]
- Fix for neo4j-devise [#171]
- BUG: Neo4j::GraphAlgo shortest path does raise exception if two nodes are not connected [#172]

 == 1.1.0 / 2011-05-13
- Support for embedding neo4j.rb by providing an already running db instance (#168)
- Neo4j::Rails::Relationships should be ActiveModel compliant (#156)
- Support for incoming relationships in Neo4j::Rails::Model (#157)
- to_json method for models no tags √ resolved (#154)
- Implement hash so that it will work with Sets (#160)
- Modified the traverser to allow iterating over paths not just over end_nodes (#161)
- Create method should take a block to initialize itself (#162)
- Upgrade to 1.3 neo4j java library (#164)
- Default `nodes' invocation for Algo path finders (#165)
- Property and index class methods modified to take arbitrary number of symbols optionally followed by options hash (#166)
- BUG: Setting property :system on Neo4j::Rails::Model should work (#163)
- BUG: update_attributes should convert values according to Type (#155)
- BUG: Neo4j::RelationshipMixin#relationship_type broken #(169)
- BUG: Relationship.load(nil) == Relationship.load(0) (#167)
- BUG: Full text search returns nil in rails model (#153)

## [1.0.0 / 2011-03-02]
- Complete rewrite of everything.
- Replaced the lucene module with using the java neo4j-lucene integration instead
- Lots of improvements of the API
- Better ActiveModel/Rails integration

## [0.4.4 / 2010-08-01]
- Fixed bug on traversing when using the RelationshipMixin (#121)
- BatchInserter and JRuby 1.6 - Fix iteration error with trying to modify in-place hash

## [0.4.3 / 2010-04-10]
- Fixed .gitignore - make sure that we do not include unnecessarily files like neo4j databases. Release 0.4.2 contained test data.
- Added synchronize around Index.new so that two thread can't modify the same index at the same time.

## [0.4.2 / 2010-04-08]
-  No index on properties for the initialize method bug (#116)
-  Tidy up Thread Synchronization in Lucene wrapper - lucene indexing performance improvement (#117)
-  Permission bug loading neo4j jar file (#118)
-  Spike: Make NodeMixin ActiveModel complient - experimental (#115)

## [0.4.1 / 2010-03-11]
- Migrations (#108)
- BatchInserter (#111)
- Neo4j::Relationship.new should take a hash of properties (#110)
- Upgrade to neo4j-1.0 (#114)
- Bigfix: has_one should replace old relationship (#106)
- Bugfix: custom accessors for NodeMixin#update (#113)
- Bugfix: Indexed properties problem on extented ruby classes critical "properties indexer" (#112)

## [0.4.0 / 2010-02-06]
- Performance improvements and Refactoring: Use and Extend Neo4j Java Classes (#97)
- Support for Index and Declaration of Properties on Relationships (#91)
- Upgrade to neo4j-1.0 rc (#100)
- All internal properties should be prefix with a '_',0.4.0 (#105)
- Generate relationship accessor methods for declared has_n and has_one relationships (#104)
- New way of creating relationship - Neo4j::Relationship.new (#103)
- Neo4j#init_node method should take one or more args (#98)
- Namespaced relationships: has_one...from using the wrong has_n...to(#92)
- Neo4j::NodeMixin and Neo4j::Node should allow a hash for initialization (#99)

## [0.3.3 / 2009-11-25]
- Support for a counter property on has_lists (#75)
- Support for Cascade delete. On has_n, had_one and has_list (#81)
- NodeMixin#all should work with inheritance - Child classes should have a relationship of their own. (#64)
- Support for other lucene analyzer then StandardAnalyzer (#87)
- NodeMixin initialize should accept block like docs (#82)
- Add incoming relationship should work as expected: n1.relationships.incoming(:foo) << n2 (#80)
- Delete node from a has_list relationship should work as expected (#79)
- Improve stacktraces (#94)
- Removed sideeffect of rspecs (#90)
- Add debug method on NodeMixin to print it self (#88)
- Removed to_a method (#73)
- Upgrade to neo4j-1.0b10 (#95)
- Upgrade to lucene 2.9.0 (#83)
- Refactoring: RSpecs (#74)
- Refactoring: aggregate each, renamed to property aggregator (#72)
- BugFix: neo4j gem cannot be built  from the source (#86)
- BugFix: Neo4j::relationship should not raise Exception if there are no relationships (#78)

## [0.3.2 / 2009-09-17]
- Added support for aggregating nodes (#65)
- Wrapped Neo4j GraphAlgo AllSimplePath (#70)
- Added traversal with traversal position (#71)
- Removed DynamicAccessors mixin, replaced by [] operator (#67)
- Impl Neo4j.all_nodes (#69)
- Upgrated Neo4j jar file to 1.0-b9
- The Neo4j#relationship method now allows a filter parameter (#66)
- Neo4j.rb now can read database not created by Neo4j.rb - does not require classname property (#63)
- REST - added an "all" value for the depth traversal query parameter (#62)
- REST - Performance improvments using the Rest Mixin (#60)

## [0.3.1 / 2009-07-25]
- Feature, extension - find path between given pair of nodes (#58)
- Fix a messy exception on GET /nodes/UnknownClassName (#57)
- Bug  - exception on GET /nodes/classname/rel if rel is a has_one relationship (#56)
- Bug: GET /nodes/classname missing out nodes with no properties (#55)
- Bug: Lucene sorting caused exception if there were no documents (#54)
- Bug: reindexer fails to connect nodes to the IndexNode (#53)

## [0.3.0 / 2009-06-25]
- Neo4j should track node changes
- RESTful support for lucene queries, sorting and paging
- RESTful support for Relationships
- RESTful support for Node and properties
- Experimental support for Master-Slave Replication via REST
- RESTful Node representation should contain hyperlinks to relationships
- Added some handy method like first and empty? on relationships
- Use new neo4j: neo-1.0-b8
- Add an event handler for create/delete nodes start/stop neo, update property/relationship
- The NodeMixin should behave like a hash, added [] and []= methods
- Support list topology - has_list and belongs_to_list Neo4j::NodeMixin Classmethods
- Should be possible to add relationships without declaring them (Neo4j#relationships.outgoing(:friends) << node)
- Neo4j extensions file structure, should be easy to create your own extensions
- Rename relation to relationship (Neo4j::Relations => Neo4j::Relationships, DynamicRelation => Relationship) [data incompatible change]
- Auto Transaction is now optional
- Setting Float properties fails under JRuby1.2.0
- Bug: Indexing relationships does not work
- Make the ReferenceNode include Neo4j::NodeMixin
- Added handy Neo4j class that simply includes the Neo4j::NodeMixin
- Neo4j::IndexNode now holds references to all nodes (Neo4j.ref_node -> Neo4j::IndexNode -> ...)


## [0.2.1 / 2009-03-15]
- Refactoring of lucene indexing of the node space (28)
- Fixed bug on Neo4j::Nodemixin#property? (#22)


## [0.2.0 / 2009-01-20]
- Impl. Neo4j::Node#traverse - enables traversal and filtering using TraversalPosition info (#17,#19)
- Impl. traversal to any depth (#15)
- Impl. traversal several relationships type at the same time (#16)
- Fixed a Lucene timezone bug (#20)
- Lots of refactoring of the neo4j.rb traversal code and RSpecs

## [0.1.0 / 2008-12-18]
- Property can now be of any type (and not only String, Fixnum, Float)
- Indexing and Query with Date and DateTime
- YARD documentation
- Properties can be removed
- A property can be set to nil (it will then be removed).

## [0.0.7 / 2008-12-10]
- Added method to_param and methods on the value object needed for Ruby on Rails
- Impl. update from a value object/hash for a node
- Impl. generation of value object classes/instances from a node.
- Refactoring the Transaction handling (reuse PlaceboTransaction instances if possible)
- Removed the need to start and stop neo. It will be done automatically when needed.


## [0.0.6 / 2008-12-03]
- Removed the configuration from the Neo4j.start method. Now exist in Neo4j::Config and Lucene::Config.
- Implemented sort_by method.
- Lazy loading of search result. Execute the query and load the nodes only if needed.
- Added support to use lucene query language, example: Person.find("name:foo AND age:42")
- All test now uses RAM based lucene indexes.

## [0.0.5 / 2008-11-17]
- Supports keeping lucene index in memory instead of on disk
- Added support for lucene full text search
- Fixed so neo4j runs on JRuby 1.1.5
- Implemented support for reindex all instances of a node class. This is needed if the lucene index is kept in memory or if the index is changed.
- Added ReferenceNode. All nodes now have a relationship from this reference node.
- Lots of refactoring
- Added the IMDB example. It shows how to create a neo database, lucene queries and node traversals.

## [0.0.4 / 2008-10-23]
- First release to rubyforge<|MERGE_RESOLUTION|>--- conflicted
+++ resolved
@@ -3,7 +3,12 @@
 This file should follow the standards specified on [http://keepachangelog.com/]
 This project adheres to [Semantic Versioning](http://semver.org/).
 
-<<<<<<< HEAD
+## [7.1.3] - 08-18-2016
+
+### Changed
+
+- Default value for `enum` is `nil` instead of the first value.  This is a **BREAKING** change but is being released as a patch because the original behavior was considered a bug.  See [this pull request](https://github.com/neo4jrb/neo4j/pull/1270) (thanks to ProGM and andyweiss1982)
+
 ## [7.1.2] - 08-01-2016
 
 ### Fixed
@@ -22,13 +27,12 @@
 
 - Gemspec dependency requirements were modified where ActiveModel, ActiveSupport, and Railties are concerned. The gem now requires >= 4.0, < 5.1.
 - `ActiveModel::Serializers::Xml` is only included if supported if available.
-=======
+
 ## [7.0.15] - 08-18-2016
 
 ### Changed
 
 - Default value for `enum` is `nil` instead of the first value.  This is a **BREAKING** change but is being released as a patch because the original behavior was considered a bug.  See [this pull request](https://github.com/neo4jrb/neo4j/pull/1270) (thanks to ProGM and andyweiss1982)
->>>>>>> 3fb890a6
 
 ## [7.0.14] - 07-10-2016
 
