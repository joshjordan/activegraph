# Change Log
All notable changes to this project will be documented in this file.
This file should follow the standards specified on [http://keepachangelog.com/]
This project adheres to [Semantic Versioning](http://semver.org/).

<<<<<<< HEAD
## [7.2.1] - 09-19-2016

### Fixed

- During ActiveRel create, node and rel property values formatted like Cypher props (`{val}`) were interpreted as props, causing errors.

## [7.2.0] - 08-23-2016

### Added

- Backporting #1245 to 7.x versions. It implements the [`ForbiddenAttributesProtection` API](http://edgeapi.rubyonrails.org/classes/ActionController/StrongParameters.html) from ActiveRecord.
=======
## [7.1.4] - 09-20-2016

### Fixed

- `where` clause with question mark parameter and array values only using the first element (see #1247 #1290)
>>>>>>> 583ce257

## [7.1.3] - 08-18-2016

### Changed

- Default value for `enum` is `nil` instead of the first value.  This is a **BREAKING** change but is being released as a patch because the original behavior was considered a bug.  See [this pull request](https://github.com/neo4jrb/neo4j/pull/1270) (thanks to ProGM and andyweiss1982)

## [7.1.2] - 08-01-2016

### Fixed

- Fixed issue where the label wrapping cache would get stuck

## [7.1.1] - 07-22-2016

### Fixed

- `AssociationProxy` changed so that `pluck` can be used in rails/acivesupport 5 (thanks ProGM / see #1243)

## [7.1.0] - 07-14-2016

### Changed

- Gemspec dependency requirements were modified where ActiveModel, ActiveSupport, and Railties are concerned. The gem now requires >= 4.0, < 5.1.
- `ActiveModel::Serializers::Xml` is only included if supported if available.

## [7.0.16] - 09-20-2016

### Fixed

- `where` clause with question mark parameter and array values only using the first element (see #1247 #1290)

## [7.0.15] - 08-18-2016

### Changed

- Default value for `enum` is `nil` instead of the first value.  This is a **BREAKING** change but is being released as a patch because the original behavior was considered a bug.  See [this pull request](https://github.com/neo4jrb/neo4j/pull/1270) (thanks to ProGM and andyweiss1982)

## [7.0.14] - 07-10-2016

### Fixed

- Bug in setting `NEO4J_TYPE` (thanks bloomdido / see #1235)

## [7.0.12] - 06-27-2016

### Fixed

- Bug where models weren't being loaded correctly by label (thanks bloomdido / see #1220)

## [7.0.11] - 06-09-2016

### Fixed

- Fix dipendence from JSON when using outside of rails (thanks ProGM)

## [7.0.10] - 06-07-2016

### Fixed

- Calling `.create` on associations shouldn't involve extra queries (thanks for the report from rahulmeena13 / see #1216)

## [7.0.9] - 05-30-2016

### Fixed

- Fix to parens in Cypher query for `with_associations` for Neo4j 3.0 (thanks ProGM / see #1211)

## [7.0.8] - 05-27-2016

### Fixed

- Fix to `find_in_batches` (thanks to ProGM / see #1208)

## [7.0.7] - 05-26-2016

### Fixed

- Allow models to use their superclass' scopes (forward-ported from 6.1.11 / thanks to veetow for the heads-up / see #1205)

## [7.0.6] - 05-11-2016

### Added

- Explination about why you can't have an index and a constraint at the same time

## [7.0.5] - 05-06-2016

### Fixed

- Added parens to delete_all query to support new required syntax in Neo4j 3.0

## [7.0.4] - 05-06-2016

### Fixed

- A bug/inconsistency between ActiveNode's class method `create` and instance `save` led to faulty validation of associations in some cases.

## [7.0.3] - 04-28-2016

### Fixed

- Added parens to queries to support new required syntax in Neo4j 3.0

## [7.0.2] - 04-10-2016

### Fixed

- Multiparameter Attributes for properties of type `Time` were failing due to a hack that should have been removed with `ActiveAttr`'s removal
- Rel creation factory was not using backticks around rel type during create action.

## [7.0.1] - 03-22-2016

### Fixed

- Conversion of string values from form inputs (thanks to jbhannah / see #1163)

## [7.0.0] - 03-18-2016

No changes from `rc.7`

## [7.0.0.rc.7] - 03-16-2016
/
### Changed

- `with_associations` now generates separate `OPTIONAL MATCH` clauses, separated by `WITH` clauses and is preceeded by a `WITH` clause.

## [7.0.0.rc.6] - 03-16-2016

### Fixed

- Question mark methods (`node.foo?`) broke when ActiveAttr was removed

## [7.0.0.rc.5] - 03-14-2016

### Fixed

- Fixed issue where backticks weren't being added to where clauses for `with_associations`

## [7.0.0.rc.4] - 03-11-2016

### Fixed

- Catching errors for 404s in Rails (thanks ProGm, see #1153)

## [7.0.0.rc.3] - 03-08-2016

### Fixed

- Allow for array values when querying for enums (i.e. `where(enum_field: [:value1, :value2])`) (see #1150)

## [7.0.0.rc.2] - 03-08-2016

### Fixed

- Issue where creating relationships via `has_one` association created two relationships (forward ported from 6.0.7 / 6.1.9)

## [7.0.0.rc.1] - 03-08-2016

### Changed

- All explicit dependencies on `ActiveAttr` code that was not removed outright can now be found in the `Neo4j::Shared` namespace.
- All type conversion uses Neo4j.rb-owned converters in the `Neo4j::Shared::TypeConverters` namespace. This is of particular importance where `Boolean` is concerned. Where explicitly using `ActiveAttr::Typecasting::Boolean`, use `Neo4j::Shared::Boolean`.
- `Neo4j::Shared::TypeConverters.converters` was replaced with `Neo4j::Shared::TypeConverters::CONVERTERS`.
- Error classes refactor: All errors now inherits from `Neo4j::Error`. All specific `InvalidParameterError` were replaced with a more generic `Neo4j::InvalidParameterError`.
- When calling `Node.find(...)` with missing ids, `Neo4j::RecordNotFound` now returns a better error message and some informations about the query.

#### Internal

- Ran transpec and fixed error warning (thanks brucek / #1132)

### Added

- A number of modules and unit tests were moved directly from the ActiveAttr gem, which is no longer being maintained.
- `ActiveNode` models now respond to `update_all` (thanks ProGM / #1113)
- Association chains now respond to `update_all` and `update_all_rels` (thanks ProGM / #1113)
- Rails will now rescue all `Neo4j::RecordNotFound` errors with a 404 status code by default
- A clone of [ActiveRecord::Enum](http://edgeapi.rubyonrails.org/classes/ActiveRecord/Enum.html) API. See docs for details. (thanks ProGM / #1129)
- Added #branch method to `QueryProxy` to allow for easy branching of matches in association chains (thanks ProGM / #1147 / #1143)

### Removed

- All external [ActiveAttr](https://github.com/cgriego/active_attr) dependencies.
- All `call` class methods from Type Converters. Use `to_ruby` instead.
- `Neo4j::ActiveNode::Labels::InvalidQueryError`, since it's unused.

## [6.1.12] - 05-27-2016

### Fixed

- Fix to `find_in_batches` (thanks to ProGM / see #1208)

## [6.1.11] - 05-25-2016

### Fixed

- Allow models to use their superclass' scopes (thanks to veetow for the heads-up / see #1205)

## [6.1.10] - 03-14-2016

### Fixed

- Fixed issue where backticks weren't being added to where clauses for `with_associations`

## [6.1.9] - 2016-03-08

### Fixed

- Issue where creating relationships via `has_one` association created two relationships (forward ported from 6.0.7)

## [6.1.8] - 2016-03-02

### Fixed

- The `@attributes` hash of the first node of each class returned from the database would have have the wrong id property key. This did not appear to cause any problems accessing the value and would be normal for subsequent saves of the affected node as well as all other nodes.

## [6.1.7] - 2016-02-16

### Fixed

- Bug related to creating subclassed nodes alongside rels in ActiveRel. (#1135. Thanks, brucek!)

## [6.1.6] - 2016-02-03

### Added

- `wait_for_connection` configuration variable allows you to tell the gem to wait for up to 60 seconds for Neo4j to be available.  This is useful in environments such as Docker Compose

## [6.1.5] - 2016-01-28

### Fixed

- Calls to `.find`/`.find_by_id`/`.find_by_ids` now respect scopes and associations

## [6.1.4] - 2016-01-26

### Fixed

- Model generators now respect module namespaces (thanks to michaeldelorenzo in #1119)

## [6.1.3] - 2016-01-20

### Fixed

- Issue where `ActiveRel.create` would not work with `RelatedNode` (`rel.from_node`) instances (Thanks, djvs #1107)

## [6.1.2] - 2016-01-19

### Fixed

- Issue where `inspect` failed outside of Rails (Thanks to louspringer, #1111)

## [6.1.1] - 2016-01-01

### Fixed

- Fixed version requirement for `neo4j-core` in gemspec

## [6.1.0] - 2016-01-01

### Changed

- When a `model_class` is specified on an association which is not an ActiveNode model, an error is raised
- The `model_class` option on associations can no longer be a `Class` constant (should be a String, Symbol, nil, false, or an Array of Symbols/Strings)
- The `rel_class` option on associations can no longer be a `Class` constant (should be a String, Symbol, or nil)
- The `from_class` and `to_class` arguments can no longer be a `Class` constant (should be a String, Symbol, :any, or false)
- ActiveNode and ActiveRel models can now be marshaled (thanks to jhoffner for the suggestion in #1093)

### Fixed

- Inheritance of properties in ActiveRel is fixed (see #1080)

### Added

- `config/neo4j.yml` now renders with an ERB step (thanks to mrstif via #1060)
- `#increment`, `#increment!` and `#concurrent_increment!` methods added to instances of ActiveNode and ActiveRel (thanks to ProGM in #1074)

## [6.0.9] - 05-27-2016

### Fixed

- Fix to `find_in_batches` (thanks to ProGM / see #1208)

## [6.0.8] - 03-14-2016

### Fixed

- Fixed issue where backticks weren't being added to where clauses for `with_associations`

## [6.0.7] - 03-08-2016

### Fixed

- Issue where creating relationships via `has_one` association created two relationships

## [6.0.6] - 01-20-2016

### Fixed

- Issue where `inspect` failed outside of Rails (Thanks to louspringer, #1111)

## [6.0.5] - 12-29-2015

### Fixed

- If a property and a scope have the same name, a "Stack level too deep" error occurs.  Fixed by removing the instance method which scopes define.  Could break something, but I very much doubt anybody is using this, and if they are it's likely a bug (#1088)

## [6.0.4] - 12-23-2015

### Fixed

- When a `model_class` is specified on an association which is not an ActiveNode model, an error is raised

## [6.0.3] - 12-18-2015

### Fixed

- Fixed issue where find_or_create was prioritizing property`s default value rather than what was being passed in (Thanks to brucek via #1071)

## [6.0.2] - 12-16-2015

### Fixed

- Fixed issue where association setting can't be set on initialize via #new (#1065)

## [6.0.1] - 11-27-2015

### Fixed

- `#with_associations` should use multiple `OPTIONAL MATCH` clauses instead of one so that matches are independent (behavior changed in Neo4j 2.3.0) (forward ported from 5.2.15)

## [6.0.0] - 11-24-2015

### Fixed

- Refactor unpersisted association logic to store objects directly on the object rather than the association proxy since different association proxies may be created at different times (see #1043)

## [6.0.0.rc.4] - 11-19-2015

### Fixed

- Following a '#with' with a '#count' no longer causes issues with variables specified twice

## [6.0.0.rc.3] - 11-18-2015

### Fixed

- Removed extra `MATCH` which occurs from `proxy_as` calls

## [6.0.0.rc.2] - 11-17-2015

### Changed

- `QueryProxy#<<` and `#create`, when `rel_class` option is set, will use `RelClass.create!` instead of `create` to alert the user of failed rel creations.

## [6.0.0.rc.1] - 11-13-2015

This release contains no changes since the last alpha. Below are all modifications introduced in alpha releases.

### Changed

- `_classname` property has been completely removed, officially dropping support for Neo4j < 2.1.5.
- `ActiveRel#creates_unique` and the `:unique` Association option take arguments to control how the query is built. See https://github.com/neo4jrb/neo4j/pull/1038.
- `#<<` and `#create` methods on associations now create with the `rel_class` when available so that validations/callbacks/defaults are all used as expected
- Allow calling of `#method=` methods via model `new` method `Hash` argument
- Remove uniqueness validation for `id_property` because we already have Neo4j constraints
- Improved eager loading when no with_associations is specified (see #905)
- Change size and length so that they match expected Ruby / ActiveRecord behavior (see http://stackoverflow.com/questions/6083219/activerecord-size-vs-count and #875)
- Refactoring around indexing and constraints in `Neo4j::ActiveNode`. The public interfaces are unchanged.
- `Neo4j::Shared::DeclaredPropertyManager` was renamed `Neo4j::Shared::DeclaredProperties`. All methods referencing the old name were updated to reflect this.
- Methods that were using `Neo4j::Session#on_session_available` were updated to reflect the upstream change to `on_next_session_available`.
- `rel_where` will now use ActiveRel classes for type conversion, when possible.
- Converters will look for a `converted?` method to determine whether an object is of the appropriate type for the database. This allows converters to be responsible for multiple types, if required.
- Removed the ability to set both an exact index and unique constraint on the same property in a model. Unique constraints also provide exact indexes.
- Deprecated all methods in ActiveRel's Query module except for those that allow finding by id.
- Return `true` on successful `#save!` calls (Thanks to jmdeldin)

### Added

- Optional three-argument signature for `ActiveRel#create` and `#create!`, just like `initialize`.
- Alternate `ActiveRel` init syntax: `RelClass.new(from_node, to_node, args)`. This is optional, so giving a single hash with props with or without nodes is still possible.
- `ActiveRel` `create` actions can now handle unpersisted nodes.
- `rel_order` method for association chaining
- Support `config/neo4j.yaml`
- Look for ENV variables for Neo4j URL / path for Rails apps
- New classes for schema operations, predictably called `Neo4j::Schema::Operation` and subclasses `UniqueConstraintOperation` and `ExactIndexOperation`. These provide methods to aid in the additional, removal, and presence checking of indexes and constraints.
- A few methods were added to `Neo4j::Shared::DeclaredProperties` to make it easier to work with. In particular, `[key]` acts as a shortcut for `DeclaredProperties#registered_properties`.
- Type Converters were added for String, Integer, Fixnum, BigDecimal, and Boolean to provide type conversion for these objects in QueryProxy.
- Support for Array arguments to ActiveRel's `from_class` and `to_class`.

### Fixed

- Regression RE: properties being overwritten with their defaults on save in alpha.10.
- Long properties in `ActiveNode`/`ActiveRel` `#inspect` are truncated
- Property defaults are set initially when an instance of a model is loaded, then checked again before save to ensure `valid?` works.
- `QueryProxy` was not converting Boolean properties correctly
- Certain actions that were intended as once-in-the-app's-lifetime events, notably schema operations, will only occur immediately upon the first session's establishment.
- Context now set for Model.all QueryProxy so that logs can reflect that it wasn't just a raw Cypher query

### Removed

- Railtie was removing username/password and putting them into the session options.  This has been unneccessary in `neo4j-core` for a while now

## [6.0.0.alpha.12] - 11-5-2015

### Changed
- `_classname` property has been completely removed, officially dropping support for Neo4j < 2.1.5.
- `ActiveRel#creates_unique` and the `:unique` Association option take arguments to control how the query is built. See https://github.com/neo4jrb/neo4j/pull/1038.

### Added
- Optional three-argument signature for `ActiveRel#create` and `#create!`, just like `initialize`.

## [6.0.0.alpha.11] - 11-3-2015

### Fixed
- Regression RE: properties being overwritten with their defaults on save in alpha.10.

### Changed
- `#<<` and `#create` methods on associations now create with the `rel_class` when available so that validations/callbacks/defaults are all used as expected
- Allow calling of `#method=` methods via model `new` method `Hash` argument

### Added
- Alternate `ActiveRel` init syntax: `RelClass.new(from_node, to_node, args)`. This is optional, so giving a single hash with props with or without nodes is still possible.

## [6.0.0.alpha.10] - 11-2-2015

### Fixed
- Long properties in `ActiveNode`/`ActiveRel` `#inspect` are truncated
- Property defaults are set initially when an instance of a model is loaded, then checked again before save to ensure `valid?` works.

### Added
- `ActiveRel` `create` actions can now handle unpersisted nodes.

## [6.0.0.alpha.9] - 10-27-2015

### Fixed
- `uninitialized constant Neo4j::Core::CypherSession` error

## [6.0.0.alpha.8] - 10-19-2015

### Added

- `rel_order` method for association chaining

## [6.0.0.alpha.7] - 10-19-2015

### Changed

- Remove uniqueness validation for `id_property` because we already have Neo4j constraints

### Added

- Support `config/neo4j.yaml`

## [6.0.0.alpha.6] - 10-18-2015

### Changed

- Improved eager loading when no with_associations is specified (see #905)

## [6.0.0.alpha.5] - 10-18-2015

### Changed

- Change size and length so that they match expected Ruby / ActiveRecord behavior (see http://stackoverflow.com/questions/6083219/activerecord-size-vs-count and #875)

## [6.0.0.alpha.4] - 10-17-2015

### Fixed

- `QueryProxy` was not converting Boolean properties correctly

## [6.0.0.alpha.3] - 10-14-2015

### Removed

- Railtie was removing username/password and putting them into the session options.  This has been unneccessary in `neo4j-core` for a while now

## [6.0.0.alpha.2] - 10-14-2015

### Added

- Look for ENV variables for Neo4j URL / path for Rails apps

## [6.0.0.alpha.1] - 10-12-2015

### Changed

- Refactoring around indexing and constraints in `Neo4j::ActiveNode`. The public interfaces are unchanged.
- `Neo4j::Shared::DeclaredPropertyManager` was renamed `Neo4j::Shared::DeclaredProperties`. All methods referencing the old name were updated to reflect this.
- Methods that were using `Neo4j::Session#on_session_available` were updated to reflect the upstream change to `on_next_session_available`.
- `rel_where` will now use ActiveRel classes for type conversion, when possible.
- Converters will look for a `converted?` method to determine whether an object is of the appropriate type for the database. This allows converters to be responsible for multiple types, if required.
- Removed the ability to set both an exact index and unique constraint on the same property in a model. Unique constraints also provide exact indexes.
- Deprecated all methods in ActiveRel's Query module except for those that allow finding by id.
- Return `true` on successful `#save!` calls (Thanks to jmdeldin)

### Added

- New classes for schema operations, predictably called `Neo4j::Schema::Operation` and subclasses `UniqueConstraintOperation` and `ExactIndexOperation`. These provide methods to aid in the additional, removal, and presence checking of indexes and constraints.
- A few methods were added to `Neo4j::Shared::DeclaredProperties` to make it easier to work with. In particular, `[key]` acts as a shortcut for `DeclaredProperties#registered_properties`.
- Type Converters were added for String, Integer, Fixnum, BigDecimal, and Boolean to provide type conversion for these objects in QueryProxy.
- Support for Array arguments to ActiveRel's `from_class` and `to_class`.

### Fixed

- Certain actions that were intended as once-in-the-app's-lifetime events, notably schema operations, will only occur immediately upon the first session's establishment.
- Context now set for Model.all QueryProxy so that logs can reflect that it wasn't just a raw Cypher query

## [5.2.15] - 11-27-2015

### Fixed

- `#with_associations` should use multiple `OPTIONAL MATCH` clauses instead of one so that matches are independent (behavior changed in Neo4j 2.3.0)

## [5.2.13] - 10-26-2015

### Fixed
- Fixed `#after_initialize` and `#after_find` callbacks.
- The `#touch` method should to raise errors when unsuccessful and avoid `#attributes` for performance.

## [5.2.12] - 10-25-2015

### Fixed
- Fix the `#touch` method for `ActiveNode` and `ActiveRel`

## [5.2.11] - 10-18-2015

### Fixed
- Unable to give additional options as first argument to chained QueryProxy method

## [5.2.10] - 10-14-2015

### Fixed
- `has_one` does not define `_id` methods if they are already defined.  Also use `method_defined?` instead of `respond_to?` since it is at the class level

## [5.2.9] - 09-30-2015

### Fixed
- Better error message for `ActiveRel` creation when from_node|to_node is not persisted

## [5.2.8] - 09-30-2015

### Fixed
- Support `references` in model/scaffold generators

## [5.2.7] - 09-25-2015

### Fixed
- Allow for association `model_class` to be prepended with double colons

## [5.2.6] - 09-16-2015

### Fixed

- Fixed issue where caching an association causes further queries on the association to return the cached result

## [5.2.5] - 09-11-2015

### Fixed

- Regression in last release caused properties to revert to default on update if not present in the properties for update

## [5.2.4] - 09-11-2015

### Fixed
- Use `debug` log level for query logging
- `updated_at` properties were not being added up `update` events, only updated.
- Default values of Boolean properties were not being set when `default: false`
- `props_for_update` was using String keys instead of Symbols, like `props_for_update`
- `props_for_create` and `props_for_update` were not adding default property values to the hash.
- ActiveNode's `merge` and `find_or_create` methods were not setting default values of declared properties when `ON CREATE` was triggered. The code now uses `props_for_create`.

## [5.2.3] - 09-07-2015

Added bugfixes from 5.1.4 and 5.1.5 that were missed in earlier 5.2.x releases:
- `AssociationProxy` now responds to `serializable_hash` so that `include` can be used in `render json` in Rails controllers
- Fixed errors when trying to call `#{association}_ids=` on an unpersisted node with UUIDs or an array thereof.
- Removed extra Cypher query to replace relationships when working with unpersisted nodes and association=.
- Bug related to Rails reloading an app and returning nodes without first reinitializing models, resulting in CypherNodes.

## [5.2.2] - 09-06-2015

### Fixed
- Fixed setting of association(_id|_ids) on .create

## [5.2.1] - 09-04-2015

### Fixed
- Now possible to configure `record_timestamps` with rails `config`

## [5.2.0] - 08-30-2015

### Added
- `props_for_persistence`, `props_for_create`, `props_for_update` instance methods for all nodes and rels. Each returns a hash with properties appropriate for sending to the database in a Cypher query to create or update an object.
- Added `record_timestamps` configuration do default all `ActiveNode` and `ActiveRel` models to have `created_at` and `updated_at` timestamps (from #939, thanks @rebecca-eakins)
- Added `timestamp_type` configuration to specify how timestamps should be stored (from #939, thanks @rebecca-eakins)

### Changed
- Methods related to basic node and rel persistence (`save`, `create_model`, `_create_node`, others) were refactored to make the processes simpler, clearer, and slightly faster.
- Unit test directory structure was rearranged to mirror the `lib` directory.

## [5.1.3] - 08-23-2015

### Fixed
- `has_one` associations are now properly cached (like `has_many` associations)
- `QueryProxy` now responds to `#to_ary`.  Fixes integration with ActiveModelSerializer gem


## [5.1.2] - 08-20-2015

### Fixed
- When association has `model_class` and `type: false` the association doesn't work (see: https://github.com/neo4jrb/neo4j/pull/930)

## [5.1.1] - 08-19-2015

### Fixed
- Fixed a bug where the `Neo4j::Timestamps` mixin was not able to be included

## [5.1.0.rc.3] - 08-17-2015

### Fixed
- Associations defined in ActiveNode models will delegate `unique?` to the model set in `rel_class`. This makes it easier for the rel class to act as the single source of truth for relationship behavior.

### Added
- ActiveRel: `#{related_node}_neo_id` instance methods to match CypherRelationship. Works with start/from and end/to.
- ActiveRel: `type` now has a new alias, `rel_type`. You might recognize this from the `(Cypher|Embedded)Relationship` class and ActiveNode association option.
- Contributing to the gem? Rejoice, for it now supports [Dotenv](https://github.com/bkeepers/dotenv).

## [5.1.0.rc.2] - 08-16-2015

### Added
- Ability to use `#where_not` method on `ActiveNode` / `QueryProxy`

## [5.1.0.rc.1] - 08-14-2015

### Fixed
- Added a `before_remove_const` method to clear cached models when Rails `reload!` is called. 5.0.1 included a workaround but this appears to cut to the core of the issue. See https://github.com/neo4jrb/neo4j/pull/855.
- To prevent errors, changing an index to constraint or constraint to index will drop the existing index/constraint before adding the new.
- Fixed `AssociationProxy#method_missing` so it properly raises errors.

### Added
- Added ability to view `model_class` from `Association` class for `rails_admin` Neo4j adapter
- QueryProxy `where` will now look for declared properties matching hash keys. When found, it will send the value through that property's type converter if the type matches the property's unconverted state.
- Improved handling of unpersisted nodes with associations. You can now use `<<` to create associations between unpersisted nodes. A `save` will cascade through unpersisted objects, creating nodes and rels along the way. See https://github.com/neo4jrb/neo4j/pull/871
- Support formatted cypher queries for easy reading by humans via the `pretty_logged_cypher_queries` configuration variable
- Ability to query for just IDs on associations
- On `QueryProxy` objects you can now use an `:id` key in `where` and `find_by` methods to refer to the property from `id_property` (`uuid` by default)
- Added `ActiveRel.creates_unique` and deprecated `ActiveRel.creates_unique_rel`
- Added #inspect method to ActiveRel to show Cypher-style representation of from node, to node, and relationship type
- Added `Neo4j::Timestamps`, `Neo4j::Timestamps::Created`, and `Neo4j::Timestamps::Updated` mixins to add timestamp properties to `ActiveNode` or `ActiveRel` classes

### Changed

- Methods related to ActiveNode's IdProperty module were refactored to improve performance and simplify the API. Existing `default_properties` methods were reworked to reflect their use as-implemented: storage for a single default property, not multiple.
- Implementation adjustments that improve node and rel initialization speed, particularly when loading large numbers of objects from the database.

## [5.0.15] - 08-12-2015

### Fixed

- `reload!` within Rails apps will work correctly. An earlier release included a workaround but this uses ActiveModel's system for clearing caches to provide a more thorough resolution.

## [5.0.14] - 08-09-2015

### Fixed

- Calling `all` on a QueryProxy chain would cause the currently set node identity within Cypher to be lost.

## [5.0.13] - 08-07-2015

### Fixed
- Backport AssociationProxy#method_missing fix to raise errors on invalid methods
- Fix the count issue on depth two associations (#881)

## [5.0.12] - ?

### Fixed
- Break between associations so that potential `where` clauses get applied to the correct `(OPTIONAL )MATCH` clause

### Fixed
- Delegate `first` and `last` from `AssociationProxy` to `QueryProxy`
- Fix `order` behavior for `first` and `last` in `QueryProxy`

## [5.0.11] - ?

### Fixed
- Delegate `first` and `last` from `AssociationProxy` to `QueryProxy`
- Fix `order` behavior for `first` and `last` in `QueryProxy`

## [5.0.10] - 2015-07-31

### Fixed
- Fix what should have been a very obvious bug in `_active_record_destroyed_behavior` behavior
- Add eager loading to QueryProxy so that it works in all expected places

## [5.0.9] - 2015-07-29

### Fixed
- "NameError: uninitialized constant Class::Date" (https://github.com/neo4jrb/neo4j/issues/852)

## [5.0.8] - 2015-07-26

### Changed
- Copied QueryClauseMethods doc from master

## [5.0.7] - 2015-07-26

### Changed
- Copied `docs` folder from master because a lot of work had gone into the docs since 5.0.0 was released

## [5.0.6] - 2015-07-22

### Fixed
- Fix query logging so that by default it only outputs to the user in the console and development server.  Logger can be changed with `neo4j.config.logger` configuration option

## [5.0.5] - 2015-07-19

### Added
- Added `log_cypher_queries` configuration option so that queries aren't on by default but that they can be controlled

## [5.0.4] - 2015-07-17

### Fixed
- Fixed bug which caused `QueryProxy` context to repeat (showed up in query logging)

## [5.0.3] - 2015-07-14

### Changed
- Moved `#with_associations` method from `AssociationProxy` to `QueryProxy` so that all `QueryProxy` chains can benefit from it.
- Added `_active_record_destroyed_behavior` semi-hidden configuration variable so that behavior for `ActiveNode#destroyed?` and `ActiveRel#destroyed?` can be changed to upcoming 6.0.0 behavior (matching ActiveRecord) where the database is not accessed.

## [5.0.2] - 2015-06-30

### Fixed
- Fix error when calling `#empty?` or `#blank?` on a query chain with on `order` specified
- Make `#find_each` and `#find_in_batches` return the actual objects rather than the result objects
- Query logging on console should be to STDOUT with `puts`.  Using `Rails.logger` outputs to the file in the `log` directory
- Modified queryproxy include? to accept a uuid instead of full node

## [5.0.1] - 2015-06-23

### Fixed
- Longstanding bug that would prevent association changes (`<<` and ActiveRel.create) in Rails after `reload!` had been called, see https://github.com/neo4jrb/neo4j/pull/839
- ActiveNode#inspect wasn't displaying the id_property
- Default property values and magic typecasting not being inherited correctly

### Changed
- In the absense of a `model_class` key, associations defined in ActiveNode models will use `from_/to_class` defined in `rel_class` to find destination. (Huge thanks to @olance, #838)
- ActiveRel's DSL was made a bit friendlier by making the `type`, `from_class` and `to_class` methods return their set values when called without arguments.
- Reworked ActiveRel's wrapper to behave more like ActiveNode's, removing some duplicate methods and moving others to Neo4j::Shared, resulting in a big performance boost when returning large numbers of rels.
- Updated gemspec to require neo4j-core 5.0.1+

### Added
- ActiveRel was given `find_or_create_by`, usable across single associations.

## [5.0.0] - 2015-06-18

### Fixed
- Prevented `to_key` from requiring an extra DB query. (See https://github.com/neo4jrb/neo4j/pull/827)

### Added
- QueryProxy associations accept `labels: false` option to prevent generated Cypher from using labels.

### Changed
- Properties explicitly set to type `Time` will no longer be converted to `DateTime`.

## [5.0.0.rc.3] - 2015-06-07

### Fixed
- Associations now allow `unique` option.  Error handling is generalized to make this testable (Thanks to @olance, see #824)

## [5.0.0.rc.2] - 2015-05-20

### Changed
- Set Ruby version requirement back to 1.9.3 because of problems with JRuby

## [5.0.0.rc.1] - 2015-05-20

### Changed
- Ruby 2.0.0 now required (>= 2.2.1 is recommended)
- All `ActiveNode` associations now require either a `type`, `origin`, or `rel_class` option.  Only one is allowed
- Defining associations will fail if unknown options are used (#796)
- `Model#find` fails if no node found (`Model#find_by` available when `nil` result desired) (#799)
- `#find_or_create` and `#merge` model class methods have been added
- Ensuring that all model callbacks are happening within transactions
- Major refactoring using `rubocop` with a lot of focus on speed improvements
- Specifically when loading many nodes at once we've measured 3x speed improvements

### Fixed
- `#find` on `QueryProxy` objects now does a model `find` rather than an `Enumerable` find
- Subclassed model classes now both create and query against it's ancestor's labels in addition to it's own (#690)
- `#first` and `#last` now work property when precedend by an `#order` in a `QueryProxy` chain (#720)
- `#count` when called after `#limit` will be performed within the bounds of limit specified

### Added
- Eager Loading is now supported!  See: [http://neo4jrb.readthedocs.org/en/latest/ActiveNode.html#eager-loading]
- Associations now return `AssociationProxy` objects (which are `Enumerable`) which have convenient `#inspect` methods for cleaner viewing in the Ruby console
- `model_class` key on associations now supports an Array (#589)
- When using `all` inside of a class method an argument for the node name can now be passed in (#737)
- Query(Proxy) syntax of `where("foo = ?", val)` and `where("foo = {bar}", bar: val)` now supported (#675)
- `module_handling` config option now available to control how class module namespaces translate to Neo4j labels (#753) (See: [http://neo4jrb.readthedocs.org/en/latest/Configuration.html])
- `#id_property` method has new `constraints` option to disable automatic uuid constraint (#738/#736)

(There are probably other changes too!)

**Changes above this point should conform to [http://keepachangelog.com/]**

## [4.1.2]
- Fixes two bugs related to inheritance: one regarding ActiveRel classes and relationship types, the other regarding ActiveNode primary_key properties not being set when a model is loaded prior to Neo4j session.

## [4.1.1]
- Switches use of Fixnum to Integer to improve 32-bit support

## [4.1.0]
This release includes many performance fixes and new features. The most notable:
- Huge stylist cleanup/refactoring by Brian on the entire gem by Brian armed with Rubocop. See http://neo4jrb.io/blog/2014/12/29/stay-out-of-trouble.html.
- Every node create, update, and destroy is now wrapped in a transaction. See http://neo4jrb.io/blog/2015/01/06/transactions_everywhere.html.
- New `dependent` options for associations: `:delete`, `:destroy`, `:delete_orphans`, `:destroy_orphans`. See http://neo4jrb.io/blog/2015/01/07/association_dependent_options.html.
- New `unique: true` option for associations, `creates_unique_rel` class method for ActiveRel. Both of these will result in relationship creation Cypher using "CREATE UNIQUE" instead of "CREATE".
- Fixed an n+1 query issue during node creation and update.
- Dieter simplified some code related to frozen attributes. See https://github.com/neo4jrb/neo4j/pull/655.
We now have a new website online at http://neo4jrb.io! Keep an eye on it for news and blogs related to this and other projects.

## [4.0.0]
- Change neo4j-core dependency from 3.1.0 to 4.0.0.

## [4.0.0.rc.4]
- _classname property is disabled by default for ActiveRel! It had been disabled for ActiveNode, this just evens the score.
- Fixes a bug to create better `result` labels in Cypher.
- Made the `delete_all` and `destroy_all` ActiveNode class methods consistent with their ActiveRecord counterparts. `destroy_all` previously performed its deletes in Cypher but it should have been returning nodes to Ruby and calling `destroy`. `delete_all` didn't exist at all.

## [4.0.0.rc.3]
Released minutes after rc.2 to catch one late addition!
- Adds serialization support for QueryProxy.

## [4.0.0.rc.2]
This release builds on features introduced in the first RC. We are releasing this as another RC because the API may be tweaked before release.
- New `proxy_as` for Core::Query to build QueryProxy chains onto Core::Query objects!
- Using `proxy_as`, new `optional` method in QueryProxy to use the `OPTIONAL MATCH` Cypher function.
- `match_to` and methods that depend on it now support arrays of nodes or IDs.
- New `rels_to`/`all_rels_to` methods.
- New `delete` and `destroy` methods in QueryProxy to easily remove relationships.
- Serialized objects will include IDs by default.

## [4.0.0.rc.1]
This release introduces API changes that may be considered breaking under certain conditions. See See https://github.com/neo4jrb/neo4j/wiki/Neo4j.rb-v4-Introduction.
Please use https://github.com/neo4jrb/neo4j/issues for support regarding this update! You can also reach us on Twitter: @neo4jrb (Brian) and @subvertallmedia (Chris).
- Default behavior changed: relationship types default to all caps, no prepending of "#". This behavior can be changed.
- ActiveRel models no longer require explicit calling of `type`. When missing, the model will infer a type using the class name following the same rules used to determine automatic relationship types from ActiveNode models.
- _classname properties will not be added automatically if you are using a version Neo4j >= 2.1.5. Instead, models are found using labels or relationship type. This is a potentially breaking change, particularly where ActiveRel is concerned. See the link at the beginning of this message for the steps required to work around this.
- Query scopes are now chainable! Call `all` at the start of your scope or method to take advantage of this.
- Changes required for Neo4j 2.2.
- Support for custom typecasters.
- New method `rel_where`, expanded behavior of `match_to` and `first_rel_to`
- Implemented ActiveSupport load hooks.
- Assorted performance improvements and refactoring.

## [3.0.4]
- Gemspec requires the latest neo4j-core.
- Fixed a pagination bug — thanks, @chrisgogreen!
- New QueryProxy methods `match_to` and `first_rel_to` are pretty cool.
- include_root_in_json is now configurable through config.neo4j.include_root_in_json or Neo4j::Config[:include_root_in_json]. Also cool.
- There's a new `delete_all` method for QueryProxy, too.
- @codebeige removed the `include?` class method, which was smart.
- Did I mention we won an award from Neo Tech? Check it out. https://github.com/neo4jrb/neo4j#welcome-to-neo4jrb

## [3.0.3]
- Gemspec has been updated to require neo4j-core 3.0.5
- Added `find_in_batches`
- Pagination has been updated to allow better ordering. Relaunch of neo4j-will_paginate as neo4j-will_paginate_redux is imminent!
- Everything is better: `create`'s handling of blocks, better behavior from `count`, better ActiveRel from_class/to_class checks, better handling of rel_class strings, and more
- Added a new find_or_create_by class method

Big thanks to new contributors Miha Rekar and Michael Perez! Also check out or Github issues, where we're discussing changes for 3.1.0. https://github.com/neo4jrb/neo4j/issues

## [3.0.2]
- "Model#all" now evaluates lazily, models no longer include Enumerable
- Faster, more efficient uniqueness validations
- Adjusted many common queries to use params, will improve performance
- ActiveRel fixes: create uses Core Query instead of Core's `rels` method, `{ classname: #{_classname} }` no longer inserted into every query, find related node IDs without loading the nodes
- Allow inheritance when checking model class on a relation (Andrew Jones)
- Provided migrations will use Rake.original_dir instead of Rails.env to provide better compatibility with frameworks other than Rails
- rel_class option in ActiveNode models will now accept string of a model name
- Additional bug fixes

## [3.0.1]
- Removed reference to neo4j-core from Gemfile and set neo4j.gemspec to use neo4j-core ~>3.0.0

## [3.0.0]
No change from rc 4

## [3.0.0.rc.4]
- UUIDs are now automatically specified on models as neo IDs won't be reliable
in future versions of neo4j
- Migrations now supported (including built-in migrations to migrate UUIDs and
insert the _classname property which is used for performance)
- Association reflection
- Model.find supports ids/node objects as well as arrays of id/node objects
- rake tasks now get automatically included into rails app


## [3.0.0.rc.3]
- thread safety improvements
- scope and general refactoring
- Added ability to create relationships on init (persisted on save)

## [3.0.0.rc.2]
- Use newer neo4j-core release

## [3.0.0.rc.1]
- Support for count, size, length, empty, blank? for has_many relationship
- Support for rails logger of cypher queries in development
- Support for distinct count
- Optimized methods: https://github.com/andreasronge/neo4j/wiki/Optimized-Methods
- Queries should respect mapped label names (#421)
- Warn if no session is available
- Fix broken == and equality (#424)

## [3.0.0.alpha.11]
- Bug fixes

## [3.0.0.alpha.10]
- ActiveRel support, see Wiki pages (chris #393)

## [3.0.0.alpha.9]
- Complete rewrite of the query api, see wiki page (#406, chris, brian)
- Performance improvements (#382,#400, #402, chris)
- idproperty - user defined primary keys (#396,#389)
- Reimplementation of Neo4j::Config
- Serialization of node properties (#381)
- Better first,last syntax (#379)

## [3.0.0.alpha.8]
- Integration with new Query API from neo4j-core including:
- - .query_as and #query_as methods to get queries from models (#366)
- - .qq method for QuickQuery syntax ( https://github.com/andreasronge/neo4j/wiki/Neo4j-v3#quickquery-work-in-progress / #366)
- Before and after callbacks on associations (#373)
- .find / .all / .count changed to be more like ActiveRecord
- .first / .last methods (#378)
- .find_by / .find_by! (#375)

## [3.0.0.alpha.7]
- Bug fix uniqueness-validator (#356 from JohnKellyFerguson)
- Many improvements, like update_attributes and validation while impl orm_adapter, Brian Underwood
- Impl orm_adapter API for neo4j so it can be used from for example devise, Brian Underwood (#355)
- Fix of inheritance of Neo4j::ActiveNode (#307)
- Expose add_label, and remove_label (#335)
- Fixed auto loading of classes bug, (#349)
- Bumped neo4j-core, 3.0.0.alpha.16

## [3.0.0.alpha.6]
- Support for Heroku URLs, see wiki https://github.com/andreasronge/neo4j/wiki/Neo4j-v3 (#334)

## [3.0.0.alpha.5]
- Added allow session options via 'config.neo4j.session_options' so it can run on heroku (#333)
- Relaxed Dependencies for Rails 4.1 (#332)
- Using neo4j-core version 3.0.0.alpha.12

## [3.0.0.alpha.4]
- Implemented validates_uniqueness_of (#311)
- Using neo4j-core version 3.0.0.alpha.11

## [3.0.0.alpha.3]
- Support for rails scaffolds
- Support for created_at and updated_at (#305)
- Support for ability to select a session to use per model (#299)
- BugFix: updating a model should not clear out old properties (#296)

## [3.0.0.alpha.2]
- Support for both embedded (only JRuby) and server API (runs on MRI Ruby !)
- Simple Rails app now work
- Support for has_n and has_one method
- ActiveModel support, callback, validation
- Declared properties (via active_attr gem)

## [2.3.0 / 2013-07-18]
- Fix Issue with HA console when ruby-debug is loaded (#261, thekendalmiller)
- Use 1.9 Neo4j

## [2.2.4 / 2013-05-19]
- get_or_create should return wrapped ruby nodes, alex-klepa, #241, #246
- Make sure freeze does not have side effects, #235
- Fix for carrierwave-neo4j (attribute_defaults), #235

## [2.2.3 / 2012-12-28]
- Support for HA cluster with neo4j 1.9.X, #228, #99, #223
- Make sure the Identity map is cleared after an exception, #214
- Relationship other_node should return wrapped node, #226
- Automatically convert DateTimes to UTC, (neo4j-wrapper #7)
- get_or_create should return a wrapped node (neo4j-wrapper #8)
- Make it work with Neo4j 1.7.1 (neo4j-core, #19)

## [2.2.2 - skipped]

## [2.2.1 / 2012-12-18]
- Fix for JRuby 1.7.1 and Equal #225
- Fix for create nodes and relationship using Cypher (neo4j-core #17)

## [2.2.0 / 2012-10-02]
- Using neo4j-cypher gem (1.0.0)
- Fix of neo4j-core configuration issue using boolean values #218
- Fixed RSpec issue on JRuby 1.7.x #217
- Aliased has_many to has_n, #183

## [2.2.0.rc1 / 2012-09-21]
- Use neo4j-core and neo4j-wrapper version 2.2.0.rc1
- Use the neo4j-cypher gem
- Better support for Orm Adapter, #212
- Use Cypher query when finder method does not have a lucene index, #210

## [2.0.1 / 2012-06-06]
- Use neo4j-core and neo4j-wrapper version 2.0.1

## [2.0.0 / 2012-05-07]
  (same as rc2)

## [2.0.0.rc2 / 2012-05-04]
- Enable Identity Map by default
- Added versioning for Neo4j::Core

## [2.0.0.rc1 / 2012-05-03]
- Fix of rake task to upgrade to 2.0
- Various Cypher DSL improvements, core(#3,#4,#5), #196
- Added Neo4j::VERSION

## [2.0.0.alpha.9 / 2012-04-27]
- Fix for rails scaffold generator

## [2.0.0.alpha.8 / 2012-04-27]
- Fix for "relationship to :all assigned twice for single instance" #178
- Fix for callback fire more then once (=> performance increase) #172
- Support for lucene search on array properties, #118
- Support for creating unique entities (get_or_create) #143
- Support for specifying has_n/has_one relationship with Strings instead of Class #160
- Support for serializer of hash and arrays on properties #185
- Fix for Neo4j::Rails::Relationship default property, #195
- Added support for pagination, see the neo4j-will_paginate gem
- Fixed Rails generators
- Added Cypher DSL support for is_a?
- Fix for "write_attribute persistes, contrary to AR convention" closes #182

## [2.0.0.alpha.7 / 2012-04-19]
- fix for Neo4j::Config bug - did not work from rails to set the db location, closes #191
- has_n and has_one method generate class method returning the name of the relationship as a Symbol, closes #170
- Raise exception if trying to index boolean property, closes #180
- Made start_node= and end_node= protected closes 186
- Support for things like @dungeon.monsters.dangerous { |m| m[:weapon?] == 'sword' } closes #181

## [2.0.0.alpha.6 / 2012-04-15]
- Complete rewrite and smaller change of API + lots of refactoring and better RSpecs
- Moved code to the neo4j-core and neo4j-wrapper gems
- Changed API - index properties using the Neo4j::Rails::Model (property :name, :index => :exact)
- Changed API - rel_type always returns a Symbol
- Changed API - #rels and #rel first parameter is always :outgoing, :incoming or :both
- Cypher DSL support, see neo4j-core
- Made the Lucene indexing more flexible
- Renamed size methods to count since it does simply count all the relationships (e.g. Person.all.count)
- Modularization - e.g. make it possible to create your own wrapper
- Added builder method for has_one relationships (just like ActiveRecord build_best_friend)

## [2.0.0.alpha.5 / 2012-03-27]
- Fix for HA/cluster bug [#173]
- Upgrade to neo4j-community jars 1.7.0.alpha.1
- Fix for rails 3.2 [#131]
- Fix for BatchInserter bug, [#139]
- Added rake task for upgrading [#116]
- Added scripts for upgrading database [#116]

## [2.0.0.alpha.4 / 2012-01-17]
- Fix node and rel enumerable for JRuby 1.9, Dmytrii Nagirniak
- Remove the will_paginate and move it to a separate gem Dmytrii Nagirniak, [#129][#132]
- Use type converter to determine how to handle multi-param attributes, Dmyitrii Nagirniak [#97]
- Set default storage_path in Rails to db [#96]
- Fix numeric Converter with nils and Float converter, Dmytrii Nagirniak
- Fix Neo4j::Rails::Model.find incorrect behavior with negative numbers, Dmytrii Nagirniak [#101]
- Allow to use symbols in batch inserter [#104]
- Split neo4j-jars gem into three jars, community,advanced&enterprise

 == 2.0.0.alpha.1 / 2012-01-11
- Split JARS into a separate gem (neo4j-jars) [#115]
- Changed prefix of relationships so that it allows having incoming relationships from different classes with different relationship names. Migration is needed to update an already existing database - see issue #116. [#117]
- Fix for undefined method 'add_unpersited_outgoing_rel' [#111]
- Fix for Rails models named Property [#108] (Vivek Prahlad)


 == 1.3.1 / 2011-12-14
- Make all relationships visible in Rails callback (rspecs #87, Dmytrii Nagirniak) [#211]
- Enable travis to build JRuby 1.9 (pull #87, Dmytrii Nagirniak) [#214]
- Support for composite lucene queries with OR and NOT (pull #89, Deepak N)
- Enforce the correct converter on a property type when the type is given (pull #86, Dmytrii Nagirniak)
- Development: make it easier to run RSpecs and guard (pull #85, Dmytrii Nagirniak)
- Added ability to disable observer (pull #84, Dmytrii Nagirniak)
- Fixing multiple assignment of has_one assocaition (pull #83 Deepak N)
- Accept association_id for has_one assocations (pull #82, Deepak N)
- Upgrade to 1.6.M01 Neo4j java jars [#209]
- Defer warning message 'Unknown outgoing relationship' (pull #81, Vivek Prahlad)
- Added string converter, e.g. property :name, :type => String  (pull #80, Dmytrii Nagirniak)
- Added symbol converter e.g. property :status, :type => Symbol (pull #79, Dmytrii Nagirniak) [#205]

 == 1.3.0 / 2011-12-06
- Added neo4j-upgrade script to rename lucene index files and upgrade to 1.5 [#197]
- Expose Neo4j::NodeMixin#index_types returning available indices (useful for Cypher queries) [#194]
- The to_other method is now available also in the Neo4j::Rails API [#193]
- Expose rel_type method for Neo4j::Rails::Relationship [#196]
- Support for breadth and depth first traversals [#198]
- Support for cypher query [#197]
- Fix for rule node concurrency issue (pull #78, Vivek Prahlad)
- Bugfix for the uniqueness validation for properties with quotes (pull #76, Vivek Prahlad)
- More performance tweaks (pull #75, #77, Vivek Prahlad)
- Fixing add_index for properties other than type string (pull #74, Deepak N)
- Significant performance boost for creating large numbers of models in a transaction (pull #73, Vivek Prahlad)
- Upgrade to neo4j 1.5 jars (pull #72, Vivek Prahlad)
- Fix for assigning nil values to incoming has_one relation (pull #70, Deepak N)
- Support for revert and fixes for Neo4j::Rails::Versioning (pull #71, Vivek Prahlad)

 == 1.2.6 / 2011-11-02
- Generators can now generate relationships as well [#195]
- Better will_paginate support for Neo4j::Rails::Model [#194]
- Fixing updated_at to be set only if model has changed (pull #68, Deepak N)
- Bringing back changes removed during identiy map to fix bug [#190] (Deepak N)
- Fixing updated_at to be set only if model has changed, using callbacks instead of overriding method for stamping time (Deepak N)
- Added versioning support (pull #67) (Vivek Prahlad)

 == 1.2.5 / 2011-10-21
- Faster traversals by avoiding loading Ruby wrappers (new method 'raw' on traversals) [#189]
- Support for IdentityMap [#188]
- Improved performance in event handler (Vivek Prahlad)
- Fixing issue with validates_presence_of validation (Vivek Prahlad)
- Implemented compositions support on Neo4j::Rails::Relationship (Kalyan Akella)
- Added after_initialize callback (Deepak N)
- Fixed performance issues on node deleted (Vivek Prahlad)
- Fixed a performance issue in the index_registry (Vivek Prahlad)
- Fixed uniqueness validation for :case_sensitive => false (Vivek Prahlad)
- Fixed update_attributes deleting relations when model is invalid (Deepak N)
- Fixed timestamp rails generator (Marcio Toshio)

 == 1.2.4 / 2011-10-07
- Support for traversing with Neo4j::Node#eval_paths and setting uniqueness on traversals [#187]
- Removed unnecessary node creation on database start up (class nodes attached to reference node) (Vivek Prahlad)
- Safer multitenancy - automatically reset the reference node in thread local context after each request using rack middleware
- Bugfixes for multitenancy (Deepak N and Vivek Prahlad)

 == 1.2.3 / 2011-10-01
- Multitenancy support by namespaced-indices & changeable reference node (Vivek Prahlad, pull 41)
- Added a Neo4j::Rails::Model#columns which returns all defined properties [#186]
- Fixed validation associated entities, parent model should be invalid if its nested model(s) is invalid (Vivek Prahlad)
- Fixed property validation to read value before conversion as per active model conventions (Deepak N)
- Fixed property_before_type_cast for loaded models (Deepak N)
- Better support for nested models via ActionView field_for [#185]
- BUG: fix for null pointer issue after delete_all on Neo4j::Rails::Model#has_n relationships (Vivek Prahlad)
- BUG: init_on_create was not called when creating a new relationship via the << operator [#183]

 == 1.2.2 / 2011-09-15
- Added compositions support for rails mode (Deepak N)
- Added support for nested transactions at the Rails model level (Vivek Prahlad)
- Fixing issue where save for invalid entities puts them into an inconsistent state (Vivek Prahlad)
- Fix for issue with save when validation fails (Vivek Prahlad)
- Fix for accepts_nested_attributes_for when the associated entities are created before a new node (Vivek Prahlad)
- Fix to allow has_one relationships to handle nil assignments in models (Vivek Prahlad)
- Observers support for neo4j rails model using active model (Deepak N)
- Override ActiveModel i18n_scope for neo4j (Deepak N)
- Added finders similar to active record and mongoid (Deepak N)
- Added find!, find_or_create_by and find_or_initialize_by methods, similar to active record finders (Deepak N)

 == 1.2.1 / 2011-08-29
- Fixed failing RSpecs for devise-neo4j gem - column_names method on neo4j orm adapter throws NoMethodError (thanks Deepak N)

 == 1.2.0 / 2011-08-16
- Upgrade to java library neo4j 1.4.1, see http://neo4j.rubyforge.org/guides/configuration.html

 == 1.1.4 / 2011-08-10
- Fixed dependency to will_paginate, locked to 3.0.pre4 (newly released 3.0.0 does not work yet with neo4j.rb)

  == 1.1.3 / 2011-08-09
- real recursive rule to the top class, subclasses with rules did not work (Frédéric Vanclef)
- BUG: not able to create array properties on relationships (Pere Urbon)
- BUG: lucene did not work if starting up neo4j in read only mode (like rails console when the rails is already running)

 == 1.1.2 / 2011-06-08
- Added configuration option 'enable_rules' to disable the _all relationships and custom rules [#176]
- Added a #node method on the Neo4j::Node and Neo4j::NodeMixin. Works like the #rel method but returns the node instead. [#174]
- Simplify creating relationship between two existing nodes [#175]

 == 1.1.1 / 2011-05-26
- Made neo4j compatible with rails 3.1.0.rc1 [#170]
- Fix for neo4j-devise [#171]
- BUG: Neo4j::GraphAlgo shortest path does raise exception if two nodes are not connected [#172]

 == 1.1.0 / 2011-05-13
- Support for embedding neo4j.rb by providing an already running db instance (#168)
- Neo4j::Rails::Relationships should be ActiveModel compliant (#156)
- Support for incoming relationships in Neo4j::Rails::Model (#157)
- to_json method for models no tags √ resolved (#154)
- Implement hash so that it will work with Sets (#160)
- Modified the traverser to allow iterating over paths not just over end_nodes (#161)
- Create method should take a block to initialize itself (#162)
- Upgrade to 1.3 neo4j java library (#164)
- Default `nodes' invocation for Algo path finders (#165)
- Property and index class methods modified to take arbitrary number of symbols optionally followed by options hash (#166)
- BUG: Setting property :system on Neo4j::Rails::Model should work (#163)
- BUG: update_attributes should convert values according to Type (#155)
- BUG: Neo4j::RelationshipMixin#relationship_type broken #(169)
- BUG: Relationship.load(nil) == Relationship.load(0) (#167)
- BUG: Full text search returns nil in rails model (#153)

## [1.0.0 / 2011-03-02]
- Complete rewrite of everything.
- Replaced the lucene module with using the java neo4j-lucene integration instead
- Lots of improvements of the API
- Better ActiveModel/Rails integration

## [0.4.4 / 2010-08-01]
- Fixed bug on traversing when using the RelationshipMixin (#121)
- BatchInserter and JRuby 1.6 - Fix iteration error with trying to modify in-place hash

## [0.4.3 / 2010-04-10]
- Fixed .gitignore - make sure that we do not include unnecessarily files like neo4j databases. Release 0.4.2 contained test data.
- Added synchronize around Index.new so that two thread can't modify the same index at the same time.

## [0.4.2 / 2010-04-08]
-  No index on properties for the initialize method bug (#116)
-  Tidy up Thread Synchronization in Lucene wrapper - lucene indexing performance improvement (#117)
-  Permission bug loading neo4j jar file (#118)
-  Spike: Make NodeMixin ActiveModel complient - experimental (#115)

## [0.4.1 / 2010-03-11]
- Migrations (#108)
- BatchInserter (#111)
- Neo4j::Relationship.new should take a hash of properties (#110)
- Upgrade to neo4j-1.0 (#114)
- Bigfix: has_one should replace old relationship (#106)
- Bugfix: custom accessors for NodeMixin#update (#113)
- Bugfix: Indexed properties problem on extented ruby classes critical "properties indexer" (#112)

## [0.4.0 / 2010-02-06]
- Performance improvements and Refactoring: Use and Extend Neo4j Java Classes (#97)
- Support for Index and Declaration of Properties on Relationships (#91)
- Upgrade to neo4j-1.0 rc (#100)
- All internal properties should be prefix with a '_',0.4.0 (#105)
- Generate relationship accessor methods for declared has_n and has_one relationships (#104)
- New way of creating relationship - Neo4j::Relationship.new (#103)
- Neo4j#init_node method should take one or more args (#98)
- Namespaced relationships: has_one...from using the wrong has_n...to(#92)
- Neo4j::NodeMixin and Neo4j::Node should allow a hash for initialization (#99)

## [0.3.3 / 2009-11-25]
- Support for a counter property on has_lists (#75)
- Support for Cascade delete. On has_n, had_one and has_list (#81)
- NodeMixin#all should work with inheritance - Child classes should have a relationship of their own. (#64)
- Support for other lucene analyzer then StandardAnalyzer (#87)
- NodeMixin initialize should accept block like docs (#82)
- Add incoming relationship should work as expected: n1.relationships.incoming(:foo) << n2 (#80)
- Delete node from a has_list relationship should work as expected (#79)
- Improve stacktraces (#94)
- Removed sideeffect of rspecs (#90)
- Add debug method on NodeMixin to print it self (#88)
- Removed to_a method (#73)
- Upgrade to neo4j-1.0b10 (#95)
- Upgrade to lucene 2.9.0 (#83)
- Refactoring: RSpecs (#74)
- Refactoring: aggregate each, renamed to property aggregator (#72)
- BugFix: neo4j gem cannot be built  from the source (#86)
- BugFix: Neo4j::relationship should not raise Exception if there are no relationships (#78)

## [0.3.2 / 2009-09-17]
- Added support for aggregating nodes (#65)
- Wrapped Neo4j GraphAlgo AllSimplePath (#70)
- Added traversal with traversal position (#71)
- Removed DynamicAccessors mixin, replaced by [] operator (#67)
- Impl Neo4j.all_nodes (#69)
- Upgrated Neo4j jar file to 1.0-b9
- The Neo4j#relationship method now allows a filter parameter (#66)
- Neo4j.rb now can read database not created by Neo4j.rb - does not require classname property (#63)
- REST - added an "all" value for the depth traversal query parameter (#62)
- REST - Performance improvments using the Rest Mixin (#60)

## [0.3.1 / 2009-07-25]
- Feature, extension - find path between given pair of nodes (#58)
- Fix a messy exception on GET /nodes/UnknownClassName (#57)
- Bug  - exception on GET /nodes/classname/rel if rel is a has_one relationship (#56)
- Bug: GET /nodes/classname missing out nodes with no properties (#55)
- Bug: Lucene sorting caused exception if there were no documents (#54)
- Bug: reindexer fails to connect nodes to the IndexNode (#53)

## [0.3.0 / 2009-06-25]
- Neo4j should track node changes
- RESTful support for lucene queries, sorting and paging
- RESTful support for Relationships
- RESTful support for Node and properties
- Experimental support for Master-Slave Replication via REST
- RESTful Node representation should contain hyperlinks to relationships
- Added some handy method like first and empty? on relationships
- Use new neo4j: neo-1.0-b8
- Add an event handler for create/delete nodes start/stop neo, update property/relationship
- The NodeMixin should behave like a hash, added [] and []= methods
- Support list topology - has_list and belongs_to_list Neo4j::NodeMixin Classmethods
- Should be possible to add relationships without declaring them (Neo4j#relationships.outgoing(:friends) << node)
- Neo4j extensions file structure, should be easy to create your own extensions
- Rename relation to relationship (Neo4j::Relations => Neo4j::Relationships, DynamicRelation => Relationship) [data incompatible change]
- Auto Transaction is now optional
- Setting Float properties fails under JRuby1.2.0
- Bug: Indexing relationships does not work
- Make the ReferenceNode include Neo4j::NodeMixin
- Added handy Neo4j class that simply includes the Neo4j::NodeMixin
- Neo4j::IndexNode now holds references to all nodes (Neo4j.ref_node -> Neo4j::IndexNode -> ...)


## [0.2.1 / 2009-03-15]
- Refactoring of lucene indexing of the node space (28)
- Fixed bug on Neo4j::Nodemixin#property? (#22)


## [0.2.0 / 2009-01-20]
- Impl. Neo4j::Node#traverse - enables traversal and filtering using TraversalPosition info (#17,#19)
- Impl. traversal to any depth (#15)
- Impl. traversal several relationships type at the same time (#16)
- Fixed a Lucene timezone bug (#20)
- Lots of refactoring of the neo4j.rb traversal code and RSpecs

## [0.1.0 / 2008-12-18]
- Property can now be of any type (and not only String, Fixnum, Float)
- Indexing and Query with Date and DateTime
- YARD documentation
- Properties can be removed
- A property can be set to nil (it will then be removed).

## [0.0.7 / 2008-12-10]
- Added method to_param and methods on the value object needed for Ruby on Rails
- Impl. update from a value object/hash for a node
- Impl. generation of value object classes/instances from a node.
- Refactoring the Transaction handling (reuse PlaceboTransaction instances if possible)
- Removed the need to start and stop neo. It will be done automatically when needed.


## [0.0.6 / 2008-12-03]
- Removed the configuration from the Neo4j.start method. Now exist in Neo4j::Config and Lucene::Config.
- Implemented sort_by method.
- Lazy loading of search result. Execute the query and load the nodes only if needed.
- Added support to use lucene query language, example: Person.find("name:foo AND age:42")
- All test now uses RAM based lucene indexes.

## [0.0.5 / 2008-11-17]
- Supports keeping lucene index in memory instead of on disk
- Added support for lucene full text search
- Fixed so neo4j runs on JRuby 1.1.5
- Implemented support for reindex all instances of a node class. This is needed if the lucene index is kept in memory or if the index is changed.
- Added ReferenceNode. All nodes now have a relationship from this reference node.
- Lots of refactoring
- Added the IMDB example. It shows how to create a neo database, lucene queries and node traversals.

## [0.0.4 / 2008-10-23]
- First release to rubyforge<|MERGE_RESOLUTION|>--- conflicted
+++ resolved
@@ -3,7 +3,6 @@
 This file should follow the standards specified on [http://keepachangelog.com/]
 This project adheres to [Semantic Versioning](http://semver.org/).
 
-<<<<<<< HEAD
 ## [7.2.1] - 09-19-2016
 
 ### Fixed
@@ -15,13 +14,12 @@
 ### Added
 
 - Backporting #1245 to 7.x versions. It implements the [`ForbiddenAttributesProtection` API](http://edgeapi.rubyonrails.org/classes/ActionController/StrongParameters.html) from ActiveRecord.
-=======
+
 ## [7.1.4] - 09-20-2016
 
 ### Fixed
 
 - `where` clause with question mark parameter and array values only using the first element (see #1247 #1290)
->>>>>>> 583ce257
 
 ## [7.1.3] - 08-18-2016
 
