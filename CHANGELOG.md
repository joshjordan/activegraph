--- conflicted
+++ resolved
@@ -3,19 +3,17 @@
 This file should follow the standards specified on [http://keepachangelog.com/]
 This project adheres to [Semantic Versioning](http://semver.org/).
 
-<<<<<<< HEAD
 ## [Unreleased]
 
 ### Changed
 
 - Removed `before` and `after` callback options from associations (model callbacks still exist)
-=======
+
 ## [8.0.17] 2016-05-03
 
 ### Fixed
 
 - Don't lock out Rails 5.1 in `gemspec`
->>>>>>> 8046fe56
 
 ## [8.0.16] 2016-05-01
 
