# Change Log
All notable changes to this project will be documented in this file.
This file should follow the standards specified on [http://keepachangelog.com/]
This project adheres to [Semantic Versioning](http://semver.org/).

<<<<<<< HEAD
## [Unreleased]

### Changed

- Removed `before` and `after` callback options from associations (model callbacks still exist)
=======
## [8.0.8] 2016-02-27

### Fixed

- Performance and response consistency improvements to `exists?` methods

## [8.0.7] 2016-02-24

### Fixed

- Fix Ruby 2.4 deprecations re: Integer (see #1360 / thanks @jboler)
>>>>>>> 1585baaa

## [8.0.6] 2016-02-04

### Fixed

- Rake tasks broken without Rails (thanks @CoralineAda, @phreakocious, and @Joshfindit, see #1330, #1331, and #1353)

## [8.0.5] 2016-01-05

### Fixed

- When invalid session type is given, an exception will be raised to aid debugging (see #1335 / thanks @Joshfindit)

## [8.0.4] 2016-01-03

### Fixed

- Fixed/refactored `wait_for_connection`

## [8.0.3] 2016-01-03

### Fixed

- Fixed/refactored `wait_for_connection`

## [8.0.2] 2016-12-22

### Fixed

- Camelization of class names for migrations should now match the snake case of the migration file name (see #1329)

## [8.0.1] 2016-12-20

### Fixed

- Use UTC timezone for timestamps on migration files

## [8.0.0] 2016-12-14

NO CHANGES FROM 8.0.0.rc.4

## [8.0.0.rc.4] 2016-10-12

### Changed

- `find_or_create_by` on an association does not look for nodes which aren't related to the node in question (thanks for the report @efatsi / see #1240)

### Fixed

- Inconsistent `drop_constraint` and `drop_index` behavior: they were accepting `force` option (like `add_*` methods)
- `PendingMigrationError` not showing pending migrations versions
- Fixed `silenced: true` for `Neo4j::Migration::Runner` option, not working properly
- Removed "strange" inheritance between Neo4j::Migrations::Base and the legacy Neo4j::Migration class
- Avoid creating the `SchemaMigration` model constraint when it already exists

## [8.0.0.rc.3] 2016-10-12

# Added

- `distinct` method for QueryProxy (thanks @ProGM / see #1305)
- Added `update_node_property` / `update_node_properties` (aliased as `update_column` / `update_columns`)

## [8.0.0.rc.2] 2016-10-07

### Fixed

- Pending migration check was failing when there are no migrations

## [8.0.0.rc.1] 2016-10-04

### Changed

- Pending migrations check, now using a Rack Middleware instead of failing on startup (thanks @ProGM / see #1300)

### Added

- Add support for undeclared properties on specific models (see #1294 / thanks @klobuczek)
- Add `update_node_property` and `update_node_properties` methods, aliased as `update_column` and `update_columns`, to persist changes without triggering validations, callbacks, timestamps, etc,...

## [8.0.0.alpha.12] 2016-09-29

### Fixed

- Allow multiple arguments to scopes (see #1297 / thanks @klobuczek)
- Fixed validations with unpersisted nodes (see #1293 / thanks @klobuczek & @ProGM)
- Fixed various association bugs (see #1293 / thanks @klobuczek & @ProGM)
- Fix `as` losing the current query chain scope (see #1298 and #1278 / thanks @ProGM & @ernestoe)

## [8.0.0.alpha.11] 2016-09-27

### Fixed
- Don't fire database when accessing to unpersisted model associations (thanks @klobuczek & @ProGM see #1273)
- `size` and `length` methods not taking account of `@deferred_objects` (see #1293)
- `update` was not rolling-back association changes when validations fail
- Broken Rails `neo4j:migrate_v8` generator

### Changed
- `count` method in associations, now always fire the database like AR does
- Neo4j now passes all association validations specs, taken from AR (thanks @klobuczek)

## [8.0.0.alpha.10] 2016-09-16

### Fixed
- Remove blank objects from association results to be compatible with `ActiveRecord` (see #1276 / thanks klobuczek)
- Allow https scheme in the NEO4J_URL (see #1287 / thanks jacob-ewald)

## [8.0.0.alpha.9] 2016-09-14

### Fixed

- String / symbol issue for session types in railtie
- Put in fix for allowing models to reload for wrapping nodes / relationshps

## [8.0.0.alpha.8] 2016-09-14

### Fixed

- Issues with railtie

## [8.0.0.alpha.7] 2016-09-13

### Changed

- Multiple sessions in Rails config no longer supported

## [8.0.0.alpha.6] 2016-09-12

### Fixed

- Instead of using `session_type`, `session_url`, `session_path`, and `session_options` in config `session.type`, `session.url`, `session.path`, and `session.options` should now be used.
- Issue where `session_url` (now `session.url`) was not working
- Broken sessions when threading

## [8.0.0.alpha.5] 2016-09-08

### Fixed

- Various issues with not be able to run migrations when migration were pending (see 22b7e6aaadd46c11d421b4dac8d3fb15f663a4c4)

## [8.0.0.alpha.4] 2016-09-08

### Added

- A `Neo4j::Migrations.maintain_test_schema!` method, to keep the test database up to date with schema changes. (see #1277)
- A `Neo4j::Migrations.check_for_pending_migrations!` method, that fails when there are pending migration. In Rails, it's executed automatically on startup. (see #1277)
- Support for [`ForbiddenAttributesProtection` API](http://edgeapi.rubyonrails.org/classes/ActionController/StrongParameters.html) from ActiveRecord. (thanks ProGM, see #1245)

### Changed

- `ActiveNode#destroy` and `ActiveRel#destroy` now return the object in question rather than `true` to be compatible with `ActiveRecord` (see #1254)

### Fixed

- Bugs with using `neo_id` as `ActiveNode` `id_property` (thanks klobuczek / see #1274)

## [8.0.0.alpha.3]

### Skipped

## [8.0.0.alpha.2] 2016-08-05

### Changed

- Improve migration output format / show execution time in migrations

### Fixed

- Caching of model index and constraint checks
- Error when running schema migrations.  Migrations now give a warning and instructions if a migration fails and cannot be recovered
- Error when running rake tasks to generate "force" creations of indexes / constraints and there is no migration directory
- `WARNING` is no longer displayed for constraints defined from `id_property` (either one which is implict or explict)

## [8.0.0.alpha.1] 2016-08-02

### Changed

- Improved `QueryProxy` and `AssociationProxy` `#inspect` method to show a result preview (thanks ProGM / see #1228 #1232)
- Renamed the old migration task to `neo4j:legacy_migrate`
- Renamed the ENV variable to silence migrations output from `silenced` to `MIGRATIONS_SILENCED`
- Changed the behavior with transactions when a validation fails. This is a potentially breaking change, since now calling `save` would not fail the current transaction, as expected. (thanks ProGM / see #1156)
- Invalid options to the `property` method now raise an exception (see #1169)
- Label #indexes/#constraints return array without needing to access [:property_keys]
- `server_db` server type is no longer supported.  Use `http` instead to connect to Neo4j via the HTTP JSON API

### Added

- Allow to pass a Proc for a default property value (thanks @knapo / see #1250)
- Adding a new ActiveRecord-like migration framework (thanks ProGM / see #1197)
- Adding a set of rake tasks to manage migrations (thanks ProGM / see #1197)
- Implemented autoloading for new and legacy migration modules (there's no need to `require` them anymore)
- Adding explicit identity method for use in Query strings (thanks brucek / see #1159)
- New adaptor-based API has been created for connecting to Neo4j (See the [upgrade guide](TODO!!!!)).  Changes include:
- The old APIs are deprecated and will be removed later.
- In the new API, there is no such thing as a "current" session.  Users of `neo4j-core` must create and maintain references themselves to their sessions
- New `Neo4j::Core::Node` and `Neo4j::Core::Relationshp` classes have been created to provide consistent results between adaptors.  `Neo4j::Core::Path` has also been added
- New API is centered around Cypher.  No special methods are defined to, for example, load/create/etc... nodes/relationships
- There is now a new API for making multiple queries in the same HTTP request
- It is now possible to subscribe separately to events for querying in different adaptors and for HTTP requests (see [the docs](TODO!!!!))
- Schema queries (changes to indexes/constraints) happen in a separate thread for performance and reduce the complexity of the code
- New session API does not include replacement for on_next_session_available
- Adding a migration helper to mass relabel migrations (thanks @JustinAiken / see #1166 #1239)
- Added support for `find_or_initialize_by` and `first_or_initialize` methods from ActiveRecord (thanks ProGM / see #1164)
- Support for using Neo4j-provided IDs (`neo_id`) instead of UUID or another Ruby-provided ID. (Huge thanks to @klobuczek, see #1174)

### Fixed

- Made some memory optimizations (thanks ProGM / see #1221)

## [7.2.3] - 09-28-2016

### Fixed

- `as` resetting scope of the current query chain (see #1298)

## [7.2.2] - 09-22-2016

### Fixed

- `where` clause with question mark parameter and array values only using the first element (see #1247 #1290)

## [7.2.1] - 09-19-2016

### Fixed

- During ActiveRel create, node and rel property values formatted like Cypher props (`{val}`) were interpreted as props, causing errors.

## [7.2.0] - 08-23-2016

### Added

- Backporting #1245 to 7.x versions. It implements the [`ForbiddenAttributesProtection` API](http://edgeapi.rubyonrails.org/classes/ActionController/StrongParameters.html) from ActiveRecord.

## [7.1.4] - 09-20-2016

### Fixed

- `where` clause with question mark parameter and array values only using the first element (see #1247 #1290)

## [7.1.3] - 08-18-2016

### Changed

- Default value for `enum` is `nil` instead of the first value.  This is a **BREAKING** change but is being released as a patch because the original behavior was considered a bug.  See [this pull request](https://github.com/neo4jrb/neo4j/pull/1270) (thanks to ProGM and andyweiss1982)

## [7.1.2] - 08-01-2016

### Fixed

- Fixed issue where the label wrapping cache would get stuck

## [7.1.1] - 07-22-2016

### Fixed

- `AssociationProxy` changed so that `pluck` can be used in rails/acivesupport 5 (thanks ProGM / see #1243)

## [7.1.0] - 07-14-2016

### Changed

- Gemspec dependency requirements were modified where ActiveModel, ActiveSupport, and Railties are concerned. The gem now requires >= 4.0, < 5.1.
- `ActiveModel::Serializers::Xml` is only included if supported if available.

## [7.0.16] - 09-20-2016

### Fixed

- `where` clause with question mark parameter and array values only using the first element (see #1247 #1290)

## [7.0.15] - 08-18-2016

### Changed

- Default value for `enum` is `nil` instead of the first value.  This is a **BREAKING** change but is being released as a patch because the original behavior was considered a bug.  See [this pull request](https://github.com/neo4jrb/neo4j/pull/1270) (thanks to ProGM and andyweiss1982)

## [7.0.14] - 07-10-2016

### Fixed

- Bug in setting `NEO4J_TYPE` (thanks bloomdido / see #1235)

## [7.0.12] - 06-27-2016

### Fixed

- Bug where models weren't being loaded correctly by label (thanks bloomdido / see #1220)

## [7.0.11] - 06-09-2016

### Fixed

- Fix dipendence from JSON when using outside of rails (thanks ProGM)

## [7.0.10] - 06-07-2016

### Fixed

- Calling `.create` on associations shouldn't involve extra queries (thanks for the report from rahulmeena13 / see #1216)

## [7.0.9] - 05-30-2016

### Fixed

- Fix to parens in Cypher query for `with_associations` for Neo4j 3.0 (thanks ProGM / see #1211)

## [7.0.8] - 05-27-2016

### Fixed

- Fix to `find_in_batches` (thanks to ProGM / see #1208)

## [7.0.7] - 05-26-2016

### Fixed

- Allow models to use their superclass' scopes (forward-ported from 6.1.11 / thanks to veetow for the heads-up / see #1205)

## [7.0.6] - 05-11-2016

### Added

- Explination about why you can't have an index and a constraint at the same time

## [7.0.5] - 05-06-2016

### Fixed

- Added parens to delete_all query to support new required syntax in Neo4j 3.0

## [7.0.4] - 05-06-2016

### Fixed

- A bug/inconsistency between ActiveNode's class method `create` and instance `save` led to faulty validation of associations in some cases.

## [7.0.3] - 04-28-2016

### Fixed

- Added parens to queries to support new required syntax in Neo4j 3.0

## [7.0.2] - 04-10-2016

### Fixed

- Multiparameter Attributes for properties of type `Time` were failing due to a hack that should have been removed with `ActiveAttr`'s removal
- Rel creation factory was not using backticks around rel type during create action.

## [7.0.1] - 03-22-2016

### Fixed

- Conversion of string values from form inputs (thanks to jbhannah / see #1163)

## [7.0.0] - 03-18-2016

No changes from `rc.7`

## [7.0.0.rc.7] - 03-16-2016

### Changed

- `with_associations` now generates separate `OPTIONAL MATCH` clauses, separated by `WITH` clauses and is preceeded by a `WITH` clause.

## [7.0.0.rc.6] - 03-16-2016

### Fixed

- Question mark methods (`node.foo?`) broke when ActiveAttr was removed

## [7.0.0.rc.5] - 03-14-2016

### Fixed

- Fixed issue where backticks weren't being added to where clauses for `with_associations`

## [7.0.0.rc.4] - 03-11-2016

### Fixed

- Catching errors for 404s in Rails (thanks ProGm, see #1153)

## [7.0.0.rc.3] - 03-08-2016

### Fixed

- Allow for array values when querying for enums (i.e. `where(enum_field: [:value1, :value2])`) (see #1150)

## [7.0.0.rc.2] - 03-08-2016

### Fixed

- Issue where creating relationships via `has_one` association created two relationships (forward ported from 6.0.7 / 6.1.9)

## [7.0.0.rc.1] - 03-08-2016

### Changed

- All explicit dependencies on `ActiveAttr` code that was not removed outright can now be found in the `Neo4j::Shared` namespace.
- All type conversion uses Neo4j.rb-owned converters in the `Neo4j::Shared::TypeConverters` namespace. This is of particular importance where `Boolean` is concerned. Where explicitly using `ActiveAttr::Typecasting::Boolean`, use `Neo4j::Shared::Boolean`.
- `Neo4j::Shared::TypeConverters.converters` was replaced with `Neo4j::Shared::TypeConverters::CONVERTERS`.
- Error classes refactor: All errors now inherits from `Neo4j::Error`. All specific `InvalidParameterError` were replaced with a more generic `Neo4j::InvalidParameterError`.
- When calling `Node.find(...)` with missing ids, `Neo4j::RecordNotFound` now returns a better error message and some informations about the query.

#### Internal

- Ran transpec and fixed error warning (thanks brucek / #1132)

### Added

- A number of modules and unit tests were moved directly from the ActiveAttr gem, which is no longer being maintained.
- `ActiveNode` models now respond to `update_all` (thanks ProGM / #1113)
- Association chains now respond to `update_all` and `update_all_rels` (thanks ProGM / #1113)
- Rails will now rescue all `Neo4j::RecordNotFound` errors with a 404 status code by default
- A clone of [ActiveRecord::Enum](http://edgeapi.rubyonrails.org/classes/ActiveRecord/Enum.html) API. See docs for details. (thanks ProGM / #1129)
- Added #branch method to `QueryProxy` to allow for easy branching of matches in association chains (thanks ProGM / #1147 / #1143)
- The `.match` method on ActiveNode model class has changed to allow a second argument which takes `on_create`, `on_match`, and `set` keys.  These allow you to define attribute values for the Cypher `MERGE` in the different cases (thanks leviwilson / see #1123)

### Removed

- All external [ActiveAttr](https://github.com/cgriego/active_attr) dependencies.
- All `call` class methods from Type Converters. Use `to_ruby` instead.
- `Neo4j::ActiveNode::Labels::InvalidQueryError`, since it's unused.

## [6.1.12] - 05-27-2016

### Fixed

- Fix to `find_in_batches` (thanks to ProGM / see #1208)

## [6.1.11] - 05-25-2016

### Fixed

- Allow models to use their superclass' scopes (thanks to veetow for the heads-up / see #1205)

## [6.1.10] - 03-14-2016

### Fixed

- Fixed issue where backticks weren't being added to where clauses for `with_associations`

## [6.1.9] - 2016-03-08

### Fixed

- Issue where creating relationships via `has_one` association created two relationships (forward ported from 6.0.7)

## [6.1.8] - 2016-03-02

### Fixed

- The `@attributes` hash of the first node of each class returned from the database would have have the wrong id property key. This did not appear to cause any problems accessing the value and would be normal for subsequent saves of the affected node as well as all other nodes.

## [6.1.7] - 2016-02-16

### Fixed

- Bug related to creating subclassed nodes alongside rels in ActiveRel. (#1135. Thanks, brucek!)

## [6.1.6] - 2016-02-03

### Added

- `wait_for_connection` configuration variable allows you to tell the gem to wait for up to 60 seconds for Neo4j to be available.  This is useful in environments such as Docker Compose

## [6.1.5] - 2016-01-28

### Fixed

- Calls to `.find`/`.find_by_id`/`.find_by_ids` now respect scopes and associations

## [6.1.4] - 2016-01-26

### Fixed

- Model generators now respect module namespaces (thanks to michaeldelorenzo in #1119)

## [6.1.3] - 2016-01-20

### Fixed

- Issue where `ActiveRel.create` would not work with `RelatedNode` (`rel.from_node`) instances (Thanks, djvs #1107)

## [6.1.2] - 2016-01-19

### Fixed

- Issue where `inspect` failed outside of Rails (Thanks to louspringer, #1111)

## [6.1.1] - 2016-01-01

### Fixed

- Fixed version requirement for `neo4j-core` in gemspec

## [6.1.0] - 2016-01-01

### Changed

- When a `model_class` is specified on an association which is not an ActiveNode model, an error is raised
- The `model_class` option on associations can no longer be a `Class` constant (should be a String, Symbol, nil, false, or an Array of Symbols/Strings)
- The `rel_class` option on associations can no longer be a `Class` constant (should be a String, Symbol, or nil)
- The `from_class` and `to_class` arguments can no longer be a `Class` constant (should be a String, Symbol, :any, or false)
- ActiveNode and ActiveRel models can now be marshaled (thanks to jhoffner for the suggestion in #1093)

### Fixed

- Inheritance of properties in ActiveRel is fixed (see #1080)

### Added

- `config/neo4j.yml` now renders with an ERB step (thanks to mrstif via #1060)
- `#increment`, `#increment!` and `#concurrent_increment!` methods added to instances of ActiveNode and ActiveRel (thanks to ProGM in #1074)

## [6.0.9] - 05-27-2016

### Fixed

- Fix to `find_in_batches` (thanks to ProGM / see #1208)

## [6.0.8] - 03-14-2016

### Fixed

- Fixed issue where backticks weren't being added to where clauses for `with_associations`

## [6.0.7] - 03-08-2016

### Fixed

- Issue where creating relationships via `has_one` association created two relationships

## [6.0.6] - 01-20-2016

### Fixed

- Issue where `inspect` failed outside of Rails (Thanks to louspringer, #1111)

## [6.0.5] - 12-29-2015

### Fixed

- If a property and a scope have the same name, a "Stack level too deep" error occurs.  Fixed by removing the instance method which scopes define.  Could break something, but I very much doubt anybody is using this, and if they are it's likely a bug (#1088)

## [6.0.4] - 12-23-2015

### Fixed

- When a `model_class` is specified on an association which is not an ActiveNode model, an error is raised

## [6.0.3] - 12-18-2015

### Fixed

- Fixed issue where find_or_create was prioritizing property`s default value rather than what was being passed in (Thanks to brucek via #1071)

## [6.0.2] - 12-16-2015

### Fixed

- Fixed issue where association setting can't be set on initialize via #new (#1065)

## [6.0.1] - 11-27-2015

### Fixed

- `#with_associations` should use multiple `OPTIONAL MATCH` clauses instead of one so that matches are independent (behavior changed in Neo4j 2.3.0) (forward ported from 5.2.15)

## [6.0.0] - 11-24-2015

### Fixed

- Refactor unpersisted association logic to store objects directly on the object rather than the association proxy since different association proxies may be created at different times (see #1043)

## [6.0.0.rc.4] - 11-19-2015

### Fixed

- Following a '#with' with a '#count' no longer causes issues with variables specified twice

## [6.0.0.rc.3] - 11-18-2015

### Fixed

- Removed extra `MATCH` which occurs from `proxy_as` calls

## [6.0.0.rc.2] - 11-17-2015

### Changed

- `QueryProxy#<<` and `#create`, when `rel_class` option is set, will use `RelClass.create!` instead of `create` to alert the user of failed rel creations.

## [6.0.0.rc.1] - 11-13-2015

This release contains no changes since the last alpha. Below are all modifications introduced in alpha releases.

### Changed

- `_classname` property has been completely removed, officially dropping support for Neo4j < 2.1.5.
- `ActiveRel#creates_unique` and the `:unique` Association option take arguments to control how the query is built. See https://github.com/neo4jrb/neo4j/pull/1038.
- `#<<` and `#create` methods on associations now create with the `rel_class` when available so that validations/callbacks/defaults are all used as expected
- Allow calling of `#method=` methods via model `new` method `Hash` argument
- Remove uniqueness validation for `id_property` because we already have Neo4j constraints
- Improved eager loading when no with_associations is specified (see #905)
- Change size and length so that they match expected Ruby / ActiveRecord behavior (see http://stackoverflow.com/questions/6083219/activerecord-size-vs-count and #875)
- Refactoring around indexing and constraints in `Neo4j::ActiveNode`. The public interfaces are unchanged.
- `Neo4j::Shared::DeclaredPropertyManager` was renamed `Neo4j::Shared::DeclaredProperties`. All methods referencing the old name were updated to reflect this.
- Methods that were using `Neo4j::Session#on_session_available` were updated to reflect the upstream change to `on_next_session_available`.
- `rel_where` will now use ActiveRel classes for type conversion, when possible.
- Converters will look for a `converted?` method to determine whether an object is of the appropriate type for the database. This allows converters to be responsible for multiple types, if required.
- Removed the ability to set both an exact index and unique constraint on the same property in a model. Unique constraints also provide exact indexes.
- Deprecated all methods in ActiveRel's Query module except for those that allow finding by id.
- Return `true` on successful `#save!` calls (Thanks to jmdeldin)

### Added

- Optional three-argument signature for `ActiveRel#create` and `#create!`, just like `initialize`.
- Alternate `ActiveRel` init syntax: `RelClass.new(from_node, to_node, args)`. This is optional, so giving a single hash with props with or without nodes is still possible.
- `ActiveRel` `create` actions can now handle unpersisted nodes.
- `rel_order` method for association chaining
- Support `config/neo4j.yaml`
- Look for ENV variables for Neo4j URL / path for Rails apps
- New classes for schema operations, predictably called `Neo4j::Schema::Operation` and subclasses `UniqueConstraintOperation` and `ExactIndexOperation`. These provide methods to aid in the additional, removal, and presence checking of indexes and constraints.
- A few methods were added to `Neo4j::Shared::DeclaredProperties` to make it easier to work with. In particular, `[key]` acts as a shortcut for `DeclaredProperties#registered_properties`.
- Type Converters were added for String, Integer, Fixnum, BigDecimal, and Boolean to provide type conversion for these objects in QueryProxy.
- Support for Array arguments to ActiveRel's `from_class` and `to_class`.

### Fixed

- Regression RE: properties being overwritten with their defaults on save in alpha.10.
- Long properties in `ActiveNode`/`ActiveRel` `#inspect` are truncated
- Property defaults are set initially when an instance of a model is loaded, then checked again before save to ensure `valid?` works.
- `QueryProxy` was not converting Boolean properties correctly
- Certain actions that were intended as once-in-the-app's-lifetime events, notably schema operations, will only occur immediately upon the first session's establishment.
- Context now set for Model.all QueryProxy so that logs can reflect that it wasn't just a raw Cypher query

### Removed

- Railtie was removing username/password and putting them into the session options.  This has been unneccessary in `neo4j-core` for a while now

## [6.0.0.alpha.12] - 11-5-2015

### Changed
- `_classname` property has been completely removed, officially dropping support for Neo4j < 2.1.5.
- `ActiveRel#creates_unique` and the `:unique` Association option take arguments to control how the query is built. See https://github.com/neo4jrb/neo4j/pull/1038.

### Added
- Optional three-argument signature for `ActiveRel#create` and `#create!`, just like `initialize`.

## [6.0.0.alpha.11] - 11-3-2015

### Fixed
- Regression RE: properties being overwritten with their defaults on save in alpha.10.

### Changed
- `#<<` and `#create` methods on associations now create with the `rel_class` when available so that validations/callbacks/defaults are all used as expected
- Allow calling of `#method=` methods via model `new` method `Hash` argument

### Added
- Alternate `ActiveRel` init syntax: `RelClass.new(from_node, to_node, args)`. This is optional, so giving a single hash with props with or without nodes is still possible.

## [6.0.0.alpha.10] - 11-2-2015

### Fixed
- Long properties in `ActiveNode`/`ActiveRel` `#inspect` are truncated
- Property defaults are set initially when an instance of a model is loaded, then checked again before save to ensure `valid?` works.

### Added
- `ActiveRel` `create` actions can now handle unpersisted nodes.

## [6.0.0.alpha.9] - 10-27-2015

### Fixed
- `uninitialized constant Neo4j::Core::CypherSession` error

## [6.0.0.alpha.8] - 10-19-2015

### Added

- `rel_order` method for association chaining

## [6.0.0.alpha.7] - 10-19-2015

### Changed

- Remove uniqueness validation for `id_property` because we already have Neo4j constraints

### Added

- Support `config/neo4j.yaml`

## [6.0.0.alpha.6] - 10-18-2015

### Changed

- Improved eager loading when no with_associations is specified (see #905)

## [6.0.0.alpha.5] - 10-18-2015

### Changed

- Change size and length so that they match expected Ruby / ActiveRecord behavior (see http://stackoverflow.com/questions/6083219/activerecord-size-vs-count and #875)

## [6.0.0.alpha.4] - 10-17-2015

### Fixed

- `QueryProxy` was not converting Boolean properties correctly

## [6.0.0.alpha.3] - 10-14-2015

### Removed

- Railtie was removing username/password and putting them into the session options.  This has been unneccessary in `neo4j-core` for a while now

## [6.0.0.alpha.2] - 10-14-2015

### Added

- Look for ENV variables for Neo4j URL / path for Rails apps

## [6.0.0.alpha.1] - 10-12-2015

### Changed

- Refactoring around indexing and constraints in `Neo4j::ActiveNode`. The public interfaces are unchanged.
- `Neo4j::Shared::DeclaredPropertyManager` was renamed `Neo4j::Shared::DeclaredProperties`. All methods referencing the old name were updated to reflect this.
- Methods that were using `Neo4j::Session#on_session_available` were updated to reflect the upstream change to `on_next_session_available`.
- `rel_where` will now use ActiveRel classes for type conversion, when possible.
- Converters will look for a `converted?` method to determine whether an object is of the appropriate type for the database. This allows converters to be responsible for multiple types, if required.
- Removed the ability to set both an exact index and unique constraint on the same property in a model. Unique constraints also provide exact indexes.
- Deprecated all methods in ActiveRel's Query module except for those that allow finding by id.
- Return `true` on successful `#save!` calls (Thanks to jmdeldin)

### Added

- New classes for schema operations, predictably called `Neo4j::Schema::Operation` and subclasses `UniqueConstraintOperation` and `ExactIndexOperation`. These provide methods to aid in the additional, removal, and presence checking of indexes and constraints.
- A few methods were added to `Neo4j::Shared::DeclaredProperties` to make it easier to work with. In particular, `[key]` acts as a shortcut for `DeclaredProperties#registered_properties`.
- Type Converters were added for String, Integer, Fixnum, BigDecimal, and Boolean to provide type conversion for these objects in QueryProxy.
- Support for Array arguments to ActiveRel's `from_class` and `to_class`.

### Fixed

- Certain actions that were intended as once-in-the-app's-lifetime events, notably schema operations, will only occur immediately upon the first session's establishment.
- Context now set for Model.all QueryProxy so that logs can reflect that it wasn't just a raw Cypher query

## [5.2.15] - 11-27-2015

### Fixed

- `#with_associations` should use multiple `OPTIONAL MATCH` clauses instead of one so that matches are independent (behavior changed in Neo4j 2.3.0)

## [5.2.13] - 10-26-2015

### Fixed
- Fixed `#after_initialize` and `#after_find` callbacks.
- The `#touch` method should to raise errors when unsuccessful and avoid `#attributes` for performance.

## [5.2.12] - 10-25-2015

### Fixed
- Fix the `#touch` method for `ActiveNode` and `ActiveRel`

## [5.2.11] - 10-18-2015

### Fixed
- Unable to give additional options as first argument to chained QueryProxy method

## [5.2.10] - 10-14-2015

### Fixed
- `has_one` does not define `_id` methods if they are already defined.  Also use `method_defined?` instead of `respond_to?` since it is at the class level

## [5.2.9] - 09-30-2015

### Fixed
- Better error message for `ActiveRel` creation when from_node|to_node is not persisted

## [5.2.8] - 09-30-2015

### Fixed
- Support `references` in model/scaffold generators

## [5.2.7] - 09-25-2015

### Fixed
- Allow for association `model_class` to be prepended with double colons

## [5.2.6] - 09-16-2015

### Fixed

- Fixed issue where caching an association causes further queries on the association to return the cached result

## [5.2.5] - 09-11-2015

### Fixed

- Regression in last release caused properties to revert to default on update if not present in the properties for update

## [5.2.4] - 09-11-2015

### Fixed
- Use `debug` log level for query logging
- `updated_at` properties were not being added up `update` events, only updated.
- Default values of Boolean properties were not being set when `default: false`
- `props_for_update` was using String keys instead of Symbols, like `props_for_update`
- `props_for_create` and `props_for_update` were not adding default property values to the hash.
- ActiveNode's `merge` and `find_or_create` methods were not setting default values of declared properties when `ON CREATE` was triggered. The code now uses `props_for_create`.

## [5.2.3] - 09-07-2015

Added bugfixes from 5.1.4 and 5.1.5 that were missed in earlier 5.2.x releases:
- `AssociationProxy` now responds to `serializable_hash` so that `include` can be used in `render json` in Rails controllers
- Fixed errors when trying to call `#{association}_ids=` on an unpersisted node with UUIDs or an array thereof.
- Removed extra Cypher query to replace relationships when working with unpersisted nodes and association=.
- Bug related to Rails reloading an app and returning nodes without first reinitializing models, resulting in CypherNodes.

## [5.2.2] - 09-06-2015

### Fixed
- Fixed setting of association(_id|_ids) on .create

## [5.2.1] - 09-04-2015

### Fixed
- Now possible to configure `record_timestamps` with rails `config`

## [5.2.0] - 08-30-2015

### Added
- `props_for_persistence`, `props_for_create`, `props_for_update` instance methods for all nodes and rels. Each returns a hash with properties appropriate for sending to the database in a Cypher query to create or update an object.
- Added `record_timestamps` configuration do default all `ActiveNode` and `ActiveRel` models to have `created_at` and `updated_at` timestamps (from #939, thanks @rebecca-eakins)
- Added `timestamp_type` configuration to specify how timestamps should be stored (from #939, thanks @rebecca-eakins)

### Changed
- Methods related to basic node and rel persistence (`save`, `create_model`, `_create_node`, others) were refactored to make the processes simpler, clearer, and slightly faster.
- Unit test directory structure was rearranged to mirror the `lib` directory.

## [5.1.3] - 08-23-2015

### Fixed
- `has_one` associations are now properly cached (like `has_many` associations)
- `QueryProxy` now responds to `#to_ary`.  Fixes integration with ActiveModelSerializer gem


## [5.1.2] - 08-20-2015

### Fixed
- When association has `model_class` and `type: false` the association doesn't work (see: https://github.com/neo4jrb/neo4j/pull/930)

## [5.1.1] - 08-19-2015

### Fixed
- Fixed a bug where the `Neo4j::Timestamps` mixin was not able to be included

## [5.1.0.rc.3] - 08-17-2015

### Fixed
- Associations defined in ActiveNode models will delegate `unique?` to the model set in `rel_class`. This makes it easier for the rel class to act as the single source of truth for relationship behavior.

### Added
- ActiveRel: `#{related_node}_neo_id` instance methods to match CypherRelationship. Works with start/from and end/to.
- ActiveRel: `type` now has a new alias, `rel_type`. You might recognize this from the `(Cypher|Embedded)Relationship` class and ActiveNode association option.
- Contributing to the gem? Rejoice, for it now supports [Dotenv](https://github.com/bkeepers/dotenv).

## [5.1.0.rc.2] - 08-16-2015

### Added
- Ability to use `#where_not` method on `ActiveNode` / `QueryProxy`

## [5.1.0.rc.1] - 08-14-2015

### Fixed
- Added a `before_remove_const` method to clear cached models when Rails `reload!` is called. 5.0.1 included a workaround but this appears to cut to the core of the issue. See https://github.com/neo4jrb/neo4j/pull/855.
- To prevent errors, changing an index to constraint or constraint to index will drop the existing index/constraint before adding the new.
- Fixed `AssociationProxy#method_missing` so it properly raises errors.

### Added
- Added ability to view `model_class` from `Association` class for `rails_admin` Neo4j adapter
- QueryProxy `where` will now look for declared properties matching hash keys. When found, it will send the value through that property's type converter if the type matches the property's unconverted state.
- Improved handling of unpersisted nodes with associations. You can now use `<<` to create associations between unpersisted nodes. A `save` will cascade through unpersisted objects, creating nodes and rels along the way. See https://github.com/neo4jrb/neo4j/pull/871
- Support formatted cypher queries for easy reading by humans via the `pretty_logged_cypher_queries` configuration variable
- Ability to query for just IDs on associations
- On `QueryProxy` objects you can now use an `:id` key in `where` and `find_by` methods to refer to the property from `id_property` (`uuid` by default)
- Added `ActiveRel.creates_unique` and deprecated `ActiveRel.creates_unique_rel`
- Added #inspect method to ActiveRel to show Cypher-style representation of from node, to node, and relationship type
- Added `Neo4j::Timestamps`, `Neo4j::Timestamps::Created`, and `Neo4j::Timestamps::Updated` mixins to add timestamp properties to `ActiveNode` or `ActiveRel` classes

### Changed

- Methods related to ActiveNode's IdProperty module were refactored to improve performance and simplify the API. Existing `default_properties` methods were reworked to reflect their use as-implemented: storage for a single default property, not multiple.
- Implementation adjustments that improve node and rel initialization speed, particularly when loading large numbers of objects from the database.

## [5.0.15] - 08-12-2015

### Fixed

- `reload!` within Rails apps will work correctly. An earlier release included a workaround but this uses ActiveModel's system for clearing caches to provide a more thorough resolution.

## [5.0.14] - 08-09-2015

### Fixed

- Calling `all` on a QueryProxy chain would cause the currently set node identity within Cypher to be lost.

## [5.0.13] - 08-07-2015

### Fixed
- Backport AssociationProxy#method_missing fix to raise errors on invalid methods
- Fix the count issue on depth two associations (#881)

## [5.0.12] - ?

### Fixed
- Break between associations so that potential `where` clauses get applied to the correct `(OPTIONAL )MATCH` clause

### Fixed
- Delegate `first` and `last` from `AssociationProxy` to `QueryProxy`
- Fix `order` behavior for `first` and `last` in `QueryProxy`

## [5.0.11] - ?

### Fixed
- Delegate `first` and `last` from `AssociationProxy` to `QueryProxy`
- Fix `order` behavior for `first` and `last` in `QueryProxy`

## [5.0.10] - 2015-07-31

### Fixed
- Fix what should have been a very obvious bug in `_active_record_destroyed_behavior` behavior
- Add eager loading to QueryProxy so that it works in all expected places

## [5.0.9] - 2015-07-29

### Fixed
- "NameError: uninitialized constant Class::Date" (https://github.com/neo4jrb/neo4j/issues/852)

## [5.0.8] - 2015-07-26

### Changed
- Copied QueryClauseMethods doc from master

## [5.0.7] - 2015-07-26

### Changed
- Copied `docs` folder from master because a lot of work had gone into the docs since 5.0.0 was released

## [5.0.6] - 2015-07-22

### Fixed
- Fix query logging so that by default it only outputs to the user in the console and development server.  Logger can be changed with `neo4j.config.logger` configuration option

## [5.0.5] - 2015-07-19

### Added
- Added `log_cypher_queries` configuration option so that queries aren't on by default but that they can be controlled

## [5.0.4] - 2015-07-17

### Fixed
- Fixed bug which caused `QueryProxy` context to repeat (showed up in query logging)

## [5.0.3] - 2015-07-14

### Changed
- Moved `#with_associations` method from `AssociationProxy` to `QueryProxy` so that all `QueryProxy` chains can benefit from it.
- Added `_active_record_destroyed_behavior` semi-hidden configuration variable so that behavior for `ActiveNode#destroyed?` and `ActiveRel#destroyed?` can be changed to upcoming 6.0.0 behavior (matching ActiveRecord) where the database is not accessed.

## [5.0.2] - 2015-06-30

### Fixed
- Fix error when calling `#empty?` or `#blank?` on a query chain with on `order` specified
- Make `#find_each` and `#find_in_batches` return the actual objects rather than the result objects
- Query logging on console should be to STDOUT with `puts`.  Using `Rails.logger` outputs to the file in the `log` directory
- Modified queryproxy include? to accept a uuid instead of full node

## [5.0.1] - 2015-06-23

### Fixed
- Longstanding bug that would prevent association changes (`<<` and ActiveRel.create) in Rails after `reload!` had been called, see https://github.com/neo4jrb/neo4j/pull/839
- ActiveNode#inspect wasn't displaying the id_property
- Default property values and magic typecasting not being inherited correctly

### Changed
- In the absense of a `model_class` key, associations defined in ActiveNode models will use `from_/to_class` defined in `rel_class` to find destination. (Huge thanks to @olance, #838)
- ActiveRel's DSL was made a bit friendlier by making the `type`, `from_class` and `to_class` methods return their set values when called without arguments.
- Reworked ActiveRel's wrapper to behave more like ActiveNode's, removing some duplicate methods and moving others to Neo4j::Shared, resulting in a big performance boost when returning large numbers of rels.
- Updated gemspec to require neo4j-core 5.0.1+

### Added
- ActiveRel was given `find_or_create_by`, usable across single associations.

## [5.0.0] - 2015-06-18

### Fixed
- Prevented `to_key` from requiring an extra DB query. (See https://github.com/neo4jrb/neo4j/pull/827)

### Added
- QueryProxy associations accept `labels: false` option to prevent generated Cypher from using labels.

### Changed
- Properties explicitly set to type `Time` will no longer be converted to `DateTime`.

## [5.0.0.rc.3] - 2015-06-07

### Fixed
- Associations now allow `unique` option.  Error handling is generalized to make this testable (Thanks to @olance, see #824)

## [5.0.0.rc.2] - 2015-05-20

### Changed
- Set Ruby version requirement back to 1.9.3 because of problems with JRuby

## [5.0.0.rc.1] - 2015-05-20

### Changed
- Ruby 2.0.0 now required (>= 2.2.1 is recommended)
- All `ActiveNode` associations now require either a `type`, `origin`, or `rel_class` option.  Only one is allowed
- Defining associations will fail if unknown options are used (#796)
- `Model#find` fails if no node found (`Model#find_by` available when `nil` result desired) (#799)
- `#find_or_create` and `#merge` model class methods have been added
- Ensuring that all model callbacks are happening within transactions
- Major refactoring using `rubocop` with a lot of focus on speed improvements
- Specifically when loading many nodes at once we've measured 3x speed improvements

### Fixed
- `#find` on `QueryProxy` objects now does a model `find` rather than an `Enumerable` find
- Subclassed model classes now both create and query against it's ancestor's labels in addition to it's own (#690)
- `#first` and `#last` now work property when precedend by an `#order` in a `QueryProxy` chain (#720)
- `#count` when called after `#limit` will be performed within the bounds of limit specified

### Added
- Eager Loading is now supported!  See: [http://neo4jrb.readthedocs.org/en/latest/ActiveNode.html#eager-loading]
- Associations now return `AssociationProxy` objects (which are `Enumerable`) which have convenient `#inspect` methods for cleaner viewing in the Ruby console
- `model_class` key on associations now supports an Array (#589)
- When using `all` inside of a class method an argument for the node name can now be passed in (#737)
- Query(Proxy) syntax of `where("foo = ?", val)` and `where("foo = {bar}", bar: val)` now supported (#675)
- `module_handling` config option now available to control how class module namespaces translate to Neo4j labels (#753) (See: [http://neo4jrb.readthedocs.org/en/latest/Configuration.html])
- `#id_property` method has new `constraints` option to disable automatic uuid constraint (#738/#736)

(There are probably other changes too!)

**Changes above this point should conform to [http://keepachangelog.com/]**

## [4.1.2]
- Fixes two bugs related to inheritance: one regarding ActiveRel classes and relationship types, the other regarding ActiveNode primary_key properties not being set when a model is loaded prior to Neo4j session.

## [4.1.1]
- Switches use of Fixnum to Integer to improve 32-bit support

## [4.1.0]
This release includes many performance fixes and new features. The most notable:
- Huge stylist cleanup/refactoring by Brian on the entire gem by Brian armed with Rubocop. See http://neo4jrb.io/blog/2014/12/29/stay-out-of-trouble.html.
- Every node create, update, and destroy is now wrapped in a transaction. See http://neo4jrb.io/blog/2015/01/06/transactions_everywhere.html.
- New `dependent` options for associations: `:delete`, `:destroy`, `:delete_orphans`, `:destroy_orphans`. See http://neo4jrb.io/blog/2015/01/07/association_dependent_options.html.
- New `unique: true` option for associations, `creates_unique_rel` class method for ActiveRel. Both of these will result in relationship creation Cypher using "CREATE UNIQUE" instead of "CREATE".
- Fixed an n+1 query issue during node creation and update.
- Dieter simplified some code related to frozen attributes. See https://github.com/neo4jrb/neo4j/pull/655.
We now have a new website online at http://neo4jrb.io! Keep an eye on it for news and blogs related to this and other projects.

## [4.0.0]
- Change neo4j-core dependency from 3.1.0 to 4.0.0.

## [4.0.0.rc.4]
- _classname property is disabled by default for ActiveRel! It had been disabled for ActiveNode, this just evens the score.
- Fixes a bug to create better `result` labels in Cypher.
- Made the `delete_all` and `destroy_all` ActiveNode class methods consistent with their ActiveRecord counterparts. `destroy_all` previously performed its deletes in Cypher but it should have been returning nodes to Ruby and calling `destroy`. `delete_all` didn't exist at all.

## [4.0.0.rc.3]
Released minutes after rc.2 to catch one late addition!
- Adds serialization support for QueryProxy.

## [4.0.0.rc.2]
This release builds on features introduced in the first RC. We are releasing this as another RC because the API may be tweaked before release.
- New `proxy_as` for Core::Query to build QueryProxy chains onto Core::Query objects!
- Using `proxy_as`, new `optional` method in QueryProxy to use the `OPTIONAL MATCH` Cypher function.
- `match_to` and methods that depend on it now support arrays of nodes or IDs.
- New `rels_to`/`all_rels_to` methods.
- New `delete` and `destroy` methods in QueryProxy to easily remove relationships.
- Serialized objects will include IDs by default.

## [4.0.0.rc.1]
This release introduces API changes that may be considered breaking under certain conditions. See See https://github.com/neo4jrb/neo4j/wiki/Neo4j.rb-v4-Introduction.
Please use https://github.com/neo4jrb/neo4j/issues for support regarding this update! You can also reach us on Twitter: @neo4jrb (Brian) and @subvertallmedia (Chris).
- Default behavior changed: relationship types default to all caps, no prepending of "#". This behavior can be changed.
- ActiveRel models no longer require explicit calling of `type`. When missing, the model will infer a type using the class name following the same rules used to determine automatic relationship types from ActiveNode models.
- _classname properties will not be added automatically if you are using a version Neo4j >= 2.1.5. Instead, models are found using labels or relationship type. This is a potentially breaking change, particularly where ActiveRel is concerned. See the link at the beginning of this message for the steps required to work around this.
- Query scopes are now chainable! Call `all` at the start of your scope or method to take advantage of this.
- Changes required for Neo4j 2.2.
- Support for custom typecasters.
- New method `rel_where`, expanded behavior of `match_to` and `first_rel_to`
- Implemented ActiveSupport load hooks.
- Assorted performance improvements and refactoring.

## [3.0.4]
- Gemspec requires the latest neo4j-core.
- Fixed a pagination bug — thanks, @chrisgogreen!
- New QueryProxy methods `match_to` and `first_rel_to` are pretty cool.
- include_root_in_json is now configurable through config.neo4j.include_root_in_json or Neo4j::Config[:include_root_in_json]. Also cool.
- There's a new `delete_all` method for QueryProxy, too.
- @codebeige removed the `include?` class method, which was smart.
- Did I mention we won an award from Neo Tech? Check it out. https://github.com/neo4jrb/neo4j#welcome-to-neo4jrb

## [3.0.3]
- Gemspec has been updated to require neo4j-core 3.0.5
- Added `find_in_batches`
- Pagination has been updated to allow better ordering. Relaunch of neo4j-will_paginate as neo4j-will_paginate_redux is imminent!
- Everything is better: `create`'s handling of blocks, better behavior from `count`, better ActiveRel from_class/to_class checks, better handling of rel_class strings, and more
- Added a new find_or_create_by class method

Big thanks to new contributors Miha Rekar and Michael Perez! Also check out or Github issues, where we're discussing changes for 3.1.0. https://github.com/neo4jrb/neo4j/issues

## [3.0.2]
- "Model#all" now evaluates lazily, models no longer include Enumerable
- Faster, more efficient uniqueness validations
- Adjusted many common queries to use params, will improve performance
- ActiveRel fixes: create uses Core Query instead of Core's `rels` method, `{ classname: #{_classname} }` no longer inserted into every query, find related node IDs without loading the nodes
- Allow inheritance when checking model class on a relation (Andrew Jones)
- Provided migrations will use Rake.original_dir instead of Rails.env to provide better compatibility with frameworks other than Rails
- rel_class option in ActiveNode models will now accept string of a model name
- Additional bug fixes

## [3.0.1]
- Removed reference to neo4j-core from Gemfile and set neo4j.gemspec to use neo4j-core ~>3.0.0

## [3.0.0]
No change from rc 4

## [3.0.0.rc.4]
- UUIDs are now automatically specified on models as neo IDs won't be reliable
in future versions of neo4j
- Migrations now supported (including built-in migrations to migrate UUIDs and
insert the _classname property which is used for performance)
- Association reflection
- Model.find supports ids/node objects as well as arrays of id/node objects
- rake tasks now get automatically included into rails app


## [3.0.0.rc.3]
- thread safety improvements
- scope and general refactoring
- Added ability to create relationships on init (persisted on save)

## [3.0.0.rc.2]
- Use newer neo4j-core release

## [3.0.0.rc.1]
- Support for count, size, length, empty, blank? for has_many relationship
- Support for rails logger of cypher queries in development
- Support for distinct count
- Optimized methods: https://github.com/andreasronge/neo4j/wiki/Optimized-Methods
- Queries should respect mapped label names (#421)
- Warn if no session is available
- Fix broken == and equality (#424)

## [3.0.0.alpha.11]
- Bug fixes

## [3.0.0.alpha.10]
- ActiveRel support, see Wiki pages (chris #393)

## [3.0.0.alpha.9]
- Complete rewrite of the query api, see wiki page (#406, chris, brian)
- Performance improvements (#382,#400, #402, chris)
- idproperty - user defined primary keys (#396,#389)
- Reimplementation of Neo4j::Config
- Serialization of node properties (#381)
- Better first,last syntax (#379)

## [3.0.0.alpha.8]
- Integration with new Query API from neo4j-core including:
- - .query_as and #query_as methods to get queries from models (#366)
- - .qq method for QuickQuery syntax ( https://github.com/andreasronge/neo4j/wiki/Neo4j-v3#quickquery-work-in-progress / #366)
- Before and after callbacks on associations (#373)
- .find / .all / .count changed to be more like ActiveRecord
- .first / .last methods (#378)
- .find_by / .find_by! (#375)

## [3.0.0.alpha.7]
- Bug fix uniqueness-validator (#356 from JohnKellyFerguson)
- Many improvements, like update_attributes and validation while impl orm_adapter, Brian Underwood
- Impl orm_adapter API for neo4j so it can be used from for example devise, Brian Underwood (#355)
- Fix of inheritance of Neo4j::ActiveNode (#307)
- Expose add_label, and remove_label (#335)
- Fixed auto loading of classes bug, (#349)
- Bumped neo4j-core, 3.0.0.alpha.16

## [3.0.0.alpha.6]
- Support for Heroku URLs, see wiki https://github.com/andreasronge/neo4j/wiki/Neo4j-v3 (#334)

## [3.0.0.alpha.5]
- Added allow session options via 'config.neo4j.session_options' so it can run on heroku (#333)
- Relaxed Dependencies for Rails 4.1 (#332)
- Using neo4j-core version 3.0.0.alpha.12

## [3.0.0.alpha.4]
- Implemented validates_uniqueness_of (#311)
- Using neo4j-core version 3.0.0.alpha.11

## [3.0.0.alpha.3]
- Support for rails scaffolds
- Support for created_at and updated_at (#305)
- Support for ability to select a session to use per model (#299)
- BugFix: updating a model should not clear out old properties (#296)

## [3.0.0.alpha.2]
- Support for both embedded (only JRuby) and server API (runs on MRI Ruby !)
- Simple Rails app now work
- Support for has_n and has_one method
- ActiveModel support, callback, validation
- Declared properties (via active_attr gem)

## [2.3.0 / 2013-07-18]
- Fix Issue with HA console when ruby-debug is loaded (#261, thekendalmiller)
- Use 1.9 Neo4j

## [2.2.4 / 2013-05-19]
- get_or_create should return wrapped ruby nodes, alex-klepa, #241, #246
- Make sure freeze does not have side effects, #235
- Fix for carrierwave-neo4j (attribute_defaults), #235

## [2.2.3 / 2012-12-28]
- Support for HA cluster with neo4j 1.9.X, #228, #99, #223
- Make sure the Identity map is cleared after an exception, #214
- Relationship other_node should return wrapped node, #226
- Automatically convert DateTimes to UTC, (neo4j-wrapper #7)
- get_or_create should return a wrapped node (neo4j-wrapper #8)
- Make it work with Neo4j 1.7.1 (neo4j-core, #19)

## [2.2.2 - skipped]

## [2.2.1 / 2012-12-18]
- Fix for JRuby 1.7.1 and Equal #225
- Fix for create nodes and relationship using Cypher (neo4j-core #17)

## [2.2.0 / 2012-10-02]
- Using neo4j-cypher gem (1.0.0)
- Fix of neo4j-core configuration issue using boolean values #218
- Fixed RSpec issue on JRuby 1.7.x #217
- Aliased has_many to has_n, #183

## [2.2.0.rc1 / 2012-09-21]
- Use neo4j-core and neo4j-wrapper version 2.2.0.rc1
- Use the neo4j-cypher gem
- Better support for Orm Adapter, #212
- Use Cypher query when finder method does not have a lucene index, #210

## [2.0.1 / 2012-06-06]
- Use neo4j-core and neo4j-wrapper version 2.0.1

## [2.0.0 / 2012-05-07]
  (same as rc2)

## [2.0.0.rc2 / 2012-05-04]
- Enable Identity Map by default
- Added versioning for Neo4j::Core

## [2.0.0.rc1 / 2012-05-03]
- Fix of rake task to upgrade to 2.0
- Various Cypher DSL improvements, core(#3,#4,#5), #196
- Added Neo4j::VERSION

## [2.0.0.alpha.9 / 2012-04-27]
- Fix for rails scaffold generator

## [2.0.0.alpha.8 / 2012-04-27]
- Fix for "relationship to :all assigned twice for single instance" #178
- Fix for callback fire more then once (=> performance increase) #172
- Support for lucene search on array properties, #118
- Support for creating unique entities (get_or_create) #143
- Support for specifying has_n/has_one relationship with Strings instead of Class #160
- Support for serializer of hash and arrays on properties #185
- Fix for Neo4j::Rails::Relationship default property, #195
- Added support for pagination, see the neo4j-will_paginate gem
- Fixed Rails generators
- Added Cypher DSL support for is_a?
- Fix for "write_attribute persistes, contrary to AR convention" closes #182

## [2.0.0.alpha.7 / 2012-04-19]
- fix for Neo4j::Config bug - did not work from rails to set the db location, closes #191
- has_n and has_one method generate class method returning the name of the relationship as a Symbol, closes #170
- Raise exception if trying to index boolean property, closes #180
- Made start_node= and end_node= protected closes 186
- Support for things like @dungeon.monsters.dangerous { |m| m[:weapon?] == 'sword' } closes #181

## [2.0.0.alpha.6 / 2012-04-15]
- Complete rewrite and smaller change of API + lots of refactoring and better RSpecs
- Moved code to the neo4j-core and neo4j-wrapper gems
- Changed API - index properties using the Neo4j::Rails::Model (property :name, :index => :exact)
- Changed API - rel_type always returns a Symbol
- Changed API - #rels and #rel first parameter is always :outgoing, :incoming or :both
- Cypher DSL support, see neo4j-core
- Made the Lucene indexing more flexible
- Renamed size methods to count since it does simply count all the relationships (e.g. Person.all.count)
- Modularization - e.g. make it possible to create your own wrapper
- Added builder method for has_one relationships (just like ActiveRecord build_best_friend)

## [2.0.0.alpha.5 / 2012-03-27]
- Fix for HA/cluster bug [#173]
- Upgrade to neo4j-community jars 1.7.0.alpha.1
- Fix for rails 3.2 [#131]
- Fix for BatchInserter bug, [#139]
- Added rake task for upgrading [#116]
- Added scripts for upgrading database [#116]

## [2.0.0.alpha.4 / 2012-01-17]
- Fix node and rel enumerable for JRuby 1.9, Dmytrii Nagirniak
- Remove the will_paginate and move it to a separate gem Dmytrii Nagirniak, [#129][#132]
- Use type converter to determine how to handle multi-param attributes, Dmyitrii Nagirniak [#97]
- Set default storage_path in Rails to db [#96]
- Fix numeric Converter with nils and Float converter, Dmytrii Nagirniak
- Fix Neo4j::Rails::Model.find incorrect behavior with negative numbers, Dmytrii Nagirniak [#101]
- Allow to use symbols in batch inserter [#104]
- Split neo4j-jars gem into three jars, community,advanced&enterprise

 == 2.0.0.alpha.1 / 2012-01-11
- Split JARS into a separate gem (neo4j-jars) [#115]
- Changed prefix of relationships so that it allows having incoming relationships from different classes with different relationship names. Migration is needed to update an already existing database - see issue #116. [#117]
- Fix for undefined method 'add_unpersited_outgoing_rel' [#111]
- Fix for Rails models named Property [#108] (Vivek Prahlad)


 == 1.3.1 / 2011-12-14
- Make all relationships visible in Rails callback (rspecs #87, Dmytrii Nagirniak) [#211]
- Enable travis to build JRuby 1.9 (pull #87, Dmytrii Nagirniak) [#214]
- Support for composite lucene queries with OR and NOT (pull #89, Deepak N)
- Enforce the correct converter on a property type when the type is given (pull #86, Dmytrii Nagirniak)
- Development: make it easier to run RSpecs and guard (pull #85, Dmytrii Nagirniak)
- Added ability to disable observer (pull #84, Dmytrii Nagirniak)
- Fixing multiple assignment of has_one assocaition (pull #83 Deepak N)
- Accept association_id for has_one assocations (pull #82, Deepak N)
- Upgrade to 1.6.M01 Neo4j java jars [#209]
- Defer warning message 'Unknown outgoing relationship' (pull #81, Vivek Prahlad)
- Added string converter, e.g. property :name, :type => String  (pull #80, Dmytrii Nagirniak)
- Added symbol converter e.g. property :status, :type => Symbol (pull #79, Dmytrii Nagirniak) [#205]

 == 1.3.0 / 2011-12-06
- Added neo4j-upgrade script to rename lucene index files and upgrade to 1.5 [#197]
- Expose Neo4j::NodeMixin#index_types returning available indices (useful for Cypher queries) [#194]
- The to_other method is now available also in the Neo4j::Rails API [#193]
- Expose rel_type method for Neo4j::Rails::Relationship [#196]
- Support for breadth and depth first traversals [#198]
- Support for cypher query [#197]
- Fix for rule node concurrency issue (pull #78, Vivek Prahlad)
- Bugfix for the uniqueness validation for properties with quotes (pull #76, Vivek Prahlad)
- More performance tweaks (pull #75, #77, Vivek Prahlad)
- Fixing add_index for properties other than type string (pull #74, Deepak N)
- Significant performance boost for creating large numbers of models in a transaction (pull #73, Vivek Prahlad)
- Upgrade to neo4j 1.5 jars (pull #72, Vivek Prahlad)
- Fix for assigning nil values to incoming has_one relation (pull #70, Deepak N)
- Support for revert and fixes for Neo4j::Rails::Versioning (pull #71, Vivek Prahlad)

 == 1.2.6 / 2011-11-02
- Generators can now generate relationships as well [#195]
- Better will_paginate support for Neo4j::Rails::Model [#194]
- Fixing updated_at to be set only if model has changed (pull #68, Deepak N)
- Bringing back changes removed during identiy map to fix bug [#190] (Deepak N)
- Fixing updated_at to be set only if model has changed, using callbacks instead of overriding method for stamping time (Deepak N)
- Added versioning support (pull #67) (Vivek Prahlad)

 == 1.2.5 / 2011-10-21
- Faster traversals by avoiding loading Ruby wrappers (new method 'raw' on traversals) [#189]
- Support for IdentityMap [#188]
- Improved performance in event handler (Vivek Prahlad)
- Fixing issue with validates_presence_of validation (Vivek Prahlad)
- Implemented compositions support on Neo4j::Rails::Relationship (Kalyan Akella)
- Added after_initialize callback (Deepak N)
- Fixed performance issues on node deleted (Vivek Prahlad)
- Fixed a performance issue in the index_registry (Vivek Prahlad)
- Fixed uniqueness validation for :case_sensitive => false (Vivek Prahlad)
- Fixed update_attributes deleting relations when model is invalid (Deepak N)
- Fixed timestamp rails generator (Marcio Toshio)

 == 1.2.4 / 2011-10-07
- Support for traversing with Neo4j::Node#eval_paths and setting uniqueness on traversals [#187]
- Removed unnecessary node creation on database start up (class nodes attached to reference node) (Vivek Prahlad)
- Safer multitenancy - automatically reset the reference node in thread local context after each request using rack middleware
- Bugfixes for multitenancy (Deepak N and Vivek Prahlad)

 == 1.2.3 / 2011-10-01
- Multitenancy support by namespaced-indices & changeable reference node (Vivek Prahlad, pull 41)
- Added a Neo4j::Rails::Model#columns which returns all defined properties [#186]
- Fixed validation associated entities, parent model should be invalid if its nested model(s) is invalid (Vivek Prahlad)
- Fixed property validation to read value before conversion as per active model conventions (Deepak N)
- Fixed property_before_type_cast for loaded models (Deepak N)
- Better support for nested models via ActionView field_for [#185]
- BUG: fix for null pointer issue after delete_all on Neo4j::Rails::Model#has_n relationships (Vivek Prahlad)
- BUG: init_on_create was not called when creating a new relationship via the << operator [#183]

 == 1.2.2 / 2011-09-15
- Added compositions support for rails mode (Deepak N)
- Added support for nested transactions at the Rails model level (Vivek Prahlad)
- Fixing issue where save for invalid entities puts them into an inconsistent state (Vivek Prahlad)
- Fix for issue with save when validation fails (Vivek Prahlad)
- Fix for accepts_nested_attributes_for when the associated entities are created before a new node (Vivek Prahlad)
- Fix to allow has_one relationships to handle nil assignments in models (Vivek Prahlad)
- Observers support for neo4j rails model using active model (Deepak N)
- Override ActiveModel i18n_scope for neo4j (Deepak N)
- Added finders similar to active record and mongoid (Deepak N)
- Added find!, find_or_create_by and find_or_initialize_by methods, similar to active record finders (Deepak N)

 == 1.2.1 / 2011-08-29
- Fixed failing RSpecs for devise-neo4j gem - column_names method on neo4j orm adapter throws NoMethodError (thanks Deepak N)

 == 1.2.0 / 2011-08-16
- Upgrade to java library neo4j 1.4.1, see http://neo4j.rubyforge.org/guides/configuration.html

 == 1.1.4 / 2011-08-10
- Fixed dependency to will_paginate, locked to 3.0.pre4 (newly released 3.0.0 does not work yet with neo4j.rb)

  == 1.1.3 / 2011-08-09
- real recursive rule to the top class, subclasses with rules did not work (Frédéric Vanclef)
- BUG: not able to create array properties on relationships (Pere Urbon)
- BUG: lucene did not work if starting up neo4j in read only mode (like rails console when the rails is already running)

 == 1.1.2 / 2011-06-08
- Added configuration option 'enable_rules' to disable the _all relationships and custom rules [#176]
- Added a #node method on the Neo4j::Node and Neo4j::NodeMixin. Works like the #rel method but returns the node instead. [#174]
- Simplify creating relationship between two existing nodes [#175]

 == 1.1.1 / 2011-05-26
- Made neo4j compatible with rails 3.1.0.rc1 [#170]
- Fix for neo4j-devise [#171]
- BUG: Neo4j::GraphAlgo shortest path does raise exception if two nodes are not connected [#172]

 == 1.1.0 / 2011-05-13
- Support for embedding neo4j.rb by providing an already running db instance (#168)
- Neo4j::Rails::Relationships should be ActiveModel compliant (#156)
- Support for incoming relationships in Neo4j::Rails::Model (#157)
- to_json method for models no tags √ resolved (#154)
- Implement hash so that it will work with Sets (#160)
- Modified the traverser to allow iterating over paths not just over end_nodes (#161)
- Create method should take a block to initialize itself (#162)
- Upgrade to 1.3 neo4j java library (#164)
- Default `nodes' invocation for Algo path finders (#165)
- Property and index class methods modified to take arbitrary number of symbols optionally followed by options hash (#166)
- BUG: Setting property :system on Neo4j::Rails::Model should work (#163)
- BUG: update_attributes should convert values according to Type (#155)
- BUG: Neo4j::RelationshipMixin#relationship_type broken #(169)
- BUG: Relationship.load(nil) == Relationship.load(0) (#167)
- BUG: Full text search returns nil in rails model (#153)

## [1.0.0 / 2011-03-02]
- Complete rewrite of everything.
- Replaced the lucene module with using the java neo4j-lucene integration instead
- Lots of improvements of the API
- Better ActiveModel/Rails integration

## [0.4.4 / 2010-08-01]
- Fixed bug on traversing when using the RelationshipMixin (#121)
- BatchInserter and JRuby 1.6 - Fix iteration error with trying to modify in-place hash

## [0.4.3 / 2010-04-10]
- Fixed .gitignore - make sure that we do not include unnecessarily files like neo4j databases. Release 0.4.2 contained test data.
- Added synchronize around Index.new so that two thread can't modify the same index at the same time.

## [0.4.2 / 2010-04-08]
-  No index on properties for the initialize method bug (#116)
-  Tidy up Thread Synchronization in Lucene wrapper - lucene indexing performance improvement (#117)
-  Permission bug loading neo4j jar file (#118)
-  Spike: Make NodeMixin ActiveModel complient - experimental (#115)

## [0.4.1 / 2010-03-11]
- Migrations (#108)
- BatchInserter (#111)
- Neo4j::Relationship.new should take a hash of properties (#110)
- Upgrade to neo4j-1.0 (#114)
- Bigfix: has_one should replace old relationship (#106)
- Bugfix: custom accessors for NodeMixin#update (#113)
- Bugfix: Indexed properties problem on extented ruby classes critical "properties indexer" (#112)

## [0.4.0 / 2010-02-06]
- Performance improvements and Refactoring: Use and Extend Neo4j Java Classes (#97)
- Support for Index and Declaration of Properties on Relationships (#91)
- Upgrade to neo4j-1.0 rc (#100)
- All internal properties should be prefix with a '_',0.4.0 (#105)
- Generate relationship accessor methods for declared has_n and has_one relationships (#104)
- New way of creating relationship - Neo4j::Relationship.new (#103)
- Neo4j#init_node method should take one or more args (#98)
- Namespaced relationships: has_one...from using the wrong has_n...to(#92)
- Neo4j::NodeMixin and Neo4j::Node should allow a hash for initialization (#99)

## [0.3.3 / 2009-11-25]
- Support for a counter property on has_lists (#75)
- Support for Cascade delete. On has_n, had_one and has_list (#81)
- NodeMixin#all should work with inheritance - Child classes should have a relationship of their own. (#64)
- Support for other lucene analyzer then StandardAnalyzer (#87)
- NodeMixin initialize should accept block like docs (#82)
- Add incoming relationship should work as expected: n1.relationships.incoming(:foo) << n2 (#80)
- Delete node from a has_list relationship should work as expected (#79)
- Improve stacktraces (#94)
- Removed sideeffect of rspecs (#90)
- Add debug method on NodeMixin to print it self (#88)
- Removed to_a method (#73)
- Upgrade to neo4j-1.0b10 (#95)
- Upgrade to lucene 2.9.0 (#83)
- Refactoring: RSpecs (#74)
- Refactoring: aggregate each, renamed to property aggregator (#72)
- BugFix: neo4j gem cannot be built  from the source (#86)
- BugFix: Neo4j::relationship should not raise Exception if there are no relationships (#78)

## [0.3.2 / 2009-09-17]
- Added support for aggregating nodes (#65)
- Wrapped Neo4j GraphAlgo AllSimplePath (#70)
- Added traversal with traversal position (#71)
- Removed DynamicAccessors mixin, replaced by [] operator (#67)
- Impl Neo4j.all_nodes (#69)
- Upgrated Neo4j jar file to 1.0-b9
- The Neo4j#relationship method now allows a filter parameter (#66)
- Neo4j.rb now can read database not created by Neo4j.rb - does not require classname property (#63)
- REST - added an "all" value for the depth traversal query parameter (#62)
- REST - Performance improvments using the Rest Mixin (#60)

## [0.3.1 / 2009-07-25]
- Feature, extension - find path between given pair of nodes (#58)
- Fix a messy exception on GET /nodes/UnknownClassName (#57)
- Bug  - exception on GET /nodes/classname/rel if rel is a has_one relationship (#56)
- Bug: GET /nodes/classname missing out nodes with no properties (#55)
- Bug: Lucene sorting caused exception if there were no documents (#54)
- Bug: reindexer fails to connect nodes to the IndexNode (#53)

## [0.3.0 / 2009-06-25]
- Neo4j should track node changes
- RESTful support for lucene queries, sorting and paging
- RESTful support for Relationships
- RESTful support for Node and properties
- Experimental support for Master-Slave Replication via REST
- RESTful Node representation should contain hyperlinks to relationships
- Added some handy method like first and empty? on relationships
- Use new neo4j: neo-1.0-b8
- Add an event handler for create/delete nodes start/stop neo, update property/relationship
- The NodeMixin should behave like a hash, added [] and []= methods
- Support list topology - has_list and belongs_to_list Neo4j::NodeMixin Classmethods
- Should be possible to add relationships without declaring them (Neo4j#relationships.outgoing(:friends) << node)
- Neo4j extensions file structure, should be easy to create your own extensions
- Rename relation to relationship (Neo4j::Relations => Neo4j::Relationships, DynamicRelation => Relationship) [data incompatible change]
- Auto Transaction is now optional
- Setting Float properties fails under JRuby1.2.0
- Bug: Indexing relationships does not work
- Make the ReferenceNode include Neo4j::NodeMixin
- Added handy Neo4j class that simply includes the Neo4j::NodeMixin
- Neo4j::IndexNode now holds references to all nodes (Neo4j.ref_node -> Neo4j::IndexNode -> ...)


## [0.2.1 / 2009-03-15]
- Refactoring of lucene indexing of the node space (28)
- Fixed bug on Neo4j::Nodemixin#property? (#22)


## [0.2.0 / 2009-01-20]
- Impl. Neo4j::Node#traverse - enables traversal and filtering using TraversalPosition info (#17,#19)
- Impl. traversal to any depth (#15)
- Impl. traversal several relationships type at the same time (#16)
- Fixed a Lucene timezone bug (#20)
- Lots of refactoring of the neo4j.rb traversal code and RSpecs

## [0.1.0 / 2008-12-18]
- Property can now be of any type (and not only String, Fixnum, Float)
- Indexing and Query with Date and DateTime
- YARD documentation
- Properties can be removed
- A property can be set to nil (it will then be removed).

## [0.0.7 / 2008-12-10]
- Added method to_param and methods on the value object needed for Ruby on Rails
- Impl. update from a value object/hash for a node
- Impl. generation of value object classes/instances from a node.
- Refactoring the Transaction handling (reuse PlaceboTransaction instances if possible)
- Removed the need to start and stop neo. It will be done automatically when needed.


## [0.0.6 / 2008-12-03]
- Removed the configuration from the Neo4j.start method. Now exist in Neo4j::Config and Lucene::Config.
- Implemented sort_by method.
- Lazy loading of search result. Execute the query and load the nodes only if needed.
- Added support to use lucene query language, example: Person.find("name:foo AND age:42")
- All test now uses RAM based lucene indexes.

## [0.0.5 / 2008-11-17]
- Supports keeping lucene index in memory instead of on disk
- Added support for lucene full text search
- Fixed so neo4j runs on JRuby 1.1.5
- Implemented support for reindex all instances of a node class. This is needed if the lucene index is kept in memory or if the index is changed.
- Added ReferenceNode. All nodes now have a relationship from this reference node.
- Lots of refactoring
- Added the IMDB example. It shows how to create a neo database, lucene queries and node traversals.

## [0.0.4 / 2008-10-23]
- First release to rubyforge<|MERGE_RESOLUTION|>--- conflicted
+++ resolved
@@ -3,13 +3,12 @@
 This file should follow the standards specified on [http://keepachangelog.com/]
 This project adheres to [Semantic Versioning](http://semver.org/).
 
-<<<<<<< HEAD
 ## [Unreleased]
 
 ### Changed
 
 - Removed `before` and `after` callback options from associations (model callbacks still exist)
-=======
+
 ## [8.0.8] 2016-02-27
 
 ### Fixed
@@ -21,7 +20,6 @@
 ### Fixed
 
 - Fix Ruby 2.4 deprecations re: Integer (see #1360 / thanks @jboler)
->>>>>>> 1585baaa
 
 ## [8.0.6] 2016-02-04
 
