--- conflicted
+++ resolved
@@ -3,19 +3,17 @@
 This file should follow the standards specified on [http://keepachangelog.com/]
 This project adheres to [Semantic Versioning](http://semver.org/).
 
-<<<<<<< HEAD
 ## Unreleased
 
 ## Added
 
 - `verbose_query_logs` configuration option to allow outputting of source location of queries
-=======
+
 ## [9.2.4] 2018-05-20
 
 ## Fixed
 
 - BigDecimal handling on properties (thanks @klobuczek / see #1507)
->>>>>>> 194cb0c9
 
 ## [9.2.3] 2018-05-10
 
