# Change Log
All notable changes to this project will be documented in this file.
This file should follow the standards specified on [http://keepachangelog.com/]
This project adheres to [Semantic Versioning](http://semver.org/).

## [Unreleased]

## [8.0.0.alpha.10] 2016-09-16

### Fixed
- Remove blank objects from association results to be compatible with `ActiveRecord` (see #1276 / thanks klobuczek)
- Allow https scheme in the NEO4J_URL (see #1287 / thanks jacob-ewald)

## [8.0.0.alpha.9] 2016-09-14

### Fixed

- String / symbol issue for session types in railtie
- Put in fix for allowing models to reload for wrapping nodes / relationshps

## [8.0.0.alpha.8] 2016-09-14

### Fixed

- Issues with railtie

## [8.0.0.alpha.7] 2016-09-13

### Changed

- Multiple sessions in Rails config no longer supported

## [8.0.0.alpha.6] 2016-09-12

### Fixed

- Instead of using `session_type`, `session_url`, `session_path`, and `session_options` in config `session.type`, `session.url`, `session.path`, and `session.options` should now be used.
- Issue where `session_url` (now `session.url`) was not working
- Broken sessions when threading

## [8.0.0.alpha.5] 2016-09-08

### Fixed

- Various issues with not be able to run migrations when migration were pending (see 22b7e6aaadd46c11d421b4dac8d3fb15f663a4c4)

## [8.0.0.alpha.4] 2016-09-08

### Added

- A `Neo4j::Migrations.maintain_test_schema!` method, to keep the test database up to date with schema changes. (see #1277)
- A `Neo4j::Migrations.check_for_pending_migrations!` method, that fails when there are pending migration. In Rails, it's executed automatically on startup. (see #1277)
- Support for [`ForbiddenAttributesProtection` API](http://edgeapi.rubyonrails.org/classes/ActionController/StrongParameters.html) from ActiveRecord. (thanks ProGM, see #1245)

### Changed

- `ActiveNode#destroy` and `ActiveRel#destroy` now return the object in question rather than `true` to be compatible with `ActiveRecord` (see #1254)

### Fixed

- Bugs with using `neo_id` as `ActiveNode` `id_property` (thanks klobuczek / see #1274)

## [8.0.0.alpha.3]

### Skipped

## [8.0.0.alpha.2] 2016-08-05

### Changed

- Improve migration output format / show execution time in migrations

### Fixed

- Caching of model index and constraint checks
- Error when running schema migrations.  Migrations now give a warning and instructions if a migration fails and cannot be recovered
- Error when running rake tasks to generate "force" creations of indexes / constraints and there is no migration directory
- `WARNING` is no longer displayed for constraints defined from `id_property` (either one which is implict or explict)

## [8.0.0.alpha.1] 2016-08-02

### Changed

- Improved `QueryProxy` and `AssociationProxy` `#inspect` method to show a result preview (thanks ProGM / see #1228 #1232)
- Renamed the old migration task to `neo4j:legacy_migrate`
- Renamed the ENV variable to silence migrations output from `silenced` to `MIGRATIONS_SILENCED`
- Changed the behavior with transactions when a validation fails. This is a potentially breaking change, since now calling `save` would not fail the current transaction, as expected. (thanks ProGM / see #1156)
- Invalid options to the `property` method now raise an exception (see #1169)
- Label #indexes/#constraints return array without needing to access [:property_keys]
- `server_db` server type is no longer supported.  Use `http` instead to connect to Neo4j via the HTTP JSON API

### Added

- Allow to pass a Proc for a default property value (thanks @knapo / see #1250)
- Adding a new ActiveRecord-like migration framework (thanks ProGM / see #1197)
- Adding a set of rake tasks to manage migrations (thanks ProGM / see #1197)
- Implemented autoloading for new and legacy migration modules (there's no need to `require` them anymore)
- Adding explicit identity method for use in Query strings (thanks brucek / see #1159)
- New adaptor-based API has been created for connecting to Neo4j (See the [upgrade guide](TODO!!!!)).  Changes include:
- The old APIs are deprecated and will be removed later.
- In the new API, there is no such thing as a "current" session.  Users of `neo4j-core` must create and maintain references themselves to their sessions
- New `Neo4j::Core::Node` and `Neo4j::Core::Relationshp` classes have been created to provide consistent results between adaptors.  `Neo4j::Core::Path` has also been added
- New API is centered around Cypher.  No special methods are defined to, for example, load/create/etc... nodes/relationships
- There is now a new API for making multiple queries in the same HTTP request
- It is now possible to subscribe separately to events for querying in different adaptors and for HTTP requests (see [the docs](TODO!!!!))
- Schema queries (changes to indexes/constraints) happen in a separate thread for performance and reduce the complexity of the code
- New session API does not include replacement for on_next_session_available
- Adding a migration helper to mass relabel migrations (thanks @JustinAiken / see #1166 #1239)
- Added support for `find_or_initialize_by` and `first_or_initialize` methods from ActiveRecord (thanks ProGM / see #1164)
- Support for using Neo4j-provided IDs (`neo_id`) instead of UUID or another Ruby-provided ID. (Huge thanks to @klobuczek, see #1174)

### Fixed

- Made some memory optimizations (thanks ProGM / see #1221)

<<<<<<< HEAD
=======
## [7.2.2] - 09-22-2016

### Fixed

- `where` clause with question mark parameter and array values only using the first element (see #1247 #1290)

>>>>>>> 218fe1ff
## [7.2.1] - 09-19-2016

### Fixed

- During ActiveRel create, node and rel property values formatted like Cypher props (`{val}`) were interpreted as props, causing errors.

## [7.2.0] - 08-23-2016

### Added

- Backporting #1245 to 7.x versions. It implements the [`ForbiddenAttributesProtection` API](http://edgeapi.rubyonrails.org/classes/ActionController/StrongParameters.html) from ActiveRecord.

## [7.1.4] - 09-20-2016

### Fixed

- `where` clause with question mark parameter and array values only using the first element (see #1247 #1290)

## [7.1.3] - 08-18-2016

### Changed

- Default value for `enum` is `nil` instead of the first value.  This is a **BREAKING** change but is being released as a patch because the original behavior was considered a bug.  See [this pull request](https://github.com/neo4jrb/neo4j/pull/1270) (thanks to ProGM and andyweiss1982)

## [7.1.2] - 08-01-2016

### Fixed

- Fixed issue where the label wrapping cache would get stuck

## [7.1.1] - 07-22-2016

### Fixed

- `AssociationProxy` changed so that `pluck` can be used in rails/acivesupport 5 (thanks ProGM / see #1243)

## [7.1.0] - 07-14-2016

### Changed

- Gemspec dependency requirements were modified where ActiveModel, ActiveSupport, and Railties are concerned. The gem now requires >= 4.0, < 5.1.
- `ActiveModel::Serializers::Xml` is only included if supported if available.

## [7.0.16] - 09-20-2016

### Fixed

- `where` clause with question mark parameter and array values only using the first element (see #1247 #1290)

## [7.0.15] - 08-18-2016

### Changed

- Default value for `enum` is `nil` instead of the first value.  This is a **BREAKING** change but is being released as a patch because the original behavior was considered a bug.  See [this pull request](https://github.com/neo4jrb/neo4j/pull/1270) (thanks to ProGM and andyweiss1982)

## [7.0.14] - 07-10-2016

### Fixed

- Bug in setting `NEO4J_TYPE` (thanks bloomdido / see #1235)

## [7.0.12] - 06-27-2016

### Fixed

- Bug where models weren't being loaded correctly by label (thanks bloomdido / see #1220)

## [7.0.11] - 06-09-2016

### Fixed

- Fix dipendence from JSON when using outside of rails (thanks ProGM)

## [7.0.10] - 06-07-2016

### Fixed

- Calling `.create` on associations shouldn't involve extra queries (thanks for the report from rahulmeena13 / see #1216)

## [7.0.9] - 05-30-2016

### Fixed

- Fix to parens in Cypher query for `with_associations` for Neo4j 3.0 (thanks ProGM / see #1211)

## [7.0.8] - 05-27-2016

### Fixed

- Fix to `find_in_batches` (thanks to ProGM / see #1208)

## [7.0.7] - 05-26-2016

### Fixed

- Allow models to use their superclass' scopes (forward-ported from 6.1.11 / thanks to veetow for the heads-up / see #1205)

## [7.0.6] - 05-11-2016

### Added

- Explination about why you can't have an index and a constraint at the same time

## [7.0.5] - 05-06-2016

### Fixed

- Added parens to delete_all query to support new required syntax in Neo4j 3.0

## [7.0.4] - 05-06-2016

### Fixed

- A bug/inconsistency between ActiveNode's class method `create` and instance `save` led to faulty validation of associations in some cases.

## [7.0.3] - 04-28-2016

### Fixed

- Added parens to queries to support new required syntax in Neo4j 3.0

## [7.0.2] - 04-10-2016

### Fixed

- Multiparameter Attributes for properties of type `Time` were failing due to a hack that should have been removed with `ActiveAttr`'s removal
- Rel creation factory was not using backticks around rel type during create action.

## [7.0.1] - 03-22-2016

### Fixed

- Conversion of string values from form inputs (thanks to jbhannah / see #1163)

## [7.0.0] - 03-18-2016

No changes from `rc.7`

## [7.0.0.rc.7] - 03-16-2016

### Changed

- `with_associations` now generates separate `OPTIONAL MATCH` clauses, separated by `WITH` clauses and is preceeded by a `WITH` clause.

## [7.0.0.rc.6] - 03-16-2016

### Fixed

- Question mark methods (`node.foo?`) broke when ActiveAttr was removed

## [7.0.0.rc.5] - 03-14-2016

### Fixed

- Fixed issue where backticks weren't being added to where clauses for `with_associations`

## [7.0.0.rc.4] - 03-11-2016

### Fixed

- Catching errors for 404s in Rails (thanks ProGm, see #1153)

## [7.0.0.rc.3] - 03-08-2016

### Fixed

- Allow for array values when querying for enums (i.e. `where(enum_field: [:value1, :value2])`) (see #1150)

## [7.0.0.rc.2] - 03-08-2016

### Fixed

- Issue where creating relationships via `has_one` association created two relationships (forward ported from 6.0.7 / 6.1.9)

## [7.0.0.rc.1] - 03-08-2016

### Changed

- All explicit dependencies on `ActiveAttr` code that was not removed outright can now be found in the `Neo4j::Shared` namespace.
- All type conversion uses Neo4j.rb-owned converters in the `Neo4j::Shared::TypeConverters` namespace. This is of particular importance where `Boolean` is concerned. Where explicitly using `ActiveAttr::Typecasting::Boolean`, use `Neo4j::Shared::Boolean`.
- `Neo4j::Shared::TypeConverters.converters` was replaced with `Neo4j::Shared::TypeConverters::CONVERTERS`.
- Error classes refactor: All errors now inherits from `Neo4j::Error`. All specific `InvalidParameterError` were replaced with a more generic `Neo4j::InvalidParameterError`.
- When calling `Node.find(...)` with missing ids, `Neo4j::RecordNotFound` now returns a better error message and some informations about the query.

#### Internal

- Ran transpec and fixed error warning (thanks brucek / #1132)

### Added

- A number of modules and unit tests were moved directly from the ActiveAttr gem, which is no longer being maintained.
- `ActiveNode` models now respond to `update_all` (thanks ProGM / #1113)
- Association chains now respond to `update_all` and `update_all_rels` (thanks ProGM / #1113)
- Rails will now rescue all `Neo4j::RecordNotFound` errors with a 404 status code by default
- A clone of [ActiveRecord::Enum](http://edgeapi.rubyonrails.org/classes/ActiveRecord/Enum.html) API. See docs for details. (thanks ProGM / #1129)
- Added #branch method to `QueryProxy` to allow for easy branching of matches in association chains (thanks ProGM / #1147 / #1143)
- The `.match` method on ActiveNode model class has changed to allow a second argument which takes `on_create`, `on_match`, and `set` keys.  These allow you to define attribute values for the Cypher `MERGE` in the different cases (thanks leviwilson / see #1123)

### Removed

- All external [ActiveAttr](https://github.com/cgriego/active_attr) dependencies.
- All `call` class methods from Type Converters. Use `to_ruby` instead.
- `Neo4j::ActiveNode::Labels::InvalidQueryError`, since it's unused.

## [6.1.12] - 05-27-2016

### Fixed

- Fix to `find_in_batches` (thanks to ProGM / see #1208)

## [6.1.11] - 05-25-2016

### Fixed

- Allow models to use their superclass' scopes (thanks to veetow for the heads-up / see #1205)

## [6.1.10] - 03-14-2016

### Fixed

- Fixed issue where backticks weren't being added to where clauses for `with_associations`

## [6.1.9] - 2016-03-08

### Fixed

- Issue where creating relationships via `has_one` association created two relationships (forward ported from 6.0.7)

## [6.1.8] - 2016-03-02

### Fixed

- The `@attributes` hash of the first node of each class returned from the database would have have the wrong id property key. This did not appear to cause any problems accessing the value and would be normal for subsequent saves of the affected node as well as all other nodes.

## [6.1.7] - 2016-02-16

### Fixed

- Bug related to creating subclassed nodes alongside rels in ActiveRel. (#1135. Thanks, brucek!)

## [6.1.6] - 2016-02-03

### Added

- `wait_for_connection` configuration variable allows you to tell the gem to wait for up to 60 seconds for Neo4j to be available.  This is useful in environments such as Docker Compose

## [6.1.5] - 2016-01-28

### Fixed

- Calls to `.find`/`.find_by_id`/`.find_by_ids` now respect scopes and associations

## [6.1.4] - 2016-01-26

### Fixed

- Model generators now respect module namespaces (thanks to michaeldelorenzo in #1119)

## [6.1.3] - 2016-01-20

### Fixed

- Issue where `ActiveRel.create` would not work with `RelatedNode` (`rel.from_node`) instances (Thanks, djvs #1107)

## [6.1.2] - 2016-01-19

### Fixed

- Issue where `inspect` failed outside of Rails (Thanks to louspringer, #1111)

## [6.1.1] - 2016-01-01

### Fixed

- Fixed version requirement for `neo4j-core` in gemspec

## [6.1.0] - 2016-01-01

### Changed

- When a `model_class` is specified on an association which is not an ActiveNode model, an error is raised
- The `model_class` option on associations can no longer be a `Class` constant (should be a String, Symbol, nil, false, or an Array of Symbols/Strings)
- The `rel_class` option on associations can no longer be a `Class` constant (should be a String, Symbol, or nil)
- The `from_class` and `to_class` arguments can no longer be a `Class` constant (should be a String, Symbol, :any, or false)
- ActiveNode and ActiveRel models can now be marshaled (thanks to jhoffner for the suggestion in #1093)

### Fixed

- Inheritance of properties in ActiveRel is fixed (see #1080)

### Added

- `config/neo4j.yml` now renders with an ERB step (thanks to mrstif via #1060)
- `#increment`, `#increment!` and `#concurrent_increment!` methods added to instances of ActiveNode and ActiveRel (thanks to ProGM in #1074)

## [6.0.9] - 05-27-2016

### Fixed

- Fix to `find_in_batches` (thanks to ProGM / see #1208)

## [6.0.8] - 03-14-2016

### Fixed

- Fixed issue where backticks weren't being added to where clauses for `with_associations`

## [6.0.7] - 03-08-2016

### Fixed

- Issue where creating relationships via `has_one` association created two relationships

## [6.0.6] - 01-20-2016

### Fixed

- Issue where `inspect` failed outside of Rails (Thanks to louspringer, #1111)

## [6.0.5] - 12-29-2015

### Fixed

- If a property and a scope have the same name, a "Stack level too deep" error occurs.  Fixed by removing the instance method which scopes define.  Could break something, but I very much doubt anybody is using this, and if they are it's likely a bug (#1088)

## [6.0.4] - 12-23-2015

### Fixed

- When a `model_class` is specified on an association which is not an ActiveNode model, an error is raised

## [6.0.3] - 12-18-2015

### Fixed

- Fixed issue where find_or_create was prioritizing property`s default value rather than what was being passed in (Thanks to brucek via #1071)

## [6.0.2] - 12-16-2015

### Fixed

- Fixed issue where association setting can't be set on initialize via #new (#1065)

## [6.0.1] - 11-27-2015

### Fixed

- `#with_associations` should use multiple `OPTIONAL MATCH` clauses instead of one so that matches are independent (behavior changed in Neo4j 2.3.0) (forward ported from 5.2.15)

## [6.0.0] - 11-24-2015

### Fixed

- Refactor unpersisted association logic to store objects directly on the object rather than the association proxy since different association proxies may be created at different times (see #1043)

## [6.0.0.rc.4] - 11-19-2015

### Fixed

- Following a '#with' with a '#count' no longer causes issues with variables specified twice

## [6.0.0.rc.3] - 11-18-2015

### Fixed

- Removed extra `MATCH` which occurs from `proxy_as` calls

## [6.0.0.rc.2] - 11-17-2015

### Changed

- `QueryProxy#<<` and `#create`, when `rel_class` option is set, will use `RelClass.create!` instead of `create` to alert the user of failed rel creations.

## [6.0.0.rc.1] - 11-13-2015

This release contains no changes since the last alpha. Below are all modifications introduced in alpha releases.

### Changed

- `_classname` property has been completely removed, officially dropping support for Neo4j < 2.1.5.
- `ActiveRel#creates_unique` and the `:unique` Association option take arguments to control how the query is built. See https://github.com/neo4jrb/neo4j/pull/1038.
- `#<<` and `#create` methods on associations now create with the `rel_class` when available so that validations/callbacks/defaults are all used as expected
- Allow calling of `#method=` methods via model `new` method `Hash` argument
- Remove uniqueness validation for `id_property` because we already have Neo4j constraints
- Improved eager loading when no with_associations is specified (see #905)
- Change size and length so that they match expected Ruby / ActiveRecord behavior (see http://stackoverflow.com/questions/6083219/activerecord-size-vs-count and #875)
- Refactoring around indexing and constraints in `Neo4j::ActiveNode`. The public interfaces are unchanged.
- `Neo4j::Shared::DeclaredPropertyManager` was renamed `Neo4j::Shared::DeclaredProperties`. All methods referencing the old name were updated to reflect this.
- Methods that were using `Neo4j::Session#on_session_available` were updated to reflect the upstream change to `on_next_session_available`.
- `rel_where` will now use ActiveRel classes for type conversion, when possible.
- Converters will look for a `converted?` method to determine whether an object is of the appropriate type for the database. This allows converters to be responsible for multiple types, if required.
- Removed the ability to set both an exact index and unique constraint on the same property in a model. Unique constraints also provide exact indexes.
- Deprecated all methods in ActiveRel's Query module except for those that allow finding by id.
- Return `true` on successful `#save!` calls (Thanks to jmdeldin)

### Added

- Optional three-argument signature for `ActiveRel#create` and `#create!`, just like `initialize`.
- Alternate `ActiveRel` init syntax: `RelClass.new(from_node, to_node, args)`. This is optional, so giving a single hash with props with or without nodes is still possible.
- `ActiveRel` `create` actions can now handle unpersisted nodes.
- `rel_order` method for association chaining
- Support `config/neo4j.yaml`
- Look for ENV variables for Neo4j URL / path for Rails apps
- New classes for schema operations, predictably called `Neo4j::Schema::Operation` and subclasses `UniqueConstraintOperation` and `ExactIndexOperation`. These provide methods to aid in the additional, removal, and presence checking of indexes and constraints.
- A few methods were added to `Neo4j::Shared::DeclaredProperties` to make it easier to work with. In particular, `[key]` acts as a shortcut for `DeclaredProperties#registered_properties`.
- Type Converters were added for String, Integer, Fixnum, BigDecimal, and Boolean to provide type conversion for these objects in QueryProxy.
- Support for Array arguments to ActiveRel's `from_class` and `to_class`.

### Fixed

- Regression RE: properties being overwritten with their defaults on save in alpha.10.
- Long properties in `ActiveNode`/`ActiveRel` `#inspect` are truncated
- Property defaults are set initially when an instance of a model is loaded, then checked again before save to ensure `valid?` works.
- `QueryProxy` was not converting Boolean properties correctly
- Certain actions that were intended as once-in-the-app's-lifetime events, notably schema operations, will only occur immediately upon the first session's establishment.
- Context now set for Model.all QueryProxy so that logs can reflect that it wasn't just a raw Cypher query

### Removed

- Railtie was removing username/password and putting them into the session options.  This has been unneccessary in `neo4j-core` for a while now

## [6.0.0.alpha.12] - 11-5-2015

### Changed
- `_classname` property has been completely removed, officially dropping support for Neo4j < 2.1.5.
- `ActiveRel#creates_unique` and the `:unique` Association option take arguments to control how the query is built. See https://github.com/neo4jrb/neo4j/pull/1038.

### Added
- Optional three-argument signature for `ActiveRel#create` and `#create!`, just like `initialize`.

## [6.0.0.alpha.11] - 11-3-2015

### Fixed
- Regression RE: properties being overwritten with their defaults on save in alpha.10.

### Changed
- `#<<` and `#create` methods on associations now create with the `rel_class` when available so that validations/callbacks/defaults are all used as expected
- Allow calling of `#method=` methods via model `new` method `Hash` argument

### Added
- Alternate `ActiveRel` init syntax: `RelClass.new(from_node, to_node, args)`. This is optional, so giving a single hash with props with or without nodes is still possible.

## [6.0.0.alpha.10] - 11-2-2015

### Fixed
- Long properties in `ActiveNode`/`ActiveRel` `#inspect` are truncated
- Property defaults are set initially when an instance of a model is loaded, then checked again before save to ensure `valid?` works.

### Added
- `ActiveRel` `create` actions can now handle unpersisted nodes.

## [6.0.0.alpha.9] - 10-27-2015

### Fixed
- `uninitialized constant Neo4j::Core::CypherSession` error

## [6.0.0.alpha.8] - 10-19-2015

### Added

- `rel_order` method for association chaining

## [6.0.0.alpha.7] - 10-19-2015

### Changed

- Remove uniqueness validation for `id_property` because we already have Neo4j constraints

### Added

- Support `config/neo4j.yaml`

## [6.0.0.alpha.6] - 10-18-2015

### Changed

- Improved eager loading when no with_associations is specified (see #905)

## [6.0.0.alpha.5] - 10-18-2015

### Changed

- Change size and length so that they match expected Ruby / ActiveRecord behavior (see http://stackoverflow.com/questions/6083219/activerecord-size-vs-count and #875)

## [6.0.0.alpha.4] - 10-17-2015

### Fixed

- `QueryProxy` was not converting Boolean properties correctly

## [6.0.0.alpha.3] - 10-14-2015

### Removed

- Railtie was removing username/password and putting them into the session options.  This has been unneccessary in `neo4j-core` for a while now

## [6.0.0.alpha.2] - 10-14-2015

### Added

- Look for ENV variables for Neo4j URL / path for Rails apps

## [6.0.0.alpha.1] - 10-12-2015

### Changed

- Refactoring around indexing and constraints in `Neo4j::ActiveNode`. The public interfaces are unchanged.
- `Neo4j::Shared::DeclaredPropertyManager` was renamed `Neo4j::Shared::DeclaredProperties`. All methods referencing the old name were updated to reflect this.
- Methods that were using `Neo4j::Session#on_session_available` were updated to reflect the upstream change to `on_next_session_available`.
- `rel_where` will now use ActiveRel classes for type conversion, when possible.
- Converters will look for a `converted?` method to determine whether an object is of the appropriate type for the database. This allows converters to be responsible for multiple types, if required.
- Removed the ability to set both an exact index and unique constraint on the same property in a model. Unique constraints also provide exact indexes.
- Deprecated all methods in ActiveRel's Query module except for those that allow finding by id.
- Return `true` on successful `#save!` calls (Thanks to jmdeldin)

### Added

- New classes for schema operations, predictably called `Neo4j::Schema::Operation` and subclasses `UniqueConstraintOperation` and `ExactIndexOperation`. These provide methods to aid in the additional, removal, and presence checking of indexes and constraints.
- A few methods were added to `Neo4j::Shared::DeclaredProperties` to make it easier to work with. In particular, `[key]` acts as a shortcut for `DeclaredProperties#registered_properties`.
- Type Converters were added for String, Integer, Fixnum, BigDecimal, and Boolean to provide type conversion for these objects in QueryProxy.
- Support for Array arguments to ActiveRel's `from_class` and `to_class`.

### Fixed

- Certain actions that were intended as once-in-the-app's-lifetime events, notably schema operations, will only occur immediately upon the first session's establishment.
- Context now set for Model.all QueryProxy so that logs can reflect that it wasn't just a raw Cypher query

## [5.2.15] - 11-27-2015

### Fixed

- `#with_associations` should use multiple `OPTIONAL MATCH` clauses instead of one so that matches are independent (behavior changed in Neo4j 2.3.0)

## [5.2.13] - 10-26-2015

### Fixed
- Fixed `#after_initialize` and `#after_find` callbacks.
- The `#touch` method should to raise errors when unsuccessful and avoid `#attributes` for performance.

## [5.2.12] - 10-25-2015

### Fixed
- Fix the `#touch` method for `ActiveNode` and `ActiveRel`

## [5.2.11] - 10-18-2015

### Fixed
- Unable to give additional options as first argument to chained QueryProxy method

## [5.2.10] - 10-14-2015

### Fixed
- `has_one` does not define `_id` methods if they are already defined.  Also use `method_defined?` instead of `respond_to?` since it is at the class level

## [5.2.9] - 09-30-2015

### Fixed
- Better error message for `ActiveRel` creation when from_node|to_node is not persisted

## [5.2.8] - 09-30-2015

### Fixed
- Support `references` in model/scaffold generators

## [5.2.7] - 09-25-2015

### Fixed
- Allow for association `model_class` to be prepended with double colons

## [5.2.6] - 09-16-2015

### Fixed

- Fixed issue where caching an association causes further queries on the association to return the cached result

## [5.2.5] - 09-11-2015

### Fixed

- Regression in last release caused properties to revert to default on update if not present in the properties for update

## [5.2.4] - 09-11-2015

### Fixed
- Use `debug` log level for query logging
- `updated_at` properties were not being added up `update` events, only updated.
- Default values of Boolean properties were not being set when `default: false`
- `props_for_update` was using String keys instead of Symbols, like `props_for_update`
- `props_for_create` and `props_for_update` were not adding default property values to the hash.
- ActiveNode's `merge` and `find_or_create` methods were not setting default values of declared properties when `ON CREATE` was triggered. The code now uses `props_for_create`.

## [5.2.3] - 09-07-2015

Added bugfixes from 5.1.4 and 5.1.5 that were missed in earlier 5.2.x releases:
- `AssociationProxy` now responds to `serializable_hash` so that `include` can be used in `render json` in Rails controllers
- Fixed errors when trying to call `#{association}_ids=` on an unpersisted node with UUIDs or an array thereof.
- Removed extra Cypher query to replace relationships when working with unpersisted nodes and association=.
- Bug related to Rails reloading an app and returning nodes without first reinitializing models, resulting in CypherNodes.

## [5.2.2] - 09-06-2015

### Fixed
- Fixed setting of association(_id|_ids) on .create

## [5.2.1] - 09-04-2015

### Fixed
- Now possible to configure `record_timestamps` with rails `config`

## [5.2.0] - 08-30-2015

### Added
- `props_for_persistence`, `props_for_create`, `props_for_update` instance methods for all nodes and rels. Each returns a hash with properties appropriate for sending to the database in a Cypher query to create or update an object.
- Added `record_timestamps` configuration do default all `ActiveNode` and `ActiveRel` models to have `created_at` and `updated_at` timestamps (from #939, thanks @rebecca-eakins)
- Added `timestamp_type` configuration to specify how timestamps should be stored (from #939, thanks @rebecca-eakins)

### Changed
- Methods related to basic node and rel persistence (`save`, `create_model`, `_create_node`, others) were refactored to make the processes simpler, clearer, and slightly faster.
- Unit test directory structure was rearranged to mirror the `lib` directory.

## [5.1.3] - 08-23-2015

### Fixed
- `has_one` associations are now properly cached (like `has_many` associations)
- `QueryProxy` now responds to `#to_ary`.  Fixes integration with ActiveModelSerializer gem


## [5.1.2] - 08-20-2015

### Fixed
- When association has `model_class` and `type: false` the association doesn't work (see: https://github.com/neo4jrb/neo4j/pull/930)

## [5.1.1] - 08-19-2015

### Fixed
- Fixed a bug where the `Neo4j::Timestamps` mixin was not able to be included

## [5.1.0.rc.3] - 08-17-2015

### Fixed
- Associations defined in ActiveNode models will delegate `unique?` to the model set in `rel_class`. This makes it easier for the rel class to act as the single source of truth for relationship behavior.

### Added
- ActiveRel: `#{related_node}_neo_id` instance methods to match CypherRelationship. Works with start/from and end/to.
- ActiveRel: `type` now has a new alias, `rel_type`. You might recognize this from the `(Cypher|Embedded)Relationship` class and ActiveNode association option.
- Contributing to the gem? Rejoice, for it now supports [Dotenv](https://github.com/bkeepers/dotenv).

## [5.1.0.rc.2] - 08-16-2015

### Added
- Ability to use `#where_not` method on `ActiveNode` / `QueryProxy`

## [5.1.0.rc.1] - 08-14-2015

### Fixed
- Added a `before_remove_const` method to clear cached models when Rails `reload!` is called. 5.0.1 included a workaround but this appears to cut to the core of the issue. See https://github.com/neo4jrb/neo4j/pull/855.
- To prevent errors, changing an index to constraint or constraint to index will drop the existing index/constraint before adding the new.
- Fixed `AssociationProxy#method_missing` so it properly raises errors.

### Added
- Added ability to view `model_class` from `Association` class for `rails_admin` Neo4j adapter
- QueryProxy `where` will now look for declared properties matching hash keys. When found, it will send the value through that property's type converter if the type matches the property's unconverted state.
- Improved handling of unpersisted nodes with associations. You can now use `<<` to create associations between unpersisted nodes. A `save` will cascade through unpersisted objects, creating nodes and rels along the way. See https://github.com/neo4jrb/neo4j/pull/871
- Support formatted cypher queries for easy reading by humans via the `pretty_logged_cypher_queries` configuration variable
- Ability to query for just IDs on associations
- On `QueryProxy` objects you can now use an `:id` key in `where` and `find_by` methods to refer to the property from `id_property` (`uuid` by default)
- Added `ActiveRel.creates_unique` and deprecated `ActiveRel.creates_unique_rel`
- Added #inspect method to ActiveRel to show Cypher-style representation of from node, to node, and relationship type
- Added `Neo4j::Timestamps`, `Neo4j::Timestamps::Created`, and `Neo4j::Timestamps::Updated` mixins to add timestamp properties to `ActiveNode` or `ActiveRel` classes

### Changed

- Methods related to ActiveNode's IdProperty module were refactored to improve performance and simplify the API. Existing `default_properties` methods were reworked to reflect their use as-implemented: storage for a single default property, not multiple.
- Implementation adjustments that improve node and rel initialization speed, particularly when loading large numbers of objects from the database.

## [5.0.15] - 08-12-2015

### Fixed

- `reload!` within Rails apps will work correctly. An earlier release included a workaround but this uses ActiveModel's system for clearing caches to provide a more thorough resolution.

## [5.0.14] - 08-09-2015

### Fixed

- Calling `all` on a QueryProxy chain would cause the currently set node identity within Cypher to be lost.

## [5.0.13] - 08-07-2015

### Fixed
- Backport AssociationProxy#method_missing fix to raise errors on invalid methods
- Fix the count issue on depth two associations (#881)

## [5.0.12] - ?

### Fixed
- Break between associations so that potential `where` clauses get applied to the correct `(OPTIONAL )MATCH` clause

### Fixed
- Delegate `first` and `last` from `AssociationProxy` to `QueryProxy`
- Fix `order` behavior for `first` and `last` in `QueryProxy`

## [5.0.11] - ?

### Fixed
- Delegate `first` and `last` from `AssociationProxy` to `QueryProxy`
- Fix `order` behavior for `first` and `last` in `QueryProxy`

## [5.0.10] - 2015-07-31

### Fixed
- Fix what should have been a very obvious bug in `_active_record_destroyed_behavior` behavior
- Add eager loading to QueryProxy so that it works in all expected places

## [5.0.9] - 2015-07-29

### Fixed
- "NameError: uninitialized constant Class::Date" (https://github.com/neo4jrb/neo4j/issues/852)

## [5.0.8] - 2015-07-26

### Changed
- Copied QueryClauseMethods doc from master

## [5.0.7] - 2015-07-26

### Changed
- Copied `docs` folder from master because a lot of work had gone into the docs since 5.0.0 was released

## [5.0.6] - 2015-07-22

### Fixed
- Fix query logging so that by default it only outputs to the user in the console and development server.  Logger can be changed with `neo4j.config.logger` configuration option

## [5.0.5] - 2015-07-19

### Added
- Added `log_cypher_queries` configuration option so that queries aren't on by default but that they can be controlled

## [5.0.4] - 2015-07-17

### Fixed
- Fixed bug which caused `QueryProxy` context to repeat (showed up in query logging)

## [5.0.3] - 2015-07-14

### Changed
- Moved `#with_associations` method from `AssociationProxy` to `QueryProxy` so that all `QueryProxy` chains can benefit from it.
- Added `_active_record_destroyed_behavior` semi-hidden configuration variable so that behavior for `ActiveNode#destroyed?` and `ActiveRel#destroyed?` can be changed to upcoming 6.0.0 behavior (matching ActiveRecord) where the database is not accessed.

## [5.0.2] - 2015-06-30

### Fixed
- Fix error when calling `#empty?` or `#blank?` on a query chain with on `order` specified
- Make `#find_each` and `#find_in_batches` return the actual objects rather than the result objects
- Query logging on console should be to STDOUT with `puts`.  Using `Rails.logger` outputs to the file in the `log` directory
- Modified queryproxy include? to accept a uuid instead of full node

## [5.0.1] - 2015-06-23

### Fixed
- Longstanding bug that would prevent association changes (`<<` and ActiveRel.create) in Rails after `reload!` had been called, see https://github.com/neo4jrb/neo4j/pull/839
- ActiveNode#inspect wasn't displaying the id_property
- Default property values and magic typecasting not being inherited correctly

### Changed
- In the absense of a `model_class` key, associations defined in ActiveNode models will use `from_/to_class` defined in `rel_class` to find destination. (Huge thanks to @olance, #838)
- ActiveRel's DSL was made a bit friendlier by making the `type`, `from_class` and `to_class` methods return their set values when called without arguments.
- Reworked ActiveRel's wrapper to behave more like ActiveNode's, removing some duplicate methods and moving others to Neo4j::Shared, resulting in a big performance boost when returning large numbers of rels.
- Updated gemspec to require neo4j-core 5.0.1+

### Added
- ActiveRel was given `find_or_create_by`, usable across single associations.

## [5.0.0] - 2015-06-18

### Fixed
- Prevented `to_key` from requiring an extra DB query. (See https://github.com/neo4jrb/neo4j/pull/827)

### Added
- QueryProxy associations accept `labels: false` option to prevent generated Cypher from using labels.

### Changed
- Properties explicitly set to type `Time` will no longer be converted to `DateTime`.

## [5.0.0.rc.3] - 2015-06-07

### Fixed
- Associations now allow `unique` option.  Error handling is generalized to make this testable (Thanks to @olance, see #824)

## [5.0.0.rc.2] - 2015-05-20

### Changed
- Set Ruby version requirement back to 1.9.3 because of problems with JRuby

## [5.0.0.rc.1] - 2015-05-20

### Changed
- Ruby 2.0.0 now required (>= 2.2.1 is recommended)
- All `ActiveNode` associations now require either a `type`, `origin`, or `rel_class` option.  Only one is allowed
- Defining associations will fail if unknown options are used (#796)
- `Model#find` fails if no node found (`Model#find_by` available when `nil` result desired) (#799)
- `#find_or_create` and `#merge` model class methods have been added
- Ensuring that all model callbacks are happening within transactions
- Major refactoring using `rubocop` with a lot of focus on speed improvements
- Specifically when loading many nodes at once we've measured 3x speed improvements

### Fixed
- `#find` on `QueryProxy` objects now does a model `find` rather than an `Enumerable` find
- Subclassed model classes now both create and query against it's ancestor's labels in addition to it's own (#690)
- `#first` and `#last` now work property when precedend by an `#order` in a `QueryProxy` chain (#720)
- `#count` when called after `#limit` will be performed within the bounds of limit specified

### Added
- Eager Loading is now supported!  See: [http://neo4jrb.readthedocs.org/en/latest/ActiveNode.html#eager-loading]
- Associations now return `AssociationProxy` objects (which are `Enumerable`) which have convenient `#inspect` methods for cleaner viewing in the Ruby console
- `model_class` key on associations now supports an Array (#589)
- When using `all` inside of a class method an argument for the node name can now be passed in (#737)
- Query(Proxy) syntax of `where("foo = ?", val)` and `where("foo = {bar}", bar: val)` now supported (#675)
- `module_handling` config option now available to control how class module namespaces translate to Neo4j labels (#753) (See: [http://neo4jrb.readthedocs.org/en/latest/Configuration.html])
- `#id_property` method has new `constraints` option to disable automatic uuid constraint (#738/#736)

(There are probably other changes too!)

**Changes above this point should conform to [http://keepachangelog.com/]**

## [4.1.2]
- Fixes two bugs related to inheritance: one regarding ActiveRel classes and relationship types, the other regarding ActiveNode primary_key properties not being set when a model is loaded prior to Neo4j session.

## [4.1.1]
- Switches use of Fixnum to Integer to improve 32-bit support

## [4.1.0]
This release includes many performance fixes and new features. The most notable:
- Huge stylist cleanup/refactoring by Brian on the entire gem by Brian armed with Rubocop. See http://neo4jrb.io/blog/2014/12/29/stay-out-of-trouble.html.
- Every node create, update, and destroy is now wrapped in a transaction. See http://neo4jrb.io/blog/2015/01/06/transactions_everywhere.html.
- New `dependent` options for associations: `:delete`, `:destroy`, `:delete_orphans`, `:destroy_orphans`. See http://neo4jrb.io/blog/2015/01/07/association_dependent_options.html.
- New `unique: true` option for associations, `creates_unique_rel` class method for ActiveRel. Both of these will result in relationship creation Cypher using "CREATE UNIQUE" instead of "CREATE".
- Fixed an n+1 query issue during node creation and update.
- Dieter simplified some code related to frozen attributes. See https://github.com/neo4jrb/neo4j/pull/655.
We now have a new website online at http://neo4jrb.io! Keep an eye on it for news and blogs related to this and other projects.

## [4.0.0]
- Change neo4j-core dependency from 3.1.0 to 4.0.0.

## [4.0.0.rc.4]
- _classname property is disabled by default for ActiveRel! It had been disabled for ActiveNode, this just evens the score.
- Fixes a bug to create better `result` labels in Cypher.
- Made the `delete_all` and `destroy_all` ActiveNode class methods consistent with their ActiveRecord counterparts. `destroy_all` previously performed its deletes in Cypher but it should have been returning nodes to Ruby and calling `destroy`. `delete_all` didn't exist at all.

## [4.0.0.rc.3]
Released minutes after rc.2 to catch one late addition!
- Adds serialization support for QueryProxy.

## [4.0.0.rc.2]
This release builds on features introduced in the first RC. We are releasing this as another RC because the API may be tweaked before release.
- New `proxy_as` for Core::Query to build QueryProxy chains onto Core::Query objects!
- Using `proxy_as`, new `optional` method in QueryProxy to use the `OPTIONAL MATCH` Cypher function.
- `match_to` and methods that depend on it now support arrays of nodes or IDs.
- New `rels_to`/`all_rels_to` methods.
- New `delete` and `destroy` methods in QueryProxy to easily remove relationships.
- Serialized objects will include IDs by default.

## [4.0.0.rc.1]
This release introduces API changes that may be considered breaking under certain conditions. See See https://github.com/neo4jrb/neo4j/wiki/Neo4j.rb-v4-Introduction.
Please use https://github.com/neo4jrb/neo4j/issues for support regarding this update! You can also reach us on Twitter: @neo4jrb (Brian) and @subvertallmedia (Chris).
- Default behavior changed: relationship types default to all caps, no prepending of "#". This behavior can be changed.
- ActiveRel models no longer require explicit calling of `type`. When missing, the model will infer a type using the class name following the same rules used to determine automatic relationship types from ActiveNode models.
- _classname properties will not be added automatically if you are using a version Neo4j >= 2.1.5. Instead, models are found using labels or relationship type. This is a potentially breaking change, particularly where ActiveRel is concerned. See the link at the beginning of this message for the steps required to work around this.
- Query scopes are now chainable! Call `all` at the start of your scope or method to take advantage of this.
- Changes required for Neo4j 2.2.
- Support for custom typecasters.
- New method `rel_where`, expanded behavior of `match_to` and `first_rel_to`
- Implemented ActiveSupport load hooks.
- Assorted performance improvements and refactoring.

## [3.0.4]
- Gemspec requires the latest neo4j-core.
- Fixed a pagination bug — thanks, @chrisgogreen!
- New QueryProxy methods `match_to` and `first_rel_to` are pretty cool.
- include_root_in_json is now configurable through config.neo4j.include_root_in_json or Neo4j::Config[:include_root_in_json]. Also cool.
- There's a new `delete_all` method for QueryProxy, too.
- @codebeige removed the `include?` class method, which was smart.
- Did I mention we won an award from Neo Tech? Check it out. https://github.com/neo4jrb/neo4j#welcome-to-neo4jrb

## [3.0.3]
- Gemspec has been updated to require neo4j-core 3.0.5
- Added `find_in_batches`
- Pagination has been updated to allow better ordering. Relaunch of neo4j-will_paginate as neo4j-will_paginate_redux is imminent!
- Everything is better: `create`'s handling of blocks, better behavior from `count`, better ActiveRel from_class/to_class checks, better handling of rel_class strings, and more
- Added a new find_or_create_by class method

Big thanks to new contributors Miha Rekar and Michael Perez! Also check out or Github issues, where we're discussing changes for 3.1.0. https://github.com/neo4jrb/neo4j/issues

## [3.0.2]
- "Model#all" now evaluates lazily, models no longer include Enumerable
- Faster, more efficient uniqueness validations
- Adjusted many common queries to use params, will improve performance
- ActiveRel fixes: create uses Core Query instead of Core's `rels` method, `{ classname: #{_classname} }` no longer inserted into every query, find related node IDs without loading the nodes
- Allow inheritance when checking model class on a relation (Andrew Jones)
- Provided migrations will use Rake.original_dir instead of Rails.env to provide better compatibility with frameworks other than Rails
- rel_class option in ActiveNode models will now accept string of a model name
- Additional bug fixes

## [3.0.1]
- Removed reference to neo4j-core from Gemfile and set neo4j.gemspec to use neo4j-core ~>3.0.0

## [3.0.0]
No change from rc 4

## [3.0.0.rc.4]
- UUIDs are now automatically specified on models as neo IDs won't be reliable
in future versions of neo4j
- Migrations now supported (including built-in migrations to migrate UUIDs and
insert the _classname property which is used for performance)
- Association reflection
- Model.find supports ids/node objects as well as arrays of id/node objects
- rake tasks now get automatically included into rails app


## [3.0.0.rc.3]
- thread safety improvements
- scope and general refactoring
- Added ability to create relationships on init (persisted on save)

## [3.0.0.rc.2]
- Use newer neo4j-core release

## [3.0.0.rc.1]
- Support for count, size, length, empty, blank? for has_many relationship
- Support for rails logger of cypher queries in development
- Support for distinct count
- Optimized methods: https://github.com/andreasronge/neo4j/wiki/Optimized-Methods
- Queries should respect mapped label names (#421)
- Warn if no session is available
- Fix broken == and equality (#424)

## [3.0.0.alpha.11]
- Bug fixes

## [3.0.0.alpha.10]
- ActiveRel support, see Wiki pages (chris #393)

## [3.0.0.alpha.9]
- Complete rewrite of the query api, see wiki page (#406, chris, brian)
- Performance improvements (#382,#400, #402, chris)
- idproperty - user defined primary keys (#396,#389)
- Reimplementation of Neo4j::Config
- Serialization of node properties (#381)
- Better first,last syntax (#379)

## [3.0.0.alpha.8]
- Integration with new Query API from neo4j-core including:
- - .query_as and #query_as methods to get queries from models (#366)
- - .qq method for QuickQuery syntax ( https://github.com/andreasronge/neo4j/wiki/Neo4j-v3#quickquery-work-in-progress / #366)
- Before and after callbacks on associations (#373)
- .find / .all / .count changed to be more like ActiveRecord
- .first / .last methods (#378)
- .find_by / .find_by! (#375)

## [3.0.0.alpha.7]
- Bug fix uniqueness-validator (#356 from JohnKellyFerguson)
- Many improvements, like update_attributes and validation while impl orm_adapter, Brian Underwood
- Impl orm_adapter API for neo4j so it can be used from for example devise, Brian Underwood (#355)
- Fix of inheritance of Neo4j::ActiveNode (#307)
- Expose add_label, and remove_label (#335)
- Fixed auto loading of classes bug, (#349)
- Bumped neo4j-core, 3.0.0.alpha.16

## [3.0.0.alpha.6]
- Support for Heroku URLs, see wiki https://github.com/andreasronge/neo4j/wiki/Neo4j-v3 (#334)

## [3.0.0.alpha.5]
- Added allow session options via 'config.neo4j.session_options' so it can run on heroku (#333)
- Relaxed Dependencies for Rails 4.1 (#332)
- Using neo4j-core version 3.0.0.alpha.12

## [3.0.0.alpha.4]
- Implemented validates_uniqueness_of (#311)
- Using neo4j-core version 3.0.0.alpha.11

## [3.0.0.alpha.3]
- Support for rails scaffolds
- Support for created_at and updated_at (#305)
- Support for ability to select a session to use per model (#299)
- BugFix: updating a model should not clear out old properties (#296)

## [3.0.0.alpha.2]
- Support for both embedded (only JRuby) and server API (runs on MRI Ruby !)
- Simple Rails app now work
- Support for has_n and has_one method
- ActiveModel support, callback, validation
- Declared properties (via active_attr gem)

## [2.3.0 / 2013-07-18]
- Fix Issue with HA console when ruby-debug is loaded (#261, thekendalmiller)
- Use 1.9 Neo4j

## [2.2.4 / 2013-05-19]
- get_or_create should return wrapped ruby nodes, alex-klepa, #241, #246
- Make sure freeze does not have side effects, #235
- Fix for carrierwave-neo4j (attribute_defaults), #235

## [2.2.3 / 2012-12-28]
- Support for HA cluster with neo4j 1.9.X, #228, #99, #223
- Make sure the Identity map is cleared after an exception, #214
- Relationship other_node should return wrapped node, #226
- Automatically convert DateTimes to UTC, (neo4j-wrapper #7)
- get_or_create should return a wrapped node (neo4j-wrapper #8)
- Make it work with Neo4j 1.7.1 (neo4j-core, #19)

## [2.2.2 - skipped]

## [2.2.1 / 2012-12-18]
- Fix for JRuby 1.7.1 and Equal #225
- Fix for create nodes and relationship using Cypher (neo4j-core #17)

## [2.2.0 / 2012-10-02]
- Using neo4j-cypher gem (1.0.0)
- Fix of neo4j-core configuration issue using boolean values #218
- Fixed RSpec issue on JRuby 1.7.x #217
- Aliased has_many to has_n, #183

## [2.2.0.rc1 / 2012-09-21]
- Use neo4j-core and neo4j-wrapper version 2.2.0.rc1
- Use the neo4j-cypher gem
- Better support for Orm Adapter, #212
- Use Cypher query when finder method does not have a lucene index, #210

## [2.0.1 / 2012-06-06]
- Use neo4j-core and neo4j-wrapper version 2.0.1

## [2.0.0 / 2012-05-07]
  (same as rc2)

## [2.0.0.rc2 / 2012-05-04]
- Enable Identity Map by default
- Added versioning for Neo4j::Core

## [2.0.0.rc1 / 2012-05-03]
- Fix of rake task to upgrade to 2.0
- Various Cypher DSL improvements, core(#3,#4,#5), #196
- Added Neo4j::VERSION

## [2.0.0.alpha.9 / 2012-04-27]
- Fix for rails scaffold generator

## [2.0.0.alpha.8 / 2012-04-27]
- Fix for "relationship to :all assigned twice for single instance" #178
- Fix for callback fire more then once (=> performance increase) #172
- Support for lucene search on array properties, #118
- Support for creating unique entities (get_or_create) #143
- Support for specifying has_n/has_one relationship with Strings instead of Class #160
- Support for serializer of hash and arrays on properties #185
- Fix for Neo4j::Rails::Relationship default property, #195
- Added support for pagination, see the neo4j-will_paginate gem
- Fixed Rails generators
- Added Cypher DSL support for is_a?
- Fix for "write_attribute persistes, contrary to AR convention" closes #182

## [2.0.0.alpha.7 / 2012-04-19]
- fix for Neo4j::Config bug - did not work from rails to set the db location, closes #191
- has_n and has_one method generate class method returning the name of the relationship as a Symbol, closes #170
- Raise exception if trying to index boolean property, closes #180
- Made start_node= and end_node= protected closes 186
- Support for things like @dungeon.monsters.dangerous { |m| m[:weapon?] == 'sword' } closes #181

## [2.0.0.alpha.6 / 2012-04-15]
- Complete rewrite and smaller change of API + lots of refactoring and better RSpecs
- Moved code to the neo4j-core and neo4j-wrapper gems
- Changed API - index properties using the Neo4j::Rails::Model (property :name, :index => :exact)
- Changed API - rel_type always returns a Symbol
- Changed API - #rels and #rel first parameter is always :outgoing, :incoming or :both
- Cypher DSL support, see neo4j-core
- Made the Lucene indexing more flexible
- Renamed size methods to count since it does simply count all the relationships (e.g. Person.all.count)
- Modularization - e.g. make it possible to create your own wrapper
- Added builder method for has_one relationships (just like ActiveRecord build_best_friend)

## [2.0.0.alpha.5 / 2012-03-27]
- Fix for HA/cluster bug [#173]
- Upgrade to neo4j-community jars 1.7.0.alpha.1
- Fix for rails 3.2 [#131]
- Fix for BatchInserter bug, [#139]
- Added rake task for upgrading [#116]
- Added scripts for upgrading database [#116]

## [2.0.0.alpha.4 / 2012-01-17]
- Fix node and rel enumerable for JRuby 1.9, Dmytrii Nagirniak
- Remove the will_paginate and move it to a separate gem Dmytrii Nagirniak, [#129][#132]
- Use type converter to determine how to handle multi-param attributes, Dmyitrii Nagirniak [#97]
- Set default storage_path in Rails to db [#96]
- Fix numeric Converter with nils and Float converter, Dmytrii Nagirniak
- Fix Neo4j::Rails::Model.find incorrect behavior with negative numbers, Dmytrii Nagirniak [#101]
- Allow to use symbols in batch inserter [#104]
- Split neo4j-jars gem into three jars, community,advanced&enterprise

 == 2.0.0.alpha.1 / 2012-01-11
- Split JARS into a separate gem (neo4j-jars) [#115]
- Changed prefix of relationships so that it allows having incoming relationships from different classes with different relationship names. Migration is needed to update an already existing database - see issue #116. [#117]
- Fix for undefined method 'add_unpersited_outgoing_rel' [#111]
- Fix for Rails models named Property [#108] (Vivek Prahlad)


 == 1.3.1 / 2011-12-14
- Make all relationships visible in Rails callback (rspecs #87, Dmytrii Nagirniak) [#211]
- Enable travis to build JRuby 1.9 (pull #87, Dmytrii Nagirniak) [#214]
- Support for composite lucene queries with OR and NOT (pull #89, Deepak N)
- Enforce the correct converter on a property type when the type is given (pull #86, Dmytrii Nagirniak)
- Development: make it easier to run RSpecs and guard (pull #85, Dmytrii Nagirniak)
- Added ability to disable observer (pull #84, Dmytrii Nagirniak)
- Fixing multiple assignment of has_one assocaition (pull #83 Deepak N)
- Accept association_id for has_one assocations (pull #82, Deepak N)
- Upgrade to 1.6.M01 Neo4j java jars [#209]
- Defer warning message 'Unknown outgoing relationship' (pull #81, Vivek Prahlad)
- Added string converter, e.g. property :name, :type => String  (pull #80, Dmytrii Nagirniak)
- Added symbol converter e.g. property :status, :type => Symbol (pull #79, Dmytrii Nagirniak) [#205]

 == 1.3.0 / 2011-12-06
- Added neo4j-upgrade script to rename lucene index files and upgrade to 1.5 [#197]
- Expose Neo4j::NodeMixin#index_types returning available indices (useful for Cypher queries) [#194]
- The to_other method is now available also in the Neo4j::Rails API [#193]
- Expose rel_type method for Neo4j::Rails::Relationship [#196]
- Support for breadth and depth first traversals [#198]
- Support for cypher query [#197]
- Fix for rule node concurrency issue (pull #78, Vivek Prahlad)
- Bugfix for the uniqueness validation for properties with quotes (pull #76, Vivek Prahlad)
- More performance tweaks (pull #75, #77, Vivek Prahlad)
- Fixing add_index for properties other than type string (pull #74, Deepak N)
- Significant performance boost for creating large numbers of models in a transaction (pull #73, Vivek Prahlad)
- Upgrade to neo4j 1.5 jars (pull #72, Vivek Prahlad)
- Fix for assigning nil values to incoming has_one relation (pull #70, Deepak N)
- Support for revert and fixes for Neo4j::Rails::Versioning (pull #71, Vivek Prahlad)

 == 1.2.6 / 2011-11-02
- Generators can now generate relationships as well [#195]
- Better will_paginate support for Neo4j::Rails::Model [#194]
- Fixing updated_at to be set only if model has changed (pull #68, Deepak N)
- Bringing back changes removed during identiy map to fix bug [#190] (Deepak N)
- Fixing updated_at to be set only if model has changed, using callbacks instead of overriding method for stamping time (Deepak N)
- Added versioning support (pull #67) (Vivek Prahlad)

 == 1.2.5 / 2011-10-21
- Faster traversals by avoiding loading Ruby wrappers (new method 'raw' on traversals) [#189]
- Support for IdentityMap [#188]
- Improved performance in event handler (Vivek Prahlad)
- Fixing issue with validates_presence_of validation (Vivek Prahlad)
- Implemented compositions support on Neo4j::Rails::Relationship (Kalyan Akella)
- Added after_initialize callback (Deepak N)
- Fixed performance issues on node deleted (Vivek Prahlad)
- Fixed a performance issue in the index_registry (Vivek Prahlad)
- Fixed uniqueness validation for :case_sensitive => false (Vivek Prahlad)
- Fixed update_attributes deleting relations when model is invalid (Deepak N)
- Fixed timestamp rails generator (Marcio Toshio)

 == 1.2.4 / 2011-10-07
- Support for traversing with Neo4j::Node#eval_paths and setting uniqueness on traversals [#187]
- Removed unnecessary node creation on database start up (class nodes attached to reference node) (Vivek Prahlad)
- Safer multitenancy - automatically reset the reference node in thread local context after each request using rack middleware
- Bugfixes for multitenancy (Deepak N and Vivek Prahlad)

 == 1.2.3 / 2011-10-01
- Multitenancy support by namespaced-indices & changeable reference node (Vivek Prahlad, pull 41)
- Added a Neo4j::Rails::Model#columns which returns all defined properties [#186]
- Fixed validation associated entities, parent model should be invalid if its nested model(s) is invalid (Vivek Prahlad)
- Fixed property validation to read value before conversion as per active model conventions (Deepak N)
- Fixed property_before_type_cast for loaded models (Deepak N)
- Better support for nested models via ActionView field_for [#185]
- BUG: fix for null pointer issue after delete_all on Neo4j::Rails::Model#has_n relationships (Vivek Prahlad)
- BUG: init_on_create was not called when creating a new relationship via the << operator [#183]

 == 1.2.2 / 2011-09-15
- Added compositions support for rails mode (Deepak N)
- Added support for nested transactions at the Rails model level (Vivek Prahlad)
- Fixing issue where save for invalid entities puts them into an inconsistent state (Vivek Prahlad)
- Fix for issue with save when validation fails (Vivek Prahlad)
- Fix for accepts_nested_attributes_for when the associated entities are created before a new node (Vivek Prahlad)
- Fix to allow has_one relationships to handle nil assignments in models (Vivek Prahlad)
- Observers support for neo4j rails model using active model (Deepak N)
- Override ActiveModel i18n_scope for neo4j (Deepak N)
- Added finders similar to active record and mongoid (Deepak N)
- Added find!, find_or_create_by and find_or_initialize_by methods, similar to active record finders (Deepak N)

 == 1.2.1 / 2011-08-29
- Fixed failing RSpecs for devise-neo4j gem - column_names method on neo4j orm adapter throws NoMethodError (thanks Deepak N)

 == 1.2.0 / 2011-08-16
- Upgrade to java library neo4j 1.4.1, see http://neo4j.rubyforge.org/guides/configuration.html

 == 1.1.4 / 2011-08-10
- Fixed dependency to will_paginate, locked to 3.0.pre4 (newly released 3.0.0 does not work yet with neo4j.rb)

  == 1.1.3 / 2011-08-09
- real recursive rule to the top class, subclasses with rules did not work (Frédéric Vanclef)
- BUG: not able to create array properties on relationships (Pere Urbon)
- BUG: lucene did not work if starting up neo4j in read only mode (like rails console when the rails is already running)

 == 1.1.2 / 2011-06-08
- Added configuration option 'enable_rules' to disable the _all relationships and custom rules [#176]
- Added a #node method on the Neo4j::Node and Neo4j::NodeMixin. Works like the #rel method but returns the node instead. [#174]
- Simplify creating relationship between two existing nodes [#175]

 == 1.1.1 / 2011-05-26
- Made neo4j compatible with rails 3.1.0.rc1 [#170]
- Fix for neo4j-devise [#171]
- BUG: Neo4j::GraphAlgo shortest path does raise exception if two nodes are not connected [#172]

 == 1.1.0 / 2011-05-13
- Support for embedding neo4j.rb by providing an already running db instance (#168)
- Neo4j::Rails::Relationships should be ActiveModel compliant (#156)
- Support for incoming relationships in Neo4j::Rails::Model (#157)
- to_json method for models no tags √ resolved (#154)
- Implement hash so that it will work with Sets (#160)
- Modified the traverser to allow iterating over paths not just over end_nodes (#161)
- Create method should take a block to initialize itself (#162)
- Upgrade to 1.3 neo4j java library (#164)
- Default `nodes' invocation for Algo path finders (#165)
- Property and index class methods modified to take arbitrary number of symbols optionally followed by options hash (#166)
- BUG: Setting property :system on Neo4j::Rails::Model should work (#163)
- BUG: update_attributes should convert values according to Type (#155)
- BUG: Neo4j::RelationshipMixin#relationship_type broken #(169)
- BUG: Relationship.load(nil) == Relationship.load(0) (#167)
- BUG: Full text search returns nil in rails model (#153)

## [1.0.0 / 2011-03-02]
- Complete rewrite of everything.
- Replaced the lucene module with using the java neo4j-lucene integration instead
- Lots of improvements of the API
- Better ActiveModel/Rails integration

## [0.4.4 / 2010-08-01]
- Fixed bug on traversing when using the RelationshipMixin (#121)
- BatchInserter and JRuby 1.6 - Fix iteration error with trying to modify in-place hash

## [0.4.3 / 2010-04-10]
- Fixed .gitignore - make sure that we do not include unnecessarily files like neo4j databases. Release 0.4.2 contained test data.
- Added synchronize around Index.new so that two thread can't modify the same index at the same time.

## [0.4.2 / 2010-04-08]
-  No index on properties for the initialize method bug (#116)
-  Tidy up Thread Synchronization in Lucene wrapper - lucene indexing performance improvement (#117)
-  Permission bug loading neo4j jar file (#118)
-  Spike: Make NodeMixin ActiveModel complient - experimental (#115)

## [0.4.1 / 2010-03-11]
- Migrations (#108)
- BatchInserter (#111)
- Neo4j::Relationship.new should take a hash of properties (#110)
- Upgrade to neo4j-1.0 (#114)
- Bigfix: has_one should replace old relationship (#106)
- Bugfix: custom accessors for NodeMixin#update (#113)
- Bugfix: Indexed properties problem on extented ruby classes critical "properties indexer" (#112)

## [0.4.0 / 2010-02-06]
- Performance improvements and Refactoring: Use and Extend Neo4j Java Classes (#97)
- Support for Index and Declaration of Properties on Relationships (#91)
- Upgrade to neo4j-1.0 rc (#100)
- All internal properties should be prefix with a '_',0.4.0 (#105)
- Generate relationship accessor methods for declared has_n and has_one relationships (#104)
- New way of creating relationship - Neo4j::Relationship.new (#103)
- Neo4j#init_node method should take one or more args (#98)
- Namespaced relationships: has_one...from using the wrong has_n...to(#92)
- Neo4j::NodeMixin and Neo4j::Node should allow a hash for initialization (#99)

## [0.3.3 / 2009-11-25]
- Support for a counter property on has_lists (#75)
- Support for Cascade delete. On has_n, had_one and has_list (#81)
- NodeMixin#all should work with inheritance - Child classes should have a relationship of their own. (#64)
- Support for other lucene analyzer then StandardAnalyzer (#87)
- NodeMixin initialize should accept block like docs (#82)
- Add incoming relationship should work as expected: n1.relationships.incoming(:foo) << n2 (#80)
- Delete node from a has_list relationship should work as expected (#79)
- Improve stacktraces (#94)
- Removed sideeffect of rspecs (#90)
- Add debug method on NodeMixin to print it self (#88)
- Removed to_a method (#73)
- Upgrade to neo4j-1.0b10 (#95)
- Upgrade to lucene 2.9.0 (#83)
- Refactoring: RSpecs (#74)
- Refactoring: aggregate each, renamed to property aggregator (#72)
- BugFix: neo4j gem cannot be built  from the source (#86)
- BugFix: Neo4j::relationship should not raise Exception if there are no relationships (#78)

## [0.3.2 / 2009-09-17]
- Added support for aggregating nodes (#65)
- Wrapped Neo4j GraphAlgo AllSimplePath (#70)
- Added traversal with traversal position (#71)
- Removed DynamicAccessors mixin, replaced by [] operator (#67)
- Impl Neo4j.all_nodes (#69)
- Upgrated Neo4j jar file to 1.0-b9
- The Neo4j#relationship method now allows a filter parameter (#66)
- Neo4j.rb now can read database not created by Neo4j.rb - does not require classname property (#63)
- REST - added an "all" value for the depth traversal query parameter (#62)
- REST - Performance improvments using the Rest Mixin (#60)

## [0.3.1 / 2009-07-25]
- Feature, extension - find path between given pair of nodes (#58)
- Fix a messy exception on GET /nodes/UnknownClassName (#57)
- Bug  - exception on GET /nodes/classname/rel if rel is a has_one relationship (#56)
- Bug: GET /nodes/classname missing out nodes with no properties (#55)
- Bug: Lucene sorting caused exception if there were no documents (#54)
- Bug: reindexer fails to connect nodes to the IndexNode (#53)

## [0.3.0 / 2009-06-25]
- Neo4j should track node changes
- RESTful support for lucene queries, sorting and paging
- RESTful support for Relationships
- RESTful support for Node and properties
- Experimental support for Master-Slave Replication via REST
- RESTful Node representation should contain hyperlinks to relationships
- Added some handy method like first and empty? on relationships
- Use new neo4j: neo-1.0-b8
- Add an event handler for create/delete nodes start/stop neo, update property/relationship
- The NodeMixin should behave like a hash, added [] and []= methods
- Support list topology - has_list and belongs_to_list Neo4j::NodeMixin Classmethods
- Should be possible to add relationships without declaring them (Neo4j#relationships.outgoing(:friends) << node)
- Neo4j extensions file structure, should be easy to create your own extensions
- Rename relation to relationship (Neo4j::Relations => Neo4j::Relationships, DynamicRelation => Relationship) [data incompatible change]
- Auto Transaction is now optional
- Setting Float properties fails under JRuby1.2.0
- Bug: Indexing relationships does not work
- Make the ReferenceNode include Neo4j::NodeMixin
- Added handy Neo4j class that simply includes the Neo4j::NodeMixin
- Neo4j::IndexNode now holds references to all nodes (Neo4j.ref_node -> Neo4j::IndexNode -> ...)


## [0.2.1 / 2009-03-15]
- Refactoring of lucene indexing of the node space (28)
- Fixed bug on Neo4j::Nodemixin#property? (#22)


## [0.2.0 / 2009-01-20]
- Impl. Neo4j::Node#traverse - enables traversal and filtering using TraversalPosition info (#17,#19)
- Impl. traversal to any depth (#15)
- Impl. traversal several relationships type at the same time (#16)
- Fixed a Lucene timezone bug (#20)
- Lots of refactoring of the neo4j.rb traversal code and RSpecs

## [0.1.0 / 2008-12-18]
- Property can now be of any type (and not only String, Fixnum, Float)
- Indexing and Query with Date and DateTime
- YARD documentation
- Properties can be removed
- A property can be set to nil (it will then be removed).

## [0.0.7 / 2008-12-10]
- Added method to_param and methods on the value object needed for Ruby on Rails
- Impl. update from a value object/hash for a node
- Impl. generation of value object classes/instances from a node.
- Refactoring the Transaction handling (reuse PlaceboTransaction instances if possible)
- Removed the need to start and stop neo. It will be done automatically when needed.


## [0.0.6 / 2008-12-03]
- Removed the configuration from the Neo4j.start method. Now exist in Neo4j::Config and Lucene::Config.
- Implemented sort_by method.
- Lazy loading of search result. Execute the query and load the nodes only if needed.
- Added support to use lucene query language, example: Person.find("name:foo AND age:42")
- All test now uses RAM based lucene indexes.

## [0.0.5 / 2008-11-17]
- Supports keeping lucene index in memory instead of on disk
- Added support for lucene full text search
- Fixed so neo4j runs on JRuby 1.1.5
- Implemented support for reindex all instances of a node class. This is needed if the lucene index is kept in memory or if the index is changed.
- Added ReferenceNode. All nodes now have a relationship from this reference node.
- Lots of refactoring
- Added the IMDB example. It shows how to create a neo database, lucene queries and node traversals.

## [0.0.4 / 2008-10-23]
- First release to rubyforge<|MERGE_RESOLUTION|>--- conflicted
+++ resolved
@@ -113,15 +113,12 @@
 
 - Made some memory optimizations (thanks ProGM / see #1221)
 
-<<<<<<< HEAD
-=======
 ## [7.2.2] - 09-22-2016
 
 ### Fixed
 
 - `where` clause with question mark parameter and array values only using the first element (see #1247 #1290)
 
->>>>>>> 218fe1ff
 ## [7.2.1] - 09-19-2016
 
 ### Fixed
