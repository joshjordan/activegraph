--- conflicted
+++ resolved
@@ -3,7 +3,6 @@
 This file should follow the standards specified on [http://keepachangelog.com/]
 This project adheres to [Semantic Versioning](http://semver.org/).
 
-<<<<<<< HEAD
 ## [Unreleased]
 
 ### Added
@@ -13,13 +12,12 @@
 ### Changed
 
 - Removed `before` and `after` callback options from associations (model callbacks still exist)
-=======
+
 ## [8.0.18] 2016-06-04
 
 ### Fixed
 
 - Migration name when generating a model shouldn't be the same as the model (see #1387 / thanks @thefliik and @apotonick)
->>>>>>> 19e3c6ef
 
 ## [8.0.17] 2016-05-03
 
