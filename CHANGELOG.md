# Change Log
All notable changes to this project will be documented in this file.
This file should follow the standards specified on [http://keepachangelog.com/]
This project adheres to [Semantic Versioning](http://semver.org/).

<<<<<<< HEAD
## [Unreleased]

### Changed

- Removed `before` and `after` callback options from associations (model callbacks still exist)
=======
## [8.0.13] 2016-04-07

### Fixed

- Removed `put(s|c)` statements to avoid issues with background jobs (thanks @andyweiss1982 and @sureshblp71)

## [8.0.12] 2016-03-28

### Fixed

- Sessions in the `neo4j` gem are automatically set to have `wrap_level: :proc` to ensure that nodes and relationships are wrapped in models (even if you aren't using Rails)
>>>>>>> e0ca1be4

## [8.0.11] 2016-03-23

### Fixed

- Fix issue where an association (which hasn't been accessed) is accessed from an ActiveNode callback

## [8.0.9] 2016-03-15

### Fixed

- Fix more Ruby 2.4 deprecations re: Integer (see #1363 / thanks @jboler)

## [8.0.9] 2016-03-09

### Fixed

- Support `to_ary` on association proxies to help support serializers (thanks @gnapse / see #1362)

## [8.0.8] 2016-02-27

### Fixed

- Performance and response consistency improvements to `exists?` methods

## [8.0.7] 2016-02-24

### Fixed

- Fix Ruby 2.4 deprecations re: Integer (see #1360 / thanks @jboler)

## [8.0.6] 2016-02-04

### Fixed

- Rake tasks broken without Rails (thanks @CoralineAda, @phreakocious, and @Joshfindit, see #1330, #1331, and #1353)

## [8.0.5] 2016-01-05

### Fixed

- When invalid session type is given, an exception will be raised to aid debugging (see #1335 / thanks @Joshfindit)

## [8.0.4] 2016-01-03

### Fixed

- Fixed/refactored `wait_for_connection`

## [8.0.3] 2016-01-03

### Fixed

- Fixed/refactored `wait_for_connection`

## [8.0.2] 2016-12-22

### Fixed

- Camelization of class names for migrations should now match the snake case of the migration file name (see #1329)

## [8.0.1] 2016-12-20

### Fixed

- Use UTC timezone for timestamps on migration files

## [8.0.0] 2016-12-14

NO CHANGES FROM 8.0.0.rc.4

## [8.0.0.rc.4] 2016-10-12

### Changed

- `find_or_create_by` on an association does not look for nodes which aren't related to the node in question (thanks for the report @efatsi / see #1240)

### Fixed

- Inconsistent `drop_constraint` and `drop_index` behavior: they were accepting `force` option (like `add_*` methods)
- `PendingMigrationError` not showing pending migrations versions
- Fixed `silenced: true` for `Neo4j::Migration::Runner` option, not working properly
- Removed "strange" inheritance between Neo4j::Migrations::Base and the legacy Neo4j::Migration class
- Avoid creating the `SchemaMigration` model constraint when it already exists

## [8.0.0.rc.3] 2016-10-12

# Added

- `distinct` method for QueryProxy (thanks @ProGM / see #1305)
- Added `update_node_property` / `update_node_properties` (aliased as `update_column` / `update_columns`)

## [8.0.0.rc.2] 2016-10-07

### Fixed

- Pending migration check was failing when there are no migrations

## [8.0.0.rc.1] 2016-10-04

### Changed

- Pending migrations check, now using a Rack Middleware instead of failing on startup (thanks @ProGM / see #1300)

### Added

- Add support for undeclared properties on specific models (see #1294 / thanks @klobuczek)
- Add `update_node_property` and `update_node_properties` methods, aliased as `update_column` and `update_columns`, to persist changes without triggering validations, callbacks, timestamps, etc,...

## [8.0.0.alpha.12] 2016-09-29

### Fixed

- Allow multiple arguments to scopes (see #1297 / thanks @klobuczek)
- Fixed validations with unpersisted nodes (see #1293 / thanks @klobuczek & @ProGM)
- Fixed various association bugs (see #1293 / thanks @klobuczek & @ProGM)
- Fix `as` losing the current query chain scope (see #1298 and #1278 / thanks @ProGM & @ernestoe)

## [8.0.0.alpha.11] 2016-09-27

### Fixed
- Don't fire database when accessing to unpersisted model associations (thanks @klobuczek & @ProGM see #1273)
- `size` and `length` methods not taking account of `@deferred_objects` (see #1293)
- `update` was not rolling-back association changes when validations fail
- Broken Rails `neo4j:migrate_v8` generator

### Changed
- `count` method in associations, now always fire the database like AR does
- Neo4j now passes all association validations specs, taken from AR (thanks @klobuczek)

## [8.0.0.alpha.10] 2016-09-16

### Fixed
- Remove blank objects from association results to be compatible with `ActiveRecord` (see #1276 / thanks klobuczek)
- Allow https scheme in the NEO4J_URL (see #1287 / thanks jacob-ewald)

## [8.0.0.alpha.9] 2016-09-14

### Fixed

- String / symbol issue for session types in railtie
- Put in fix for allowing models to reload for wrapping nodes / relationshps

## [8.0.0.alpha.8] 2016-09-14

### Fixed

- Issues with railtie

## [8.0.0.alpha.7] 2016-09-13

### Changed

- Multiple sessions in Rails config no longer supported

## [8.0.0.alpha.6] 2016-09-12

### Fixed

- Instead of using `session_type`, `session_url`, `session_path`, and `session_options` in config `session.type`, `session.url`, `session.path`, and `session.options` should now be used.
- Issue where `session_url` (now `session.url`) was not working
- Broken sessions when threading

## [8.0.0.alpha.5] 2016-09-08

### Fixed

- Various issues with not be able to run migrations when migration were pending (see 22b7e6aaadd46c11d421b4dac8d3fb15f663a4c4)

## [8.0.0.alpha.4] 2016-09-08

### Added

- A `Neo4j::Migrations.maintain_test_schema!` method, to keep the test database up to date with schema changes. (see #1277)
- A `Neo4j::Migrations.check_for_pending_migrations!` method, that fails when there are pending migration. In Rails, it's executed automatically on startup. (see #1277)
- Support for [`ForbiddenAttributesProtection` API](http://edgeapi.rubyonrails.org/classes/ActionController/StrongParameters.html) from ActiveRecord. (thanks ProGM, see #1245)

### Changed

- `ActiveNode#destroy` and `ActiveRel#destroy` now return the object in question rather than `true` to be compatible with `ActiveRecord` (see #1254)

### Fixed

- Bugs with using `neo_id` as `ActiveNode` `id_property` (thanks klobuczek / see #1274)

## [8.0.0.alpha.3]

### Skipped

## [8.0.0.alpha.2] 2016-08-05

### Changed

- Improve migration output format / show execution time in migrations

### Fixed

- Caching of model index and constraint checks
- Error when running schema migrations.  Migrations now give a warning and instructions if a migration fails and cannot be recovered
- Error when running rake tasks to generate "force" creations of indexes / constraints and there is no migration directory
- `WARNING` is no longer displayed for constraints defined from `id_property` (either one which is implict or explict)

## [8.0.0.alpha.1] 2016-08-02

### Changed

- Improved `QueryProxy` and `AssociationProxy` `#inspect` method to show a result preview (thanks ProGM / see #1228 #1232)
- Renamed the old migration task to `neo4j:legacy_migrate`
- Renamed the ENV variable to silence migrations output from `silenced` to `MIGRATIONS_SILENCED`
- Changed the behavior with transactions when a validation fails. This is a potentially breaking change, since now calling `save` would not fail the current transaction, as expected. (thanks ProGM / see #1156)
- Invalid options to the `property` method now raise an exception (see #1169)
- Label #indexes/#constraints return array without needing to access [:property_keys]
- `server_db` server type is no longer supported.  Use `http` instead to connect to Neo4j via the HTTP JSON API

### Added

- Allow to pass a Proc for a default property value (thanks @knapo / see #1250)
- Adding a new ActiveRecord-like migration framework (thanks ProGM / see #1197)
- Adding a set of rake tasks to manage migrations (thanks ProGM / see #1197)
- Implemented autoloading for new and legacy migration modules (there's no need to `require` them anymore)
- Adding explicit identity method for use in Query strings (thanks brucek / see #1159)
- New adaptor-based API has been created for connecting to Neo4j (See the [upgrade guide](TODO!!!!)).  Changes include:
- The old APIs are deprecated and will be removed later.
- In the new API, there is no such thing as a "current" session.  Users of `neo4j-core` must create and maintain references themselves to their sessions
- New `Neo4j::Core::Node` and `Neo4j::Core::Relationshp` classes have been created to provide consistent results between adaptors.  `Neo4j::Core::Path` has also been added
- New API is centered around Cypher.  No special methods are defined to, for example, load/create/etc... nodes/relationships
- There is now a new API for making multiple queries in the same HTTP request
- It is now possible to subscribe separately to events for querying in different adaptors and for HTTP requests (see [the docs](TODO!!!!))
- Schema queries (changes to indexes/constraints) happen in a separate thread for performance and reduce the complexity of the code
- New session API does not include replacement for on_next_session_available
- Adding a migration helper to mass relabel migrations (thanks @JustinAiken / see #1166 #1239)
- Added support for `find_or_initialize_by` and `first_or_initialize` methods from ActiveRecord (thanks ProGM / see #1164)
- Support for using Neo4j-provided IDs (`neo_id`) instead of UUID or another Ruby-provided ID. (Huge thanks to @klobuczek, see #1174)

### Fixed

- Made some memory optimizations (thanks ProGM / see #1221)

## [7.2.3] - 09-28-2016

### Fixed

- `as` resetting scope of the current query chain (see #1298)

## [7.2.2] - 09-22-2016

### Fixed

- `where` clause with question mark parameter and array values only using the first element (see #1247 #1290)

## [7.2.1] - 09-19-2016

### Fixed

- During ActiveRel create, node and rel property values formatted like Cypher props (`{val}`) were interpreted as props, causing errors.

## [7.2.0] - 08-23-2016

### Added

- Backporting #1245 to 7.x versions. It implements the [`ForbiddenAttributesProtection` API](http://edgeapi.rubyonrails.org/classes/ActionController/StrongParameters.html) from ActiveRecord.

## [7.1.4] - 09-20-2016

### Fixed

- `where` clause with question mark parameter and array values only using the first element (see #1247 #1290)

## [7.1.3] - 08-18-2016

### Changed

- Default value for `enum` is `nil` instead of the first value.  This is a **BREAKING** change but is being released as a patch because the original behavior was considered a bug.  See [this pull request](https://github.com/neo4jrb/neo4j/pull/1270) (thanks to ProGM and andyweiss1982)

## [7.1.2] - 08-01-2016

### Fixed

- Fixed issue where the label wrapping cache would get stuck

## [7.1.1] - 07-22-2016

### Fixed

- `AssociationProxy` changed so that `pluck` can be used in rails/acivesupport 5 (thanks ProGM / see #1243)

## [7.1.0] - 07-14-2016

### Changed

- Gemspec dependency requirements were modified where ActiveModel, ActiveSupport, and Railties are concerned. The gem now requires >= 4.0, < 5.1.
- `ActiveModel::Serializers::Xml` is only included if supported if available.

## [7.0.16] - 09-20-2016

### Fixed

- `where` clause with question mark parameter and array values only using the first element (see #1247 #1290)

## [7.0.15] - 08-18-2016

### Changed

- Default value for `enum` is `nil` instead of the first value.  This is a **BREAKING** change but is being released as a patch because the original behavior was considered a bug.  See [this pull request](https://github.com/neo4jrb/neo4j/pull/1270) (thanks to ProGM and andyweiss1982)

## [7.0.14] - 07-10-2016

### Fixed

- Bug in setting `NEO4J_TYPE` (thanks bloomdido / see #1235)

## [7.0.12] - 06-27-2016

### Fixed

- Bug where models weren't being loaded correctly by label (thanks bloomdido / see #1220)

## [7.0.11] - 06-09-2016

### Fixed

- Fix dipendence from JSON when using outside of rails (thanks ProGM)

## [7.0.10] - 06-07-2016

### Fixed

- Calling `.create` on associations shouldn't involve extra queries (thanks for the report from rahulmeena13 / see #1216)

## [7.0.9] - 05-30-2016

### Fixed

- Fix to parens in Cypher query for `with_associations` for Neo4j 3.0 (thanks ProGM / see #1211)

## [7.0.8] - 05-27-2016

### Fixed

- Fix to `find_in_batches` (thanks to ProGM / see #1208)

## [7.0.7] - 05-26-2016

### Fixed

- Allow models to use their superclass' scopes (forward-ported from 6.1.11 / thanks to veetow for the heads-up / see #1205)

## [7.0.6] - 05-11-2016

### Added

- Explination about why you can't have an index and a constraint at the same time

## [7.0.5] - 05-06-2016

### Fixed

- Added parens to delete_all query to support new required syntax in Neo4j 3.0

## [7.0.4] - 05-06-2016

### Fixed

- A bug/inconsistency between ActiveNode's class method `create` and instance `save` led to faulty validation of associations in some cases.

## [7.0.3] - 04-28-2016

### Fixed

- Added parens to queries to support new required syntax in Neo4j 3.0

## [7.0.2] - 04-10-2016

### Fixed

- Multiparameter Attributes for properties of type `Time` were failing due to a hack that should have been removed with `ActiveAttr`'s removal
- Rel creation factory was not using backticks around rel type during create action.

## [7.0.1] - 03-22-2016

### Fixed

- Conversion of string values from form inputs (thanks to jbhannah / see #1163)

## [7.0.0] - 03-18-2016

No changes from `rc.7`

## [7.0.0.rc.7] - 03-16-2016

### Changed

- `with_associations` now generates separate `OPTIONAL MATCH` clauses, separated by `WITH` clauses and is preceeded by a `WITH` clause.

## [7.0.0.rc.6] - 03-16-2016

### Fixed

- Question mark methods (`node.foo?`) broke when ActiveAttr was removed

## [7.0.0.rc.5] - 03-14-2016

### Fixed

- Fixed issue where backticks weren't being added to where clauses for `with_associations`

## [7.0.0.rc.4] - 03-11-2016

### Fixed

- Catching errors for 404s in Rails (thanks ProGm, see #1153)

## [7.0.0.rc.3] - 03-08-2016

### Fixed

- Allow for array values when querying for enums (i.e. `where(enum_field: [:value1, :value2])`) (see #1150)

## [7.0.0.rc.2] - 03-08-2016

### Fixed

- Issue where creating relationships via `has_one` association created two relationships (forward ported from 6.0.7 / 6.1.9)

## [7.0.0.rc.1] - 03-08-2016

### Changed

- All explicit dependencies on `ActiveAttr` code that was not removed outright can now be found in the `Neo4j::Shared` namespace.
- All type conversion uses Neo4j.rb-owned converters in the `Neo4j::Shared::TypeConverters` namespace. This is of particular importance where `Boolean` is concerned. Where explicitly using `ActiveAttr::Typecasting::Boolean`, use `Neo4j::Shared::Boolean`.
- `Neo4j::Shared::TypeConverters.converters` was replaced with `Neo4j::Shared::TypeConverters::CONVERTERS`.
- Error classes refactor: All errors now inherits from `Neo4j::Error`. All specific `InvalidParameterError` were replaced with a more generic `Neo4j::InvalidParameterError`.
- When calling `Node.find(...)` with missing ids, `Neo4j::RecordNotFound` now returns a better error message and some informations about the query.

#### Internal

- Ran transpec and fixed error warning (thanks brucek / #1132)

### Added

- A number of modules and unit tests were moved directly from the ActiveAttr gem, which is no longer being maintained.
- `ActiveNode` models now respond to `update_all` (thanks ProGM / #1113)
- Association chains now respond to `update_all` and `update_all_rels` (thanks ProGM / #1113)
- Rails will now rescue all `Neo4j::RecordNotFound` errors with a 404 status code by default
- A clone of [ActiveRecord::Enum](http://edgeapi.rubyonrails.org/classes/ActiveRecord/Enum.html) API. See docs for details. (thanks ProGM / #1129)
- Added #branch method to `QueryProxy` to allow for easy branching of matches in association chains (thanks ProGM / #1147 / #1143)
- The `.match` method on ActiveNode model class has changed to allow a second argument which takes `on_create`, `on_match`, and `set` keys.  These allow you to define attribute values for the Cypher `MERGE` in the different cases (thanks leviwilson / see #1123)

### Removed

- All external [ActiveAttr](https://github.com/cgriego/active_attr) dependencies.
- All `call` class methods from Type Converters. Use `to_ruby` instead.
- `Neo4j::ActiveNode::Labels::InvalidQueryError`, since it's unused.

## [6.1.12] - 05-27-2016

### Fixed

- Fix to `find_in_batches` (thanks to ProGM / see #1208)

## [6.1.11] - 05-25-2016

### Fixed

- Allow models to use their superclass' scopes (thanks to veetow for the heads-up / see #1205)

## [6.1.10] - 03-14-2016

### Fixed

- Fixed issue where backticks weren't being added to where clauses for `with_associations`

## [6.1.9] - 2016-03-08

### Fixed

- Issue where creating relationships via `has_one` association created two relationships (forward ported from 6.0.7)

## [6.1.8] - 2016-03-02

### Fixed

- The `@attributes` hash of the first node of each class returned from the database would have have the wrong id property key. This did not appear to cause any problems accessing the value and would be normal for subsequent saves of the affected node as well as all other nodes.

## [6.1.7] - 2016-02-16

### Fixed

- Bug related to creating subclassed nodes alongside rels in ActiveRel. (#1135. Thanks, brucek!)

## [6.1.6] - 2016-02-03

### Added

- `wait_for_connection` configuration variable allows you to tell the gem to wait for up to 60 seconds for Neo4j to be available.  This is useful in environments such as Docker Compose

## [6.1.5] - 2016-01-28

### Fixed

- Calls to `.find`/`.find_by_id`/`.find_by_ids` now respect scopes and associations

## [6.1.4] - 2016-01-26

### Fixed

- Model generators now respect module namespaces (thanks to michaeldelorenzo in #1119)

## [6.1.3] - 2016-01-20

### Fixed

- Issue where `ActiveRel.create` would not work with `RelatedNode` (`rel.from_node`) instances (Thanks, djvs #1107)

## [6.1.2] - 2016-01-19

### Fixed

- Issue where `inspect` failed outside of Rails (Thanks to louspringer, #1111)

## [6.1.1] - 2016-01-01

### Fixed

- Fixed version requirement for `neo4j-core` in gemspec

## [6.1.0] - 2016-01-01

### Changed

- When a `model_class` is specified on an association which is not an ActiveNode model, an error is raised
- The `model_class` option on associations can no longer be a `Class` constant (should be a String, Symbol, nil, false, or an Array of Symbols/Strings)
- The `rel_class` option on associations can no longer be a `Class` constant (should be a String, Symbol, or nil)
- The `from_class` and `to_class` arguments can no longer be a `Class` constant (should be a String, Symbol, :any, or false)
- ActiveNode and ActiveRel models can now be marshaled (thanks to jhoffner for the suggestion in #1093)

### Fixed

- Inheritance of properties in ActiveRel is fixed (see #1080)

### Added

- `config/neo4j.yml` now renders with an ERB step (thanks to mrstif via #1060)
- `#increment`, `#increment!` and `#concurrent_increment!` methods added to instances of ActiveNode and ActiveRel (thanks to ProGM in #1074)

## [6.0.9] - 05-27-2016

### Fixed

- Fix to `find_in_batches` (thanks to ProGM / see #1208)

## [6.0.8] - 03-14-2016

### Fixed

- Fixed issue where backticks weren't being added to where clauses for `with_associations`

## [6.0.7] - 03-08-2016

### Fixed

- Issue where creating relationships via `has_one` association created two relationships

## [6.0.6] - 01-20-2016

### Fixed

- Issue where `inspect` failed outside of Rails (Thanks to louspringer, #1111)

## [6.0.5] - 12-29-2015

### Fixed

- If a property and a scope have the same name, a "Stack level too deep" error occurs.  Fixed by removing the instance method which scopes define.  Could break something, but I very much doubt anybody is using this, and if they are it's likely a bug (#1088)

## [6.0.4] - 12-23-2015

### Fixed

- When a `model_class` is specified on an association which is not an ActiveNode model, an error is raised

## [6.0.3] - 12-18-2015

### Fixed

- Fixed issue where find_or_create was prioritizing property`s default value rather than what was being passed in (Thanks to brucek via #1071)

## [6.0.2] - 12-16-2015

### Fixed

- Fixed issue where association setting can't be set on initialize via #new (#1065)

## [6.0.1] - 11-27-2015

### Fixed

- `#with_associations` should use multiple `OPTIONAL MATCH` clauses instead of one so that matches are independent (behavior changed in Neo4j 2.3.0) (forward ported from 5.2.15)

## [6.0.0] - 11-24-2015

### Fixed

- Refactor unpersisted association logic to store objects directly on the object rather than the association proxy since different association proxies may be created at different times (see #1043)

## [6.0.0.rc.4] - 11-19-2015

### Fixed

- Following a '#with' with a '#count' no longer causes issues with variables specified twice

## [6.0.0.rc.3] - 11-18-2015

### Fixed

- Removed extra `MATCH` which occurs from `proxy_as` calls

## [6.0.0.rc.2] - 11-17-2015

### Changed

- `QueryProxy#<<` and `#create`, when `rel_class` option is set, will use `RelClass.create!` instead of `create` to alert the user of failed rel creations.

## [6.0.0.rc.1] - 11-13-2015

This release contains no changes since the last alpha. Below are all modifications introduced in alpha releases.

### Changed

- `_classname` property has been completely removed, officially dropping support for Neo4j < 2.1.5.
- `ActiveRel#creates_unique` and the `:unique` Association option take arguments to control how the query is built. See https://github.com/neo4jrb/neo4j/pull/1038.
- `#<<` and `#create` methods on associations now create with the `rel_class` when available so that validations/callbacks/defaults are all used as expected
- Allow calling of `#method=` methods via model `new` method `Hash` argument
- Remove uniqueness validation for `id_property` because we already have Neo4j constraints
- Improved eager loading when no with_associations is specified (see #905)
- Change size and length so that they match expected Ruby / ActiveRecord behavior (see http://stackoverflow.com/questions/6083219/activerecord-size-vs-count and #875)
- Refactoring around indexing and constraints in `Neo4j::ActiveNode`. The public interfaces are unchanged.
- `Neo4j::Shared::DeclaredPropertyManager` was renamed `Neo4j::Shared::DeclaredProperties`. All methods referencing the old name were updated to reflect this.
- Methods that were using `Neo4j::Session#on_session_available` were updated to reflect the upstream change to `on_next_session_available`.
- `rel_where` will now use ActiveRel classes for type conversion, when possible.
- Converters will look for a `converted?` method to determine whether an object is of the appropriate type for the database. This allows converters to be responsible for multiple types, if required.
- Removed the ability to set both an exact index and unique constraint on the same property in a model. Unique constraints also provide exact indexes.
- Deprecated all methods in ActiveRel's Query module except for those that allow finding by id.
- Return `true` on successful `#save!` calls (Thanks to jmdeldin)

### Added

- Optional three-argument signature for `ActiveRel#create` and `#create!`, just like `initialize`.
- Alternate `ActiveRel` init syntax: `RelClass.new(from_node, to_node, args)`. This is optional, so giving a single hash with props with or without nodes is still possible.
- `ActiveRel` `create` actions can now handle unpersisted nodes.
- `rel_order` method for association chaining
- Support `config/neo4j.yaml`
- Look for ENV variables for Neo4j URL / path for Rails apps
- New classes for schema operations, predictably called `Neo4j::Schema::Operation` and subclasses `UniqueConstraintOperation` and `ExactIndexOperation`. These provide methods to aid in the additional, removal, and presence checking of indexes and constraints.
- A few methods were added to `Neo4j::Shared::DeclaredProperties` to make it easier to work with. In particular, `[key]` acts as a shortcut for `DeclaredProperties#registered_properties`.
- Type Converters were added for String, Integer, Fixnum, BigDecimal, and Boolean to provide type conversion for these objects in QueryProxy.
- Support for Array arguments to ActiveRel's `from_class` and `to_class`.

### Fixed

- Regression RE: properties being overwritten with their defaults on save in alpha.10.
- Long properties in `ActiveNode`/`ActiveRel` `#inspect` are truncated
- Property defaults are set initially when an instance of a model is loaded, then checked again before save to ensure `valid?` works.
- `QueryProxy` was not converting Boolean properties correctly
- Certain actions that were intended as once-in-the-app's-lifetime events, notably schema operations, will only occur immediately upon the first session's establishment.
- Context now set for Model.all QueryProxy so that logs can reflect that it wasn't just a raw Cypher query

### Removed

- Railtie was removing username/password and putting them into the session options.  This has been unneccessary in `neo4j-core` for a while now

## [6.0.0.alpha.12] - 11-5-2015

### Changed
- `_classname` property has been completely removed, officially dropping support for Neo4j < 2.1.5.
- `ActiveRel#creates_unique` and the `:unique` Association option take arguments to control how the query is built. See https://github.com/neo4jrb/neo4j/pull/1038.

### Added
- Optional three-argument signature for `ActiveRel#create` and `#create!`, just like `initialize`.

## [6.0.0.alpha.11] - 11-3-2015

### Fixed
- Regression RE: properties being overwritten with their defaults on save in alpha.10.

### Changed
- `#<<` and `#create` methods on associations now create with the `rel_class` when available so that validations/callbacks/defaults are all used as expected
- Allow calling of `#method=` methods via model `new` method `Hash` argument

### Added
- Alternate `ActiveRel` init syntax: `RelClass.new(from_node, to_node, args)`. This is optional, so giving a single hash with props with or without nodes is still possible.

## [6.0.0.alpha.10] - 11-2-2015

### Fixed
- Long properties in `ActiveNode`/`ActiveRel` `#inspect` are truncated
- Property defaults are set initially when an instance of a model is loaded, then checked again before save to ensure `valid?` works.

### Added
- `ActiveRel` `create` actions can now handle unpersisted nodes.

## [6.0.0.alpha.9] - 10-27-2015

### Fixed
- `uninitialized constant Neo4j::Core::CypherSession` error

## [6.0.0.alpha.8] - 10-19-2015

### Added

- `rel_order` method for association chaining

## [6.0.0.alpha.7] - 10-19-2015

### Changed

- Remove uniqueness validation for `id_property` because we already have Neo4j constraints

### Added

- Support `config/neo4j.yaml`

## [6.0.0.alpha.6] - 10-18-2015

### Changed

- Improved eager loading when no with_associations is specified (see #905)

## [6.0.0.alpha.5] - 10-18-2015

### Changed

- Change size and length so that they match expected Ruby / ActiveRecord behavior (see http://stackoverflow.com/questions/6083219/activerecord-size-vs-count and #875)

## [6.0.0.alpha.4] - 10-17-2015

### Fixed

- `QueryProxy` was not converting Boolean properties correctly

## [6.0.0.alpha.3] - 10-14-2015

### Removed

- Railtie was removing username/password and putting them into the session options.  This has been unneccessary in `neo4j-core` for a while now

## [6.0.0.alpha.2] - 10-14-2015

### Added

- Look for ENV variables for Neo4j URL / path for Rails apps

## [6.0.0.alpha.1] - 10-12-2015

### Changed

- Refactoring around indexing and constraints in `Neo4j::ActiveNode`. The public interfaces are unchanged.
- `Neo4j::Shared::DeclaredPropertyManager` was renamed `Neo4j::Shared::DeclaredProperties`. All methods referencing the old name were updated to reflect this.
- Methods that were using `Neo4j::Session#on_session_available` were updated to reflect the upstream change to `on_next_session_available`.
- `rel_where` will now use ActiveRel classes for type conversion, when possible.
- Converters will look for a `converted?` method to determine whether an object is of the appropriate type for the database. This allows converters to be responsible for multiple types, if required.
- Removed the ability to set both an exact index and unique constraint on the same property in a model. Unique constraints also provide exact indexes.
- Deprecated all methods in ActiveRel's Query module except for those that allow finding by id.
- Return `true` on successful `#save!` calls (Thanks to jmdeldin)

### Added

- New classes for schema operations, predictably called `Neo4j::Schema::Operation` and subclasses `UniqueConstraintOperation` and `ExactIndexOperation`. These provide methods to aid in the additional, removal, and presence checking of indexes and constraints.
- A few methods were added to `Neo4j::Shared::DeclaredProperties` to make it easier to work with. In particular, `[key]` acts as a shortcut for `DeclaredProperties#registered_properties`.
- Type Converters were added for String, Integer, Fixnum, BigDecimal, and Boolean to provide type conversion for these objects in QueryProxy.
- Support for Array arguments to ActiveRel's `from_class` and `to_class`.

### Fixed

- Certain actions that were intended as once-in-the-app's-lifetime events, notably schema operations, will only occur immediately upon the first session's establishment.
- Context now set for Model.all QueryProxy so that logs can reflect that it wasn't just a raw Cypher query

## [5.2.15] - 11-27-2015

### Fixed

- `#with_associations` should use multiple `OPTIONAL MATCH` clauses instead of one so that matches are independent (behavior changed in Neo4j 2.3.0)

## [5.2.13] - 10-26-2015

### Fixed
- Fixed `#after_initialize` and `#after_find` callbacks.
- The `#touch` method should to raise errors when unsuccessful and avoid `#attributes` for performance.

## [5.2.12] - 10-25-2015

### Fixed
- Fix the `#touch` method for `ActiveNode` and `ActiveRel`

## [5.2.11] - 10-18-2015

### Fixed
- Unable to give additional options as first argument to chained QueryProxy method

## [5.2.10] - 10-14-2015

### Fixed
- `has_one` does not define `_id` methods if they are already defined.  Also use `method_defined?` instead of `respond_to?` since it is at the class level

## [5.2.9] - 09-30-2015

### Fixed
- Better error message for `ActiveRel` creation when from_node|to_node is not persisted

## [5.2.8] - 09-30-2015

### Fixed
- Support `references` in model/scaffold generators

## [5.2.7] - 09-25-2015

### Fixed
- Allow for association `model_class` to be prepended with double colons

## [5.2.6] - 09-16-2015

### Fixed

- Fixed issue where caching an association causes further queries on the association to return the cached result

## [5.2.5] - 09-11-2015

### Fixed

- Regression in last release caused properties to revert to default on update if not present in the properties for update

## [5.2.4] - 09-11-2015

### Fixed
- Use `debug` log level for query logging
- `updated_at` properties were not being added up `update` events, only updated.
- Default values of Boolean properties were not being set when `default: false`
- `props_for_update` was using String keys instead of Symbols, like `props_for_update`
- `props_for_create` and `props_for_update` were not adding default property values to the hash.
- ActiveNode's `merge` and `find_or_create` methods were not setting default values of declared properties when `ON CREATE` was triggered. The code now uses `props_for_create`.

## [5.2.3] - 09-07-2015

Added bugfixes from 5.1.4 and 5.1.5 that were missed in earlier 5.2.x releases:
- `AssociationProxy` now responds to `serializable_hash` so that `include` can be used in `render json` in Rails controllers
- Fixed errors when trying to call `#{association}_ids=` on an unpersisted node with UUIDs or an array thereof.
- Removed extra Cypher query to replace relationships when working with unpersisted nodes and association=.
- Bug related to Rails reloading an app and returning nodes without first reinitializing models, resulting in CypherNodes.

## [5.2.2] - 09-06-2015

### Fixed
- Fixed setting of association(_id|_ids) on .create

## [5.2.1] - 09-04-2015

### Fixed
- Now possible to configure `record_timestamps` with rails `config`

## [5.2.0] - 08-30-2015

### Added
- `props_for_persistence`, `props_for_create`, `props_for_update` instance methods for all nodes and rels. Each returns a hash with properties appropriate for sending to the database in a Cypher query to create or update an object.
- Added `record_timestamps` configuration do default all `ActiveNode` and `ActiveRel` models to have `created_at` and `updated_at` timestamps (from #939, thanks @rebecca-eakins)
- Added `timestamp_type` configuration to specify how timestamps should be stored (from #939, thanks @rebecca-eakins)

### Changed
- Methods related to basic node and rel persistence (`save`, `create_model`, `_create_node`, others) were refactored to make the processes simpler, clearer, and slightly faster.
- Unit test directory structure was rearranged to mirror the `lib` directory.

## [5.1.3] - 08-23-2015

### Fixed
- `has_one` associations are now properly cached (like `has_many` associations)
- `QueryProxy` now responds to `#to_ary`.  Fixes integration with ActiveModelSerializer gem


## [5.1.2] - 08-20-2015

### Fixed
- When association has `model_class` and `type: false` the association doesn't work (see: https://github.com/neo4jrb/neo4j/pull/930)

## [5.1.1] - 08-19-2015

### Fixed
- Fixed a bug where the `Neo4j::Timestamps` mixin was not able to be included

## [5.1.0.rc.3] - 08-17-2015

### Fixed
- Associations defined in ActiveNode models will delegate `unique?` to the model set in `rel_class`. This makes it easier for the rel class to act as the single source of truth for relationship behavior.

### Added
- ActiveRel: `#{related_node}_neo_id` instance methods to match CypherRelationship. Works with start/from and end/to.
- ActiveRel: `type` now has a new alias, `rel_type`. You might recognize this from the `(Cypher|Embedded)Relationship` class and ActiveNode association option.
- Contributing to the gem? Rejoice, for it now supports [Dotenv](https://github.com/bkeepers/dotenv).

## [5.1.0.rc.2] - 08-16-2015

### Added
- Ability to use `#where_not` method on `ActiveNode` / `QueryProxy`

## [5.1.0.rc.1] - 08-14-2015

### Fixed
- Added a `before_remove_const` method to clear cached models when Rails `reload!` is called. 5.0.1 included a workaround but this appears to cut to the core of the issue. See https://github.com/neo4jrb/neo4j/pull/855.
- To prevent errors, changing an index to constraint or constraint to index will drop the existing index/constraint before adding the new.
- Fixed `AssociationProxy#method_missing` so it properly raises errors.

### Added
- Added ability to view `model_class` from `Association` class for `rails_admin` Neo4j adapter
- QueryProxy `where` will now look for declared properties matching hash keys. When found, it will send the value through that property's type converter if the type matches the property's unconverted state.
- Improved handling of unpersisted nodes with associations. You can now use `<<` to create associations between unpersisted nodes. A `save` will cascade through unpersisted objects, creating nodes and rels along the way. See https://github.com/neo4jrb/neo4j/pull/871
- Support formatted cypher queries for easy reading by humans via the `pretty_logged_cypher_queries` configuration variable
- Ability to query for just IDs on associations
- On `QueryProxy` objects you can now use an `:id` key in `where` and `find_by` methods to refer to the property from `id_property` (`uuid` by default)
- Added `ActiveRel.creates_unique` and deprecated `ActiveRel.creates_unique_rel`
- Added #inspect method to ActiveRel to show Cypher-style representation of from node, to node, and relationship type
- Added `Neo4j::Timestamps`, `Neo4j::Timestamps::Created`, and `Neo4j::Timestamps::Updated` mixins to add timestamp properties to `ActiveNode` or `ActiveRel` classes

### Changed

- Methods related to ActiveNode's IdProperty module were refactored to improve performance and simplify the API. Existing `default_properties` methods were reworked to reflect their use as-implemented: storage for a single default property, not multiple.
- Implementation adjustments that improve node and rel initialization speed, particularly when loading large numbers of objects from the database.

## [5.0.15] - 08-12-2015

### Fixed

- `reload!` within Rails apps will work correctly. An earlier release included a workaround but this uses ActiveModel's system for clearing caches to provide a more thorough resolution.

## [5.0.14] - 08-09-2015

### Fixed

- Calling `all` on a QueryProxy chain would cause the currently set node identity within Cypher to be lost.

## [5.0.13] - 08-07-2015

### Fixed
- Backport AssociationProxy#method_missing fix to raise errors on invalid methods
- Fix the count issue on depth two associations (#881)

## [5.0.12] - ?

### Fixed
- Break between associations so that potential `where` clauses get applied to the correct `(OPTIONAL )MATCH` clause

### Fixed
- Delegate `first` and `last` from `AssociationProxy` to `QueryProxy`
- Fix `order` behavior for `first` and `last` in `QueryProxy`

## [5.0.11] - ?

### Fixed
- Delegate `first` and `last` from `AssociationProxy` to `QueryProxy`
- Fix `order` behavior for `first` and `last` in `QueryProxy`

## [5.0.10] - 2015-07-31

### Fixed
- Fix what should have been a very obvious bug in `_active_record_destroyed_behavior` behavior
- Add eager loading to QueryProxy so that it works in all expected places

## [5.0.9] - 2015-07-29

### Fixed
- "NameError: uninitialized constant Class::Date" (https://github.com/neo4jrb/neo4j/issues/852)

## [5.0.8] - 2015-07-26

### Changed
- Copied QueryClauseMethods doc from master

## [5.0.7] - 2015-07-26

### Changed
- Copied `docs` folder from master because a lot of work had gone into the docs since 5.0.0 was released

## [5.0.6] - 2015-07-22

### Fixed
- Fix query logging so that by default it only outputs to the user in the console and development server.  Logger can be changed with `neo4j.config.logger` configuration option

## [5.0.5] - 2015-07-19

### Added
- Added `log_cypher_queries` configuration option so that queries aren't on by default but that they can be controlled

## [5.0.4] - 2015-07-17

### Fixed
- Fixed bug which caused `QueryProxy` context to repeat (showed up in query logging)

## [5.0.3] - 2015-07-14

### Changed
- Moved `#with_associations` method from `AssociationProxy` to `QueryProxy` so that all `QueryProxy` chains can benefit from it.
- Added `_active_record_destroyed_behavior` semi-hidden configuration variable so that behavior for `ActiveNode#destroyed?` and `ActiveRel#destroyed?` can be changed to upcoming 6.0.0 behavior (matching ActiveRecord) where the database is not accessed.

## [5.0.2] - 2015-06-30

### Fixed
- Fix error when calling `#empty?` or `#blank?` on a query chain with on `order` specified
- Make `#find_each` and `#find_in_batches` return the actual objects rather than the result objects
- Query logging on console should be to STDOUT with `puts`.  Using `Rails.logger` outputs to the file in the `log` directory
- Modified queryproxy include? to accept a uuid instead of full node

## [5.0.1] - 2015-06-23

### Fixed
- Longstanding bug that would prevent association changes (`<<` and ActiveRel.create) in Rails after `reload!` had been called, see https://github.com/neo4jrb/neo4j/pull/839
- ActiveNode#inspect wasn't displaying the id_property
- Default property values and magic typecasting not being inherited correctly

### Changed
- In the absense of a `model_class` key, associations defined in ActiveNode models will use `from_/to_class` defined in `rel_class` to find destination. (Huge thanks to @olance, #838)
- ActiveRel's DSL was made a bit friendlier by making the `type`, `from_class` and `to_class` methods return their set values when called without arguments.
- Reworked ActiveRel's wrapper to behave more like ActiveNode's, removing some duplicate methods and moving others to Neo4j::Shared, resulting in a big performance boost when returning large numbers of rels.
- Updated gemspec to require neo4j-core 5.0.1+

### Added
- ActiveRel was given `find_or_create_by`, usable across single associations.

## [5.0.0] - 2015-06-18

### Fixed
- Prevented `to_key` from requiring an extra DB query. (See https://github.com/neo4jrb/neo4j/pull/827)

### Added
- QueryProxy associations accept `labels: false` option to prevent generated Cypher from using labels.

### Changed
- Properties explicitly set to type `Time` will no longer be converted to `DateTime`.

## [5.0.0.rc.3] - 2015-06-07

### Fixed
- Associations now allow `unique` option.  Error handling is generalized to make this testable (Thanks to @olance, see #824)

## [5.0.0.rc.2] - 2015-05-20

### Changed
- Set Ruby version requirement back to 1.9.3 because of problems with JRuby

## [5.0.0.rc.1] - 2015-05-20

### Changed
- Ruby 2.0.0 now required (>= 2.2.1 is recommended)
- All `ActiveNode` associations now require either a `type`, `origin`, or `rel_class` option.  Only one is allowed
- Defining associations will fail if unknown options are used (#796)
- `Model#find` fails if no node found (`Model#find_by` available when `nil` result desired) (#799)
- `#find_or_create` and `#merge` model class methods have been added
- Ensuring that all model callbacks are happening within transactions
- Major refactoring using `rubocop` with a lot of focus on speed improvements
- Specifically when loading many nodes at once we've measured 3x speed improvements

### Fixed
- `#find` on `QueryProxy` objects now does a model `find` rather than an `Enumerable` find
- Subclassed model classes now both create and query against it's ancestor's labels in addition to it's own (#690)
- `#first` and `#last` now work property when precedend by an `#order` in a `QueryProxy` chain (#720)
- `#count` when called after `#limit` will be performed within the bounds of limit specified

### Added
- Eager Loading is now supported!  See: [http://neo4jrb.readthedocs.org/en/latest/ActiveNode.html#eager-loading]
- Associations now return `AssociationProxy` objects (which are `Enumerable`) which have convenient `#inspect` methods for cleaner viewing in the Ruby console
- `model_class` key on associations now supports an Array (#589)
- When using `all` inside of a class method an argument for the node name can now be passed in (#737)
- Query(Proxy) syntax of `where("foo = ?", val)` and `where("foo = {bar}", bar: val)` now supported (#675)
- `module_handling` config option now available to control how class module namespaces translate to Neo4j labels (#753) (See: [http://neo4jrb.readthedocs.org/en/latest/Configuration.html])
- `#id_property` method has new `constraints` option to disable automatic uuid constraint (#738/#736)

(There are probably other changes too!)

**Changes above this point should conform to [http://keepachangelog.com/]**

## [4.1.2]
- Fixes two bugs related to inheritance: one regarding ActiveRel classes and relationship types, the other regarding ActiveNode primary_key properties not being set when a model is loaded prior to Neo4j session.

## [4.1.1]
- Switches use of Fixnum to Integer to improve 32-bit support

## [4.1.0]
This release includes many performance fixes and new features. The most notable:
- Huge stylist cleanup/refactoring by Brian on the entire gem by Brian armed with Rubocop. See http://neo4jrb.io/blog/2014/12/29/stay-out-of-trouble.html.
- Every node create, update, and destroy is now wrapped in a transaction. See http://neo4jrb.io/blog/2015/01/06/transactions_everywhere.html.
- New `dependent` options for associations: `:delete`, `:destroy`, `:delete_orphans`, `:destroy_orphans`. See http://neo4jrb.io/blog/2015/01/07/association_dependent_options.html.
- New `unique: true` option for associations, `creates_unique_rel` class method for ActiveRel. Both of these will result in relationship creation Cypher using "CREATE UNIQUE" instead of "CREATE".
- Fixed an n+1 query issue during node creation and update.
- Dieter simplified some code related to frozen attributes. See https://github.com/neo4jrb/neo4j/pull/655.
We now have a new website online at http://neo4jrb.io! Keep an eye on it for news and blogs related to this and other projects.

## [4.0.0]
- Change neo4j-core dependency from 3.1.0 to 4.0.0.

## [4.0.0.rc.4]
- _classname property is disabled by default for ActiveRel! It had been disabled for ActiveNode, this just evens the score.
- Fixes a bug to create better `result` labels in Cypher.
- Made the `delete_all` and `destroy_all` ActiveNode class methods consistent with their ActiveRecord counterparts. `destroy_all` previously performed its deletes in Cypher but it should have been returning nodes to Ruby and calling `destroy`. `delete_all` didn't exist at all.

## [4.0.0.rc.3]
Released minutes after rc.2 to catch one late addition!
- Adds serialization support for QueryProxy.

## [4.0.0.rc.2]
This release builds on features introduced in the first RC. We are releasing this as another RC because the API may be tweaked before release.
- New `proxy_as` for Core::Query to build QueryProxy chains onto Core::Query objects!
- Using `proxy_as`, new `optional` method in QueryProxy to use the `OPTIONAL MATCH` Cypher function.
- `match_to` and methods that depend on it now support arrays of nodes or IDs.
- New `rels_to`/`all_rels_to` methods.
- New `delete` and `destroy` methods in QueryProxy to easily remove relationships.
- Serialized objects will include IDs by default.

## [4.0.0.rc.1]
This release introduces API changes that may be considered breaking under certain conditions. See See https://github.com/neo4jrb/neo4j/wiki/Neo4j.rb-v4-Introduction.
Please use https://github.com/neo4jrb/neo4j/issues for support regarding this update! You can also reach us on Twitter: @neo4jrb (Brian) and @subvertallmedia (Chris).
- Default behavior changed: relationship types default to all caps, no prepending of "#". This behavior can be changed.
- ActiveRel models no longer require explicit calling of `type`. When missing, the model will infer a type using the class name following the same rules used to determine automatic relationship types from ActiveNode models.
- _classname properties will not be added automatically if you are using a version Neo4j >= 2.1.5. Instead, models are found using labels or relationship type. This is a potentially breaking change, particularly where ActiveRel is concerned. See the link at the beginning of this message for the steps required to work around this.
- Query scopes are now chainable! Call `all` at the start of your scope or method to take advantage of this.
- Changes required for Neo4j 2.2.
- Support for custom typecasters.
- New method `rel_where`, expanded behavior of `match_to` and `first_rel_to`
- Implemented ActiveSupport load hooks.
- Assorted performance improvements and refactoring.

## [3.0.4]
- Gemspec requires the latest neo4j-core.
- Fixed a pagination bug — thanks, @chrisgogreen!
- New QueryProxy methods `match_to` and `first_rel_to` are pretty cool.
- include_root_in_json is now configurable through config.neo4j.include_root_in_json or Neo4j::Config[:include_root_in_json]. Also cool.
- There's a new `delete_all` method for QueryProxy, too.
- @codebeige removed the `include?` class method, which was smart.
- Did I mention we won an award from Neo Tech? Check it out. https://github.com/neo4jrb/neo4j#welcome-to-neo4jrb

## [3.0.3]
- Gemspec has been updated to require neo4j-core 3.0.5
- Added `find_in_batches`
- Pagination has been updated to allow better ordering. Relaunch of neo4j-will_paginate as neo4j-will_paginate_redux is imminent!
- Everything is better: `create`'s handling of blocks, better behavior from `count`, better ActiveRel from_class/to_class checks, better handling of rel_class strings, and more
- Added a new find_or_create_by class method

Big thanks to new contributors Miha Rekar and Michael Perez! Also check out or Github issues, where we're discussing changes for 3.1.0. https://github.com/neo4jrb/neo4j/issues

## [3.0.2]
- "Model#all" now evaluates lazily, models no longer include Enumerable
- Faster, more efficient uniqueness validations
- Adjusted many common queries to use params, will improve performance
- ActiveRel fixes: create uses Core Query instead of Core's `rels` method, `{ classname: #{_classname} }` no longer inserted into every query, find related node IDs without loading the nodes
- Allow inheritance when checking model class on a relation (Andrew Jones)
- Provided migrations will use Rake.original_dir instead of Rails.env to provide better compatibility with frameworks other than Rails
- rel_class option in ActiveNode models will now accept string of a model name
- Additional bug fixes

## [3.0.1]
- Removed reference to neo4j-core from Gemfile and set neo4j.gemspec to use neo4j-core ~>3.0.0

## [3.0.0]
No change from rc 4

## [3.0.0.rc.4]
- UUIDs are now automatically specified on models as neo IDs won't be reliable
in future versions of neo4j
- Migrations now supported (including built-in migrations to migrate UUIDs and
insert the _classname property which is used for performance)
- Association reflection
- Model.find supports ids/node objects as well as arrays of id/node objects
- rake tasks now get automatically included into rails app


## [3.0.0.rc.3]
- thread safety improvements
- scope and general refactoring
- Added ability to create relationships on init (persisted on save)

## [3.0.0.rc.2]
- Use newer neo4j-core release

## [3.0.0.rc.1]
- Support for count, size, length, empty, blank? for has_many relationship
- Support for rails logger of cypher queries in development
- Support for distinct count
- Optimized methods: https://github.com/andreasronge/neo4j/wiki/Optimized-Methods
- Queries should respect mapped label names (#421)
- Warn if no session is available
- Fix broken == and equality (#424)

## [3.0.0.alpha.11]
- Bug fixes

## [3.0.0.alpha.10]
- ActiveRel support, see Wiki pages (chris #393)

## [3.0.0.alpha.9]
- Complete rewrite of the query api, see wiki page (#406, chris, brian)
- Performance improvements (#382,#400, #402, chris)
- idproperty - user defined primary keys (#396,#389)
- Reimplementation of Neo4j::Config
- Serialization of node properties (#381)
- Better first,last syntax (#379)

## [3.0.0.alpha.8]
- Integration with new Query API from neo4j-core including:
- - .query_as and #query_as methods to get queries from models (#366)
- - .qq method for QuickQuery syntax ( https://github.com/andreasronge/neo4j/wiki/Neo4j-v3#quickquery-work-in-progress / #366)
- Before and after callbacks on associations (#373)
- .find / .all / .count changed to be more like ActiveRecord
- .first / .last methods (#378)
- .find_by / .find_by! (#375)

## [3.0.0.alpha.7]
- Bug fix uniqueness-validator (#356 from JohnKellyFerguson)
- Many improvements, like update_attributes and validation while impl orm_adapter, Brian Underwood
- Impl orm_adapter API for neo4j so it can be used from for example devise, Brian Underwood (#355)
- Fix of inheritance of Neo4j::ActiveNode (#307)
- Expose add_label, and remove_label (#335)
- Fixed auto loading of classes bug, (#349)
- Bumped neo4j-core, 3.0.0.alpha.16

## [3.0.0.alpha.6]
- Support for Heroku URLs, see wiki https://github.com/andreasronge/neo4j/wiki/Neo4j-v3 (#334)

## [3.0.0.alpha.5]
- Added allow session options via 'config.neo4j.session_options' so it can run on heroku (#333)
- Relaxed Dependencies for Rails 4.1 (#332)
- Using neo4j-core version 3.0.0.alpha.12

## [3.0.0.alpha.4]
- Implemented validates_uniqueness_of (#311)
- Using neo4j-core version 3.0.0.alpha.11

## [3.0.0.alpha.3]
- Support for rails scaffolds
- Support for created_at and updated_at (#305)
- Support for ability to select a session to use per model (#299)
- BugFix: updating a model should not clear out old properties (#296)

## [3.0.0.alpha.2]
- Support for both embedded (only JRuby) and server API (runs on MRI Ruby !)
- Simple Rails app now work
- Support for has_n and has_one method
- ActiveModel support, callback, validation
- Declared properties (via active_attr gem)

## [2.3.0 / 2013-07-18]
- Fix Issue with HA console when ruby-debug is loaded (#261, thekendalmiller)
- Use 1.9 Neo4j

## [2.2.4 / 2013-05-19]
- get_or_create should return wrapped ruby nodes, alex-klepa, #241, #246
- Make sure freeze does not have side effects, #235
- Fix for carrierwave-neo4j (attribute_defaults), #235

## [2.2.3 / 2012-12-28]
- Support for HA cluster with neo4j 1.9.X, #228, #99, #223
- Make sure the Identity map is cleared after an exception, #214
- Relationship other_node should return wrapped node, #226
- Automatically convert DateTimes to UTC, (neo4j-wrapper #7)
- get_or_create should return a wrapped node (neo4j-wrapper #8)
- Make it work with Neo4j 1.7.1 (neo4j-core, #19)

## [2.2.2 - skipped]

## [2.2.1 / 2012-12-18]
- Fix for JRuby 1.7.1 and Equal #225
- Fix for create nodes and relationship using Cypher (neo4j-core #17)

## [2.2.0 / 2012-10-02]
- Using neo4j-cypher gem (1.0.0)
- Fix of neo4j-core configuration issue using boolean values #218
- Fixed RSpec issue on JRuby 1.7.x #217
- Aliased has_many to has_n, #183

## [2.2.0.rc1 / 2012-09-21]
- Use neo4j-core and neo4j-wrapper version 2.2.0.rc1
- Use the neo4j-cypher gem
- Better support for Orm Adapter, #212
- Use Cypher query when finder method does not have a lucene index, #210

## [2.0.1 / 2012-06-06]
- Use neo4j-core and neo4j-wrapper version 2.0.1

## [2.0.0 / 2012-05-07]
  (same as rc2)

## [2.0.0.rc2 / 2012-05-04]
- Enable Identity Map by default
- Added versioning for Neo4j::Core

## [2.0.0.rc1 / 2012-05-03]
- Fix of rake task to upgrade to 2.0
- Various Cypher DSL improvements, core(#3,#4,#5), #196
- Added Neo4j::VERSION

## [2.0.0.alpha.9 / 2012-04-27]
- Fix for rails scaffold generator

## [2.0.0.alpha.8 / 2012-04-27]
- Fix for "relationship to :all assigned twice for single instance" #178
- Fix for callback fire more then once (=> performance increase) #172
- Support for lucene search on array properties, #118
- Support for creating unique entities (get_or_create) #143
- Support for specifying has_n/has_one relationship with Strings instead of Class #160
- Support for serializer of hash and arrays on properties #185
- Fix for Neo4j::Rails::Relationship default property, #195
- Added support for pagination, see the neo4j-will_paginate gem
- Fixed Rails generators
- Added Cypher DSL support for is_a?
- Fix for "write_attribute persistes, contrary to AR convention" closes #182

## [2.0.0.alpha.7 / 2012-04-19]
- fix for Neo4j::Config bug - did not work from rails to set the db location, closes #191
- has_n and has_one method generate class method returning the name of the relationship as a Symbol, closes #170
- Raise exception if trying to index boolean property, closes #180
- Made start_node= and end_node= protected closes 186
- Support for things like @dungeon.monsters.dangerous { |m| m[:weapon?] == 'sword' } closes #181

## [2.0.0.alpha.6 / 2012-04-15]
- Complete rewrite and smaller change of API + lots of refactoring and better RSpecs
- Moved code to the neo4j-core and neo4j-wrapper gems
- Changed API - index properties using the Neo4j::Rails::Model (property :name, :index => :exact)
- Changed API - rel_type always returns a Symbol
- Changed API - #rels and #rel first parameter is always :outgoing, :incoming or :both
- Cypher DSL support, see neo4j-core
- Made the Lucene indexing more flexible
- Renamed size methods to count since it does simply count all the relationships (e.g. Person.all.count)
- Modularization - e.g. make it possible to create your own wrapper
- Added builder method for has_one relationships (just like ActiveRecord build_best_friend)

## [2.0.0.alpha.5 / 2012-03-27]
- Fix for HA/cluster bug [#173]
- Upgrade to neo4j-community jars 1.7.0.alpha.1
- Fix for rails 3.2 [#131]
- Fix for BatchInserter bug, [#139]
- Added rake task for upgrading [#116]
- Added scripts for upgrading database [#116]

## [2.0.0.alpha.4 / 2012-01-17]
- Fix node and rel enumerable for JRuby 1.9, Dmytrii Nagirniak
- Remove the will_paginate and move it to a separate gem Dmytrii Nagirniak, [#129][#132]
- Use type converter to determine how to handle multi-param attributes, Dmyitrii Nagirniak [#97]
- Set default storage_path in Rails to db [#96]
- Fix numeric Converter with nils and Float converter, Dmytrii Nagirniak
- Fix Neo4j::Rails::Model.find incorrect behavior with negative numbers, Dmytrii Nagirniak [#101]
- Allow to use symbols in batch inserter [#104]
- Split neo4j-jars gem into three jars, community,advanced&enterprise

 == 2.0.0.alpha.1 / 2012-01-11
- Split JARS into a separate gem (neo4j-jars) [#115]
- Changed prefix of relationships so that it allows having incoming relationships from different classes with different relationship names. Migration is needed to update an already existing database - see issue #116. [#117]
- Fix for undefined method 'add_unpersited_outgoing_rel' [#111]
- Fix for Rails models named Property [#108] (Vivek Prahlad)


 == 1.3.1 / 2011-12-14
- Make all relationships visible in Rails callback (rspecs #87, Dmytrii Nagirniak) [#211]
- Enable travis to build JRuby 1.9 (pull #87, Dmytrii Nagirniak) [#214]
- Support for composite lucene queries with OR and NOT (pull #89, Deepak N)
- Enforce the correct converter on a property type when the type is given (pull #86, Dmytrii Nagirniak)
- Development: make it easier to run RSpecs and guard (pull #85, Dmytrii Nagirniak)
- Added ability to disable observer (pull #84, Dmytrii Nagirniak)
- Fixing multiple assignment of has_one assocaition (pull #83 Deepak N)
- Accept association_id for has_one assocations (pull #82, Deepak N)
- Upgrade to 1.6.M01 Neo4j java jars [#209]
- Defer warning message 'Unknown outgoing relationship' (pull #81, Vivek Prahlad)
- Added string converter, e.g. property :name, :type => String  (pull #80, Dmytrii Nagirniak)
- Added symbol converter e.g. property :status, :type => Symbol (pull #79, Dmytrii Nagirniak) [#205]

 == 1.3.0 / 2011-12-06
- Added neo4j-upgrade script to rename lucene index files and upgrade to 1.5 [#197]
- Expose Neo4j::NodeMixin#index_types returning available indices (useful for Cypher queries) [#194]
- The to_other method is now available also in the Neo4j::Rails API [#193]
- Expose rel_type method for Neo4j::Rails::Relationship [#196]
- Support for breadth and depth first traversals [#198]
- Support for cypher query [#197]
- Fix for rule node concurrency issue (pull #78, Vivek Prahlad)
- Bugfix for the uniqueness validation for properties with quotes (pull #76, Vivek Prahlad)
- More performance tweaks (pull #75, #77, Vivek Prahlad)
- Fixing add_index for properties other than type string (pull #74, Deepak N)
- Significant performance boost for creating large numbers of models in a transaction (pull #73, Vivek Prahlad)
- Upgrade to neo4j 1.5 jars (pull #72, Vivek Prahlad)
- Fix for assigning nil values to incoming has_one relation (pull #70, Deepak N)
- Support for revert and fixes for Neo4j::Rails::Versioning (pull #71, Vivek Prahlad)

 == 1.2.6 / 2011-11-02
- Generators can now generate relationships as well [#195]
- Better will_paginate support for Neo4j::Rails::Model [#194]
- Fixing updated_at to be set only if model has changed (pull #68, Deepak N)
- Bringing back changes removed during identiy map to fix bug [#190] (Deepak N)
- Fixing updated_at to be set only if model has changed, using callbacks instead of overriding method for stamping time (Deepak N)
- Added versioning support (pull #67) (Vivek Prahlad)

 == 1.2.5 / 2011-10-21
- Faster traversals by avoiding loading Ruby wrappers (new method 'raw' on traversals) [#189]
- Support for IdentityMap [#188]
- Improved performance in event handler (Vivek Prahlad)
- Fixing issue with validates_presence_of validation (Vivek Prahlad)
- Implemented compositions support on Neo4j::Rails::Relationship (Kalyan Akella)
- Added after_initialize callback (Deepak N)
- Fixed performance issues on node deleted (Vivek Prahlad)
- Fixed a performance issue in the index_registry (Vivek Prahlad)
- Fixed uniqueness validation for :case_sensitive => false (Vivek Prahlad)
- Fixed update_attributes deleting relations when model is invalid (Deepak N)
- Fixed timestamp rails generator (Marcio Toshio)

 == 1.2.4 / 2011-10-07
- Support for traversing with Neo4j::Node#eval_paths and setting uniqueness on traversals [#187]
- Removed unnecessary node creation on database start up (class nodes attached to reference node) (Vivek Prahlad)
- Safer multitenancy - automatically reset the reference node in thread local context after each request using rack middleware
- Bugfixes for multitenancy (Deepak N and Vivek Prahlad)

 == 1.2.3 / 2011-10-01
- Multitenancy support by namespaced-indices & changeable reference node (Vivek Prahlad, pull 41)
- Added a Neo4j::Rails::Model#columns which returns all defined properties [#186]
- Fixed validation associated entities, parent model should be invalid if its nested model(s) is invalid (Vivek Prahlad)
- Fixed property validation to read value before conversion as per active model conventions (Deepak N)
- Fixed property_before_type_cast for loaded models (Deepak N)
- Better support for nested models via ActionView field_for [#185]
- BUG: fix for null pointer issue after delete_all on Neo4j::Rails::Model#has_n relationships (Vivek Prahlad)
- BUG: init_on_create was not called when creating a new relationship via the << operator [#183]

 == 1.2.2 / 2011-09-15
- Added compositions support for rails mode (Deepak N)
- Added support for nested transactions at the Rails model level (Vivek Prahlad)
- Fixing issue where save for invalid entities puts them into an inconsistent state (Vivek Prahlad)
- Fix for issue with save when validation fails (Vivek Prahlad)
- Fix for accepts_nested_attributes_for when the associated entities are created before a new node (Vivek Prahlad)
- Fix to allow has_one relationships to handle nil assignments in models (Vivek Prahlad)
- Observers support for neo4j rails model using active model (Deepak N)
- Override ActiveModel i18n_scope for neo4j (Deepak N)
- Added finders similar to active record and mongoid (Deepak N)
- Added find!, find_or_create_by and find_or_initialize_by methods, similar to active record finders (Deepak N)

 == 1.2.1 / 2011-08-29
- Fixed failing RSpecs for devise-neo4j gem - column_names method on neo4j orm adapter throws NoMethodError (thanks Deepak N)

 == 1.2.0 / 2011-08-16
- Upgrade to java library neo4j 1.4.1, see http://neo4j.rubyforge.org/guides/configuration.html

 == 1.1.4 / 2011-08-10
- Fixed dependency to will_paginate, locked to 3.0.pre4 (newly released 3.0.0 does not work yet with neo4j.rb)

  == 1.1.3 / 2011-08-09
- real recursive rule to the top class, subclasses with rules did not work (Frédéric Vanclef)
- BUG: not able to create array properties on relationships (Pere Urbon)
- BUG: lucene did not work if starting up neo4j in read only mode (like rails console when the rails is already running)

 == 1.1.2 / 2011-06-08
- Added configuration option 'enable_rules' to disable the _all relationships and custom rules [#176]
- Added a #node method on the Neo4j::Node and Neo4j::NodeMixin. Works like the #rel method but returns the node instead. [#174]
- Simplify creating relationship between two existing nodes [#175]

 == 1.1.1 / 2011-05-26
- Made neo4j compatible with rails 3.1.0.rc1 [#170]
- Fix for neo4j-devise [#171]
- BUG: Neo4j::GraphAlgo shortest path does raise exception if two nodes are not connected [#172]

 == 1.1.0 / 2011-05-13
- Support for embedding neo4j.rb by providing an already running db instance (#168)
- Neo4j::Rails::Relationships should be ActiveModel compliant (#156)
- Support for incoming relationships in Neo4j::Rails::Model (#157)
- to_json method for models no tags √ resolved (#154)
- Implement hash so that it will work with Sets (#160)
- Modified the traverser to allow iterating over paths not just over end_nodes (#161)
- Create method should take a block to initialize itself (#162)
- Upgrade to 1.3 neo4j java library (#164)
- Default `nodes' invocation for Algo path finders (#165)
- Property and index class methods modified to take arbitrary number of symbols optionally followed by options hash (#166)
- BUG: Setting property :system on Neo4j::Rails::Model should work (#163)
- BUG: update_attributes should convert values according to Type (#155)
- BUG: Neo4j::RelationshipMixin#relationship_type broken #(169)
- BUG: Relationship.load(nil) == Relationship.load(0) (#167)
- BUG: Full text search returns nil in rails model (#153)

## [1.0.0 / 2011-03-02]
- Complete rewrite of everything.
- Replaced the lucene module with using the java neo4j-lucene integration instead
- Lots of improvements of the API
- Better ActiveModel/Rails integration

## [0.4.4 / 2010-08-01]
- Fixed bug on traversing when using the RelationshipMixin (#121)
- BatchInserter and JRuby 1.6 - Fix iteration error with trying to modify in-place hash

## [0.4.3 / 2010-04-10]
- Fixed .gitignore - make sure that we do not include unnecessarily files like neo4j databases. Release 0.4.2 contained test data.
- Added synchronize around Index.new so that two thread can't modify the same index at the same time.

## [0.4.2 / 2010-04-08]
-  No index on properties for the initialize method bug (#116)
-  Tidy up Thread Synchronization in Lucene wrapper - lucene indexing performance improvement (#117)
-  Permission bug loading neo4j jar file (#118)
-  Spike: Make NodeMixin ActiveModel complient - experimental (#115)

## [0.4.1 / 2010-03-11]
- Migrations (#108)
- BatchInserter (#111)
- Neo4j::Relationship.new should take a hash of properties (#110)
- Upgrade to neo4j-1.0 (#114)
- Bigfix: has_one should replace old relationship (#106)
- Bugfix: custom accessors for NodeMixin#update (#113)
- Bugfix: Indexed properties problem on extented ruby classes critical "properties indexer" (#112)

## [0.4.0 / 2010-02-06]
- Performance improvements and Refactoring: Use and Extend Neo4j Java Classes (#97)
- Support for Index and Declaration of Properties on Relationships (#91)
- Upgrade to neo4j-1.0 rc (#100)
- All internal properties should be prefix with a '_',0.4.0 (#105)
- Generate relationship accessor methods for declared has_n and has_one relationships (#104)
- New way of creating relationship - Neo4j::Relationship.new (#103)
- Neo4j#init_node method should take one or more args (#98)
- Namespaced relationships: has_one...from using the wrong has_n...to(#92)
- Neo4j::NodeMixin and Neo4j::Node should allow a hash for initialization (#99)

## [0.3.3 / 2009-11-25]
- Support for a counter property on has_lists (#75)
- Support for Cascade delete. On has_n, had_one and has_list (#81)
- NodeMixin#all should work with inheritance - Child classes should have a relationship of their own. (#64)
- Support for other lucene analyzer then StandardAnalyzer (#87)
- NodeMixin initialize should accept block like docs (#82)
- Add incoming relationship should work as expected: n1.relationships.incoming(:foo) << n2 (#80)
- Delete node from a has_list relationship should work as expected (#79)
- Improve stacktraces (#94)
- Removed sideeffect of rspecs (#90)
- Add debug method on NodeMixin to print it self (#88)
- Removed to_a method (#73)
- Upgrade to neo4j-1.0b10 (#95)
- Upgrade to lucene 2.9.0 (#83)
- Refactoring: RSpecs (#74)
- Refactoring: aggregate each, renamed to property aggregator (#72)
- BugFix: neo4j gem cannot be built  from the source (#86)
- BugFix: Neo4j::relationship should not raise Exception if there are no relationships (#78)

## [0.3.2 / 2009-09-17]
- Added support for aggregating nodes (#65)
- Wrapped Neo4j GraphAlgo AllSimplePath (#70)
- Added traversal with traversal position (#71)
- Removed DynamicAccessors mixin, replaced by [] operator (#67)
- Impl Neo4j.all_nodes (#69)
- Upgrated Neo4j jar file to 1.0-b9
- The Neo4j#relationship method now allows a filter parameter (#66)
- Neo4j.rb now can read database not created by Neo4j.rb - does not require classname property (#63)
- REST - added an "all" value for the depth traversal query parameter (#62)
- REST - Performance improvments using the Rest Mixin (#60)

## [0.3.1 / 2009-07-25]
- Feature, extension - find path between given pair of nodes (#58)
- Fix a messy exception on GET /nodes/UnknownClassName (#57)
- Bug  - exception on GET /nodes/classname/rel if rel is a has_one relationship (#56)
- Bug: GET /nodes/classname missing out nodes with no properties (#55)
- Bug: Lucene sorting caused exception if there were no documents (#54)
- Bug: reindexer fails to connect nodes to the IndexNode (#53)

## [0.3.0 / 2009-06-25]
- Neo4j should track node changes
- RESTful support for lucene queries, sorting and paging
- RESTful support for Relationships
- RESTful support for Node and properties
- Experimental support for Master-Slave Replication via REST
- RESTful Node representation should contain hyperlinks to relationships
- Added some handy method like first and empty? on relationships
- Use new neo4j: neo-1.0-b8
- Add an event handler for create/delete nodes start/stop neo, update property/relationship
- The NodeMixin should behave like a hash, added [] and []= methods
- Support list topology - has_list and belongs_to_list Neo4j::NodeMixin Classmethods
- Should be possible to add relationships without declaring them (Neo4j#relationships.outgoing(:friends) << node)
- Neo4j extensions file structure, should be easy to create your own extensions
- Rename relation to relationship (Neo4j::Relations => Neo4j::Relationships, DynamicRelation => Relationship) [data incompatible change]
- Auto Transaction is now optional
- Setting Float properties fails under JRuby1.2.0
- Bug: Indexing relationships does not work
- Make the ReferenceNode include Neo4j::NodeMixin
- Added handy Neo4j class that simply includes the Neo4j::NodeMixin
- Neo4j::IndexNode now holds references to all nodes (Neo4j.ref_node -> Neo4j::IndexNode -> ...)


## [0.2.1 / 2009-03-15]
- Refactoring of lucene indexing of the node space (28)
- Fixed bug on Neo4j::Nodemixin#property? (#22)


## [0.2.0 / 2009-01-20]
- Impl. Neo4j::Node#traverse - enables traversal and filtering using TraversalPosition info (#17,#19)
- Impl. traversal to any depth (#15)
- Impl. traversal several relationships type at the same time (#16)
- Fixed a Lucene timezone bug (#20)
- Lots of refactoring of the neo4j.rb traversal code and RSpecs

## [0.1.0 / 2008-12-18]
- Property can now be of any type (and not only String, Fixnum, Float)
- Indexing and Query with Date and DateTime
- YARD documentation
- Properties can be removed
- A property can be set to nil (it will then be removed).

## [0.0.7 / 2008-12-10]
- Added method to_param and methods on the value object needed for Ruby on Rails
- Impl. update from a value object/hash for a node
- Impl. generation of value object classes/instances from a node.
- Refactoring the Transaction handling (reuse PlaceboTransaction instances if possible)
- Removed the need to start and stop neo. It will be done automatically when needed.


## [0.0.6 / 2008-12-03]
- Removed the configuration from the Neo4j.start method. Now exist in Neo4j::Config and Lucene::Config.
- Implemented sort_by method.
- Lazy loading of search result. Execute the query and load the nodes only if needed.
- Added support to use lucene query language, example: Person.find("name:foo AND age:42")
- All test now uses RAM based lucene indexes.

## [0.0.5 / 2008-11-17]
- Supports keeping lucene index in memory instead of on disk
- Added support for lucene full text search
- Fixed so neo4j runs on JRuby 1.1.5
- Implemented support for reindex all instances of a node class. This is needed if the lucene index is kept in memory or if the index is changed.
- Added ReferenceNode. All nodes now have a relationship from this reference node.
- Lots of refactoring
- Added the IMDB example. It shows how to create a neo database, lucene queries and node traversals.

## [0.0.4 / 2008-10-23]
- First release to rubyforge<|MERGE_RESOLUTION|>--- conflicted
+++ resolved
@@ -3,13 +3,12 @@
 This file should follow the standards specified on [http://keepachangelog.com/]
 This project adheres to [Semantic Versioning](http://semver.org/).
 
-<<<<<<< HEAD
 ## [Unreleased]
 
 ### Changed
 
 - Removed `before` and `after` callback options from associations (model callbacks still exist)
-=======
+
 ## [8.0.13] 2016-04-07
 
 ### Fixed
@@ -21,7 +20,6 @@
 ### Fixed
 
 - Sessions in the `neo4j` gem are automatically set to have `wrap_level: :proc` to ensure that nodes and relationships are wrapped in models (even if you aren't using Rails)
->>>>>>> e0ca1be4
 
 ## [8.0.11] 2016-03-23
 
