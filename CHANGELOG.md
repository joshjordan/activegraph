# Change Log
All notable changes to this project will be documented in this file.
This file should follow the standards specified on [http://keepachangelog.com/]
This project adheres to [Semantic Versioning](http://semver.org/).

## [Unreleased]

<<<<<<< HEAD
### Fixed
- Don't fire database when accessing to unpersisted model associations (thanks @klobuczek & @ProGM see #1273)
- `size` and `length` methods not taking account of `@deferred_objects` (see #1293)
- `update` was not rolling-back association changes when validations fail

# Changed
- `count` method in associations, now always fire the database like AR does
- Neo4j now passes all association validations specs, taken from AR (thanks @klobuczek)

=======
## [8.0.0.alpha.10] 2016-09-16

### Fixed
>>>>>>> 624ba216
- Remove blank objects from association results to be compatible with `ActiveRecord` (see #1276 / thanks klobuczek)
- Allow https scheme in the NEO4J_URL (see #1287 / thanks jacob-ewald)

## [8.0.0.alpha.9] 2016-09-14

### Fixed

- String / symbol issue for session types in railtie
- Put in fix for allowing models to reload for wrapping nodes / relationshps

## [8.0.0.alpha.8] 2016-09-14

### Fixed

- Issues with railtie

## [8.0.0.alpha.7] 2016-09-13

### Changed

- Multiple sessions in Rails config no longer supported

## [8.0.0.alpha.6] 2016-09-12

### Fixed

- Instead of using `session_type`, `session_url`, `session_path`, and `session_options` in config `session.type`, `session.url`, `session.path`, and `session.options` should now be used.
- Issue where `session_url` (now `session.url`) was not working
- Broken sessions when threading

## [8.0.0.alpha.5] 2016-09-08

### Fixed

- Various issues with not be able to run migrations when migration were pending (see 22b7e6aaadd46c11d421b4dac8d3fb15f663a4c4)

## [8.0.0.alpha.4] 2016-09-08

### Added

- A `Neo4j::Migrations.maintain_test_schema!` method, to keep the test database up to date with schema changes. (see #1277)
- A `Neo4j::Migrations.check_for_pending_migrations!` method, that fails when there are pending migration. In Rails, it's executed automatically on startup. (see #1277)
- Support for [`ForbiddenAttributesProtection` API](http://edgeapi.rubyonrails.org/classes/ActionController/StrongParameters.html) from ActiveRecord. (thanks ProGM, see #1245)

### Changed

- `ActiveNode#destroy` and `ActiveRel#destroy` now return the object in question rather than `true` to be compatible with `ActiveRecord` (see #1254)

### Fixed

- Bugs with using `neo_id` as `ActiveNode` `id_property` (thanks klobuczek / see #1274)

## [8.0.0.alpha.3]

### Skipped

## [8.0.0.alpha.2] 2016-08-05

### Changed

- Improve migration output format / show execution time in migrations

### Fixed

- Caching of model index and constraint checks
- Error when running schema migrations.  Migrations now give a warning and instructions if a migration fails and cannot be recovered
- Error when running rake tasks to generate "force" creations of indexes / constraints and there is no migration directory
- `WARNING` is no longer displayed for constraints defined from `id_property` (either one which is implict or explict)

## [8.0.0.alpha.1] 2016-08-02

### Changed

- Improved `QueryProxy` and `AssociationProxy` `#inspect` method to show a result preview (thanks ProGM / see #1228 #1232)
- Renamed the old migration task to `neo4j:legacy_migrate`
- Renamed the ENV variable to silence migrations output from `silenced` to `MIGRATIONS_SILENCED`
- Changed the behavior with transactions when a validation fails. This is a potentially breaking change, since now calling `save` would not fail the current transaction, as expected. (thanks ProGM / see #1156)
- Invalid options to the `property` method now raise an exception (see #1169)
- Label #indexes/#constraints return array without needing to access [:property_keys]
- `server_db` server type is no longer supported.  Use `http` instead to connect to Neo4j via the HTTP JSON API

### Added

- Allow to pass a Proc for a default property value (thanks @knapo / see #1250)
- Adding a new ActiveRecord-like migration framework (thanks ProGM / see #1197)
- Adding a set of rake tasks to manage migrations (thanks ProGM / see #1197)
- Implemented autoloading for new and legacy migration modules (there's no need to `require` them anymore)
- Adding explicit identity method for use in Query strings (thanks brucek / see #1159)
- New adaptor-based API has been created for connecting to Neo4j (See the [upgrade guide](TODO!!!!)).  Changes include:
- The old APIs are deprecated and will be removed later.
- In the new API, there is no such thing as a "current" session.  Users of `neo4j-core` must create and maintain references themselves to their sessions
- New `Neo4j::Core::Node` and `Neo4j::Core::Relationshp` classes have been created to provide consistent results between adaptors.  `Neo4j::Core::Path` has also been added
- New API is centered around Cypher.  No special methods are defined to, for example, load/create/etc... nodes/relationships
- There is now a new API for making multiple queries in the same HTTP request
- It is now possible to subscribe separately to events for querying in different adaptors and for HTTP requests (see [the docs](TODO!!!!))
- Schema queries (changes to indexes/constraints) happen in a separate thread for performance and reduce the complexity of the code
- New session API does not include replacement for on_next_session_available
- Adding a migration helper to mass relabel migrations (thanks @JustinAiken / see #1166 #1239)
- Added support for `find_or_initialize_by` and `first_or_initialize` methods from ActiveRecord (thanks ProGM / see #1164)
- Support for using Neo4j-provided IDs (`neo_id`) instead of UUID or another Ruby-provided ID. (Huge thanks to @klobuczek, see #1174)

### Fixed

- Made some memory optimizations (thanks ProGM / see #1221)

## [7.2.2] - 09-22-2016

### Fixed

- `where` clause with question mark parameter and array values only using the first element (see #1247 #1290)

## [7.2.1] - 09-19-2016

### Fixed

- During ActiveRel create, node and rel property values formatted like Cypher props (`{val}`) were interpreted as props, causing errors.

## [7.2.0] - 08-23-2016

### Added

- Backporting #1245 to 7.x versions. It implements the [`ForbiddenAttributesProtection` API](http://edgeapi.rubyonrails.org/classes/ActionController/StrongParameters.html) from ActiveRecord.

## [7.1.4] - 09-20-2016

### Fixed

- `where` clause with question mark parameter and array values only using the first element (see #1247 #1290)

## [7.1.3] - 08-18-2016

### Changed

- Default value for `enum` is `nil` instead of the first value.  This is a **BREAKING** change but is being released as a patch because the original behavior was considered a bug.  See [this pull request](https://github.com/neo4jrb/neo4j/pull/1270) (thanks to ProGM and andyweiss1982)

## [7.1.2] - 08-01-2016

### Fixed

- Fixed issue where the label wrapping cache would get stuck

## [7.1.1] - 07-22-2016

### Fixed

- `AssociationProxy` changed so that `pluck` can be used in rails/acivesupport 5 (thanks ProGM / see #1243)

## [7.1.0] - 07-14-2016

### Changed

- Gemspec dependency requirements were modified where ActiveModel, ActiveSupport, and Railties are concerned. The gem now requires >= 4.0, < 5.1.
- `ActiveModel::Serializers::Xml` is only included if supported if available.

## [7.0.16] - 09-20-2016

### Fixed

- `where` clause with question mark parameter and array values only using the first element (see #1247 #1290)

## [7.0.15] - 08-18-2016

### Changed

- Default value for `enum` is `nil` instead of the first value.  This is a **BREAKING** change but is being released as a patch because the original behavior was considered a bug.  See [this pull request](https://github.com/neo4jrb/neo4j/pull/1270) (thanks to ProGM and andyweiss1982)

## [7.0.14] - 07-10-2016

### Fixed

- Bug in setting `NEO4J_TYPE` (thanks bloomdido / see #1235)

## [7.0.12] - 06-27-2016

### Fixed

- Bug where models weren't being loaded correctly by label (thanks bloomdido / see #1220)

## [7.0.11] - 06-09-2016

### Fixed

- Fix dipendence from JSON when using outside of rails (thanks ProGM)

## [7.0.10] - 06-07-2016

### Fixed

- Calling `.create` on associations shouldn't involve extra queries (thanks for the report from rahulmeena13 / see #1216)

## [7.0.9] - 05-30-2016

### Fixed

- Fix to parens in Cypher query for `with_associations` for Neo4j 3.0 (thanks ProGM / see #1211)

## [7.0.8] - 05-27-2016

### Fixed

- Fix to `find_in_batches` (thanks to ProGM / see #1208)

## [7.0.7] - 05-26-2016

### Fixed

- Allow models to use their superclass' scopes (forward-ported from 6.1.11 / thanks to veetow for the heads-up / see #1205)

## [7.0.6] - 05-11-2016

### Added

- Explination about why you can't have an index and a constraint at the same time

## [7.0.5] - 05-06-2016

### Fixed

- Added parens to delete_all query to support new required syntax in Neo4j 3.0

## [7.0.4] - 05-06-2016

### Fixed

- A bug/inconsistency between ActiveNode's class method `create` and instance `save` led to faulty validation of associations in some cases.

## [7.0.3] - 04-28-2016

### Fixed

- Added parens to queries to support new required syntax in Neo4j 3.0

## [7.0.2] - 04-10-2016

### Fixed

- Multiparameter Attributes for properties of type `Time` were failing due to a hack that should have been removed with `ActiveAttr`'s removal
- Rel creation factory was not using backticks around rel type during create action.

## [7.0.1] - 03-22-2016

### Fixed

- Conversion of string values from form inputs (thanks to jbhannah / see #1163)

## [7.0.0] - 03-18-2016

No changes from `rc.7`

## [7.0.0.rc.7] - 03-16-2016

### Changed

- `with_associations` now generates separate `OPTIONAL MATCH` clauses, separated by `WITH` clauses and is preceeded by a `WITH` clause.

## [7.0.0.rc.6] - 03-16-2016

### Fixed

- Question mark methods (`node.foo?`) broke when ActiveAttr was removed

## [7.0.0.rc.5] - 03-14-2016

### Fixed

- Fixed issue where backticks weren't being added to where clauses for `with_associations`

## [7.0.0.rc.4] - 03-11-2016

### Fixed

- Catching errors for 404s in Rails (thanks ProGm, see #1153)

## [7.0.0.rc.3] - 03-08-2016

### Fixed

- Allow for array values when querying for enums (i.e. `where(enum_field: [:value1, :value2])`) (see #1150)

## [7.0.0.rc.2] - 03-08-2016

### Fixed

- Issue where creating relationships via `has_one` association created two relationships (forward ported from 6.0.7 / 6.1.9)

## [7.0.0.rc.1] - 03-08-2016

### Changed

- All explicit dependencies on `ActiveAttr` code that was not removed outright can now be found in the `Neo4j::Shared` namespace.
- All type conversion uses Neo4j.rb-owned converters in the `Neo4j::Shared::TypeConverters` namespace. This is of particular importance where `Boolean` is concerned. Where explicitly using `ActiveAttr::Typecasting::Boolean`, use `Neo4j::Shared::Boolean`.
- `Neo4j::Shared::TypeConverters.converters` was replaced with `Neo4j::Shared::TypeConverters::CONVERTERS`.
- Error classes refactor: All errors now inherits from `Neo4j::Error`. All specific `InvalidParameterError` were replaced with a more generic `Neo4j::InvalidParameterError`.
- When calling `Node.find(...)` with missing ids, `Neo4j::RecordNotFound` now returns a better error message and some informations about the query.

#### Internal

- Ran transpec and fixed error warning (thanks brucek / #1132)

### Added

- A number of modules and unit tests were moved directly from the ActiveAttr gem, which is no longer being maintained.
- `ActiveNode` models now respond to `update_all` (thanks ProGM / #1113)
- Association chains now respond to `update_all` and `update_all_rels` (thanks ProGM / #1113)
- Rails will now rescue all `Neo4j::RecordNotFound` errors with a 404 status code by default
- A clone of [ActiveRecord::Enum](http://edgeapi.rubyonrails.org/classes/ActiveRecord/Enum.html) API. See docs for details. (thanks ProGM / #1129)
- Added #branch method to `QueryProxy` to allow for easy branching of matches in association chains (thanks ProGM / #1147 / #1143)
- The `.match` method on ActiveNode model class has changed to allow a second argument which takes `on_create`, `on_match`, and `set` keys.  These allow you to define attribute values for the Cypher `MERGE` in the different cases (thanks leviwilson / see #1123)

### Removed

- All external [ActiveAttr](https://github.com/cgriego/active_attr) dependencies.
- All `call` class methods from Type Converters. Use `to_ruby` instead.
- `Neo4j::ActiveNode::Labels::InvalidQueryError`, since it's unused.

## [6.1.12] - 05-27-2016

### Fixed

- Fix to `find_in_batches` (thanks to ProGM / see #1208)

## [6.1.11] - 05-25-2016

### Fixed

- Allow models to use their superclass' scopes (thanks to veetow for the heads-up / see #1205)

## [6.1.10] - 03-14-2016

### Fixed

- Fixed issue where backticks weren't being added to where clauses for `with_associations`

## [6.1.9] - 2016-03-08

### Fixed

- Issue where creating relationships via `has_one` association created two relationships (forward ported from 6.0.7)

## [6.1.8] - 2016-03-02

### Fixed

- The `@attributes` hash of the first node of each class returned from the database would have have the wrong id property key. This did not appear to cause any problems accessing the value and would be normal for subsequent saves of the affected node as well as all other nodes.

## [6.1.7] - 2016-02-16

### Fixed

- Bug related to creating subclassed nodes alongside rels in ActiveRel. (#1135. Thanks, brucek!)

## [6.1.6] - 2016-02-03

### Added

- `wait_for_connection` configuration variable allows you to tell the gem to wait for up to 60 seconds for Neo4j to be available.  This is useful in environments such as Docker Compose

## [6.1.5] - 2016-01-28

### Fixed

- Calls to `.find`/`.find_by_id`/`.find_by_ids` now respect scopes and associations

## [6.1.4] - 2016-01-26

### Fixed

- Model generators now respect module namespaces (thanks to michaeldelorenzo in #1119)

## [6.1.3] - 2016-01-20

### Fixed

- Issue where `ActiveRel.create` would not work with `RelatedNode` (`rel.from_node`) instances (Thanks, djvs #1107)

## [6.1.2] - 2016-01-19

### Fixed

- Issue where `inspect` failed outside of Rails (Thanks to louspringer, #1111)

## [6.1.1] - 2016-01-01

### Fixed

- Fixed version requirement for `neo4j-core` in gemspec

## [6.1.0] - 2016-01-01

### Changed

- When a `model_class` is specified on an association which is not an ActiveNode model, an error is raised
- The `model_class` option on associations can no longer be a `Class` constant (should be a String, Symbol, nil, false, or an Array of Symbols/Strings)
- The `rel_class` option on associations can no longer be a `Class` constant (should be a String, Symbol, or nil)
- The `from_class` and `to_class` arguments can no longer be a `Class` constant (should be a String, Symbol, :any, or false)
- ActiveNode and ActiveRel models can now be marshaled (thanks to jhoffner for the suggestion in #1093)

### Fixed

- Inheritance of properties in ActiveRel is fixed (see #1080)

### Added

- `config/neo4j.yml` now renders with an ERB step (thanks to mrstif via #1060)
- `#increment`, `#increment!` and `#concurrent_increment!` methods added to instances of ActiveNode and ActiveRel (thanks to ProGM in #1074)

## [6.0.9] - 05-27-2016

### Fixed

- Fix to `find_in_batches` (thanks to ProGM / see #1208)

## [6.0.8] - 03-14-2016

### Fixed

- Fixed issue where backticks weren't being added to where clauses for `with_associations`

## [6.0.7] - 03-08-2016

### Fixed

- Issue where creating relationships via `has_one` association created two relationships

## [6.0.6] - 01-20-2016

### Fixed

- Issue where `inspect` failed outside of Rails (Thanks to louspringer, #1111)

## [6.0.5] - 12-29-2015

### Fixed

- If a property and a scope have the same name, a "Stack level too deep" error occurs.  Fixed by removing the instance method which scopes define.  Could break something, but I very much doubt anybody is using this, and if they are it's likely a bug (#1088)

## [6.0.4] - 12-23-2015

### Fixed

- When a `model_class` is specified on an association which is not an ActiveNode model, an error is raised

## [6.0.3] - 12-18-2015

### Fixed

- Fixed issue where find_or_create was prioritizing property`s default value rather than what was being passed in (Thanks to brucek via #1071)

## [6.0.2] - 12-16-2015

### Fixed

- Fixed issue where association setting can't be set on initialize via #new (#1065)

## [6.0.1] - 11-27-2015

### Fixed

- `#with_associations` should use multiple `OPTIONAL MATCH` clauses instead of one so that matches are independent (behavior changed in Neo4j 2.3.0) (forward ported from 5.2.15)

## [6.0.0] - 11-24-2015

### Fixed

- Refactor unpersisted association logic to store objects directly on the object rather than the association proxy since different association proxies may be created at different times (see #1043)

## [6.0.0.rc.4] - 11-19-2015

### Fixed

- Following a '#with' with a '#count' no longer causes issues with variables specified twice

## [6.0.0.rc.3] - 11-18-2015

### Fixed

- Removed extra `MATCH` which occurs from `proxy_as` calls

## [6.0.0.rc.2] - 11-17-2015

### Changed

- `QueryProxy#<<` and `#create`, when `rel_class` option is set, will use `RelClass.create!` instead of `create` to alert the user of failed rel creations.

## [6.0.0.rc.1] - 11-13-2015

This release contains no changes since the last alpha. Below are all modifications introduced in alpha releases.

### Changed

- `_classname` property has been completely removed, officially dropping support for Neo4j < 2.1.5.
- `ActiveRel#creates_unique` and the `:unique` Association option take arguments to control how the query is built. See https://github.com/neo4jrb/neo4j/pull/1038.
- `#<<` and `#create` methods on associations now create with the `rel_class` when available so that validations/callbacks/defaults are all used as expected
- Allow calling of `#method=` methods via model `new` method `Hash` argument
- Remove uniqueness validation for `id_property` because we already have Neo4j constraints
- Improved eager loading when no with_associations is specified (see #905)
- Change size and length so that they match expected Ruby / ActiveRecord behavior (see http://stackoverflow.com/questions/6083219/activerecord-size-vs-count and #875)
- Refactoring around indexing and constraints in `Neo4j::ActiveNode`. The public interfaces are unchanged.
- `Neo4j::Shared::DeclaredPropertyManager` was renamed `Neo4j::Shared::DeclaredProperties`. All methods referencing the old name were updated to reflect this.
- Methods that were using `Neo4j::Session#on_session_available` were updated to reflect the upstream change to `on_next_session_available`.
- `rel_where` will now use ActiveRel classes for type conversion, when possible.
- Converters will look for a `converted?` method to determine whether an object is of the appropriate type for the database. This allows converters to be responsible for multiple types, if required.
- Removed the ability to set both an exact index and unique constraint on the same property in a model. Unique constraints also provide exact indexes.
- Deprecated all methods in ActiveRel's Query module except for those that allow finding by id.
- Return `true` on successful `#save!` calls (Thanks to jmdeldin)

### Added

- Optional three-argument signature for `ActiveRel#create` and `#create!`, just like `initialize`.
- Alternate `ActiveRel` init syntax: `RelClass.new(from_node, to_node, args)`. This is optional, so giving a single hash with props with or without nodes is still possible.
- `ActiveRel` `create` actions can now handle unpersisted nodes.
- `rel_order` method for association chaining
- Support `config/neo4j.yaml`
- Look for ENV variables for Neo4j URL / path for Rails apps
- New classes for schema operations, predictably called `Neo4j::Schema::Operation` and subclasses `UniqueConstraintOperation` and `ExactIndexOperation`. These provide methods to aid in the additional, removal, and presence checking of indexes and constraints.
- A few methods were added to `Neo4j::Shared::DeclaredProperties` to make it easier to work with. In particular, `[key]` acts as a shortcut for `DeclaredProperties#registered_properties`.
- Type Converters were added for String, Integer, Fixnum, BigDecimal, and Boolean to provide type conversion for these objects in QueryProxy.
- Support for Array arguments to ActiveRel's `from_class` and `to_class`.

### Fixed

- Regression RE: properties being overwritten with their defaults on save in alpha.10.
- Long properties in `ActiveNode`/`ActiveRel` `#inspect` are truncated
- Property defaults are set initially when an instance of a model is loaded, then checked again before save to ensure `valid?` works.
- `QueryProxy` was not converting Boolean properties correctly
- Certain actions that were intended as once-in-the-app's-lifetime events, notably schema operations, will only occur immediately upon the first session's establishment.
- Context now set for Model.all QueryProxy so that logs can reflect that it wasn't just a raw Cypher query

### Removed

- Railtie was removing username/password and putting them into the session options.  This has been unneccessary in `neo4j-core` for a while now

## [6.0.0.alpha.12] - 11-5-2015

### Changed
- `_classname` property has been completely removed, officially dropping support for Neo4j < 2.1.5.
- `ActiveRel#creates_unique` and the `:unique` Association option take arguments to control how the query is built. See https://github.com/neo4jrb/neo4j/pull/1038.

### Added
- Optional three-argument signature for `ActiveRel#create` and `#create!`, just like `initialize`.

## [6.0.0.alpha.11] - 11-3-2015

### Fixed
- Regression RE: properties being overwritten with their defaults on save in alpha.10.

### Changed
- `#<<` and `#create` methods on associations now create with the `rel_class` when available so that validations/callbacks/defaults are all used as expected
- Allow calling of `#method=` methods via model `new` method `Hash` argument

### Added
- Alternate `ActiveRel` init syntax: `RelClass.new(from_node, to_node, args)`. This is optional, so giving a single hash with props with or without nodes is still possible.

## [6.0.0.alpha.10] - 11-2-2015

### Fixed
- Long properties in `ActiveNode`/`ActiveRel` `#inspect` are truncated
- Property defaults are set initially when an instance of a model is loaded, then checked again before save to ensure `valid?` works.

### Added
- `ActiveRel` `create` actions can now handle unpersisted nodes.

## [6.0.0.alpha.9] - 10-27-2015

### Fixed
- `uninitialized constant Neo4j::Core::CypherSession` error

## [6.0.0.alpha.8] - 10-19-2015

### Added

- `rel_order` method for association chaining

## [6.0.0.alpha.7] - 10-19-2015

### Changed

- Remove uniqueness validation for `id_property` because we already have Neo4j constraints

### Added

- Support `config/neo4j.yaml`

## [6.0.0.alpha.6] - 10-18-2015

### Changed

- Improved eager loading when no with_associations is specified (see #905)

## [6.0.0.alpha.5] - 10-18-2015

### Changed

- Change size and length so that they match expected Ruby / ActiveRecord behavior (see http://stackoverflow.com/questions/6083219/activerecord-size-vs-count and #875)

## [6.0.0.alpha.4] - 10-17-2015

### Fixed

- `QueryProxy` was not converting Boolean properties correctly

## [6.0.0.alpha.3] - 10-14-2015

### Removed

- Railtie was removing username/password and putting them into the session options.  This has been unneccessary in `neo4j-core` for a while now

## [6.0.0.alpha.2] - 10-14-2015

### Added

- Look for ENV variables for Neo4j URL / path for Rails apps

## [6.0.0.alpha.1] - 10-12-2015

### Changed

- Refactoring around indexing and constraints in `Neo4j::ActiveNode`. The public interfaces are unchanged.
- `Neo4j::Shared::DeclaredPropertyManager` was renamed `Neo4j::Shared::DeclaredProperties`. All methods referencing the old name were updated to reflect this.
- Methods that were using `Neo4j::Session#on_session_available` were updated to reflect the upstream change to `on_next_session_available`.
- `rel_where` will now use ActiveRel classes for type conversion, when possible.
- Converters will look for a `converted?` method to determine whether an object is of the appropriate type for the database. This allows converters to be responsible for multiple types, if required.
- Removed the ability to set both an exact index and unique constraint on the same property in a model. Unique constraints also provide exact indexes.
- Deprecated all methods in ActiveRel's Query module except for those that allow finding by id.
- Return `true` on successful `#save!` calls (Thanks to jmdeldin)

### Added

- New classes for schema operations, predictably called `Neo4j::Schema::Operation` and subclasses `UniqueConstraintOperation` and `ExactIndexOperation`. These provide methods to aid in the additional, removal, and presence checking of indexes and constraints.
- A few methods were added to `Neo4j::Shared::DeclaredProperties` to make it easier to work with. In particular, `[key]` acts as a shortcut for `DeclaredProperties#registered_properties`.
- Type Converters were added for String, Integer, Fixnum, BigDecimal, and Boolean to provide type conversion for these objects in QueryProxy.
- Support for Array arguments to ActiveRel's `from_class` and `to_class`.

### Fixed

- Certain actions that were intended as once-in-the-app's-lifetime events, notably schema operations, will only occur immediately upon the first session's establishment.
- Context now set for Model.all QueryProxy so that logs can reflect that it wasn't just a raw Cypher query

## [5.2.15] - 11-27-2015

### Fixed

- `#with_associations` should use multiple `OPTIONAL MATCH` clauses instead of one so that matches are independent (behavior changed in Neo4j 2.3.0)

## [5.2.13] - 10-26-2015

### Fixed
- Fixed `#after_initialize` and `#after_find` callbacks.
- The `#touch` method should to raise errors when unsuccessful and avoid `#attributes` for performance.

## [5.2.12] - 10-25-2015

### Fixed
- Fix the `#touch` method for `ActiveNode` and `ActiveRel`

## [5.2.11] - 10-18-2015

### Fixed
- Unable to give additional options as first argument to chained QueryProxy method

## [5.2.10] - 10-14-2015

### Fixed
- `has_one` does not define `_id` methods if they are already defined.  Also use `method_defined?` instead of `respond_to?` since it is at the class level

## [5.2.9] - 09-30-2015

### Fixed
- Better error message for `ActiveRel` creation when from_node|to_node is not persisted

## [5.2.8] - 09-30-2015

### Fixed
- Support `references` in model/scaffold generators

## [5.2.7] - 09-25-2015

### Fixed
- Allow for association `model_class` to be prepended with double colons

## [5.2.6] - 09-16-2015

### Fixed

- Fixed issue where caching an association causes further queries on the association to return the cached result

## [5.2.5] - 09-11-2015

### Fixed

- Regression in last release caused properties to revert to default on update if not present in the properties for update

## [5.2.4] - 09-11-2015

### Fixed
- Use `debug` log level for query logging
- `updated_at` properties were not being added up `update` events, only updated.
- Default values of Boolean properties were not being set when `default: false`
- `props_for_update` was using String keys instead of Symbols, like `props_for_update`
- `props_for_create` and `props_for_update` were not adding default property values to the hash.
- ActiveNode's `merge` and `find_or_create` methods were not setting default values of declared properties when `ON CREATE` was triggered. The code now uses `props_for_create`.

## [5.2.3] - 09-07-2015

Added bugfixes from 5.1.4 and 5.1.5 that were missed in earlier 5.2.x releases:
- `AssociationProxy` now responds to `serializable_hash` so that `include` can be used in `render json` in Rails controllers
- Fixed errors when trying to call `#{association}_ids=` on an unpersisted node with UUIDs or an array thereof.
- Removed extra Cypher query to replace relationships when working with unpersisted nodes and association=.
- Bug related to Rails reloading an app and returning nodes without first reinitializing models, resulting in CypherNodes.

## [5.2.2] - 09-06-2015

### Fixed
- Fixed setting of association(_id|_ids) on .create

## [5.2.1] - 09-04-2015

### Fixed
- Now possible to configure `record_timestamps` with rails `config`

## [5.2.0] - 08-30-2015

### Added
- `props_for_persistence`, `props_for_create`, `props_for_update` instance methods for all nodes and rels. Each returns a hash with properties appropriate for sending to the database in a Cypher query to create or update an object.
- Added `record_timestamps` configuration do default all `ActiveNode` and `ActiveRel` models to have `created_at` and `updated_at` timestamps (from #939, thanks @rebecca-eakins)
- Added `timestamp_type` configuration to specify how timestamps should be stored (from #939, thanks @rebecca-eakins)

### Changed
- Methods related to basic node and rel persistence (`save`, `create_model`, `_create_node`, others) were refactored to make the processes simpler, clearer, and slightly faster.
- Unit test directory structure was rearranged to mirror the `lib` directory.

## [5.1.3] - 08-23-2015

### Fixed
- `has_one` associations are now properly cached (like `has_many` associations)
- `QueryProxy` now responds to `#to_ary`.  Fixes integration with ActiveModelSerializer gem


## [5.1.2] - 08-20-2015

### Fixed
- When association has `model_class` and `type: false` the association doesn't work (see: https://github.com/neo4jrb/neo4j/pull/930)

## [5.1.1] - 08-19-2015

### Fixed
- Fixed a bug where the `Neo4j::Timestamps` mixin was not able to be included

## [5.1.0.rc.3] - 08-17-2015

### Fixed
- Associations defined in ActiveNode models will delegate `unique?` to the model set in `rel_class`. This makes it easier for the rel class to act as the single source of truth for relationship behavior.

### Added
- ActiveRel: `#{related_node}_neo_id` instance methods to match CypherRelationship. Works with start/from and end/to.
- ActiveRel: `type` now has a new alias, `rel_type`. You might recognize this from the `(Cypher|Embedded)Relationship` class and ActiveNode association option.
- Contributing to the gem? Rejoice, for it now supports [Dotenv](https://github.com/bkeepers/dotenv).

## [5.1.0.rc.2] - 08-16-2015

### Added
- Ability to use `#where_not` method on `ActiveNode` / `QueryProxy`

## [5.1.0.rc.1] - 08-14-2015

### Fixed
- Added a `before_remove_const` method to clear cached models when Rails `reload!` is called. 5.0.1 included a workaround but this appears to cut to the core of the issue. See https://github.com/neo4jrb/neo4j/pull/855.
- To prevent errors, changing an index to constraint or constraint to index will drop the existing index/constraint before adding the new.
- Fixed `AssociationProxy#method_missing` so it properly raises errors.

### Added
- Added ability to view `model_class` from `Association` class for `rails_admin` Neo4j adapter
- QueryProxy `where` will now look for declared properties matching hash keys. When found, it will send the value through that property's type converter if the type matches the property's unconverted state.
- Improved handling of unpersisted nodes with associations. You can now use `<<` to create associations between unpersisted nodes. A `save` will cascade through unpersisted objects, creating nodes and rels along the way. See https://github.com/neo4jrb/neo4j/pull/871
- Support formatted cypher queries for easy reading by humans via the `pretty_logged_cypher_queries` configuration variable
- Ability to query for just IDs on associations
- On `QueryProxy` objects you can now use an `:id` key in `where` and `find_by` methods to refer to the property from `id_property` (`uuid` by default)
- Added `ActiveRel.creates_unique` and deprecated `ActiveRel.creates_unique_rel`
- Added #inspect method to ActiveRel to show Cypher-style representation of from node, to node, and relationship type
- Added `Neo4j::Timestamps`, `Neo4j::Timestamps::Created`, and `Neo4j::Timestamps::Updated` mixins to add timestamp properties to `ActiveNode` or `ActiveRel` classes

### Changed

- Methods related to ActiveNode's IdProperty module were refactored to improve performance and simplify the API. Existing `default_properties` methods were reworked to reflect their use as-implemented: storage for a single default property, not multiple.
- Implementation adjustments that improve node and rel initialization speed, particularly when loading large numbers of objects from the database.

## [5.0.15] - 08-12-2015

### Fixed

- `reload!` within Rails apps will work correctly. An earlier release included a workaround but this uses ActiveModel's system for clearing caches to provide a more thorough resolution.

## [5.0.14] - 08-09-2015

### Fixed

- Calling `all` on a QueryProxy chain would cause the currently set node identity within Cypher to be lost.

## [5.0.13] - 08-07-2015

### Fixed
- Backport AssociationProxy#method_missing fix to raise errors on invalid methods
- Fix the count issue on depth two associations (#881)

## [5.0.12] - ?

### Fixed
- Break between associations so that potential `where` clauses get applied to the correct `(OPTIONAL )MATCH` clause

### Fixed
- Delegate `first` and `last` from `AssociationProxy` to `QueryProxy`
- Fix `order` behavior for `first` and `last` in `QueryProxy`

## [5.0.11] - ?

### Fixed
- Delegate `first` and `last` from `AssociationProxy` to `QueryProxy`
- Fix `order` behavior for `first` and `last` in `QueryProxy`

## [5.0.10] - 2015-07-31

### Fixed
- Fix what should have been a very obvious bug in `_active_record_destroyed_behavior` behavior
- Add eager loading to QueryProxy so that it works in all expected places

## [5.0.9] - 2015-07-29

### Fixed
- "NameError: uninitialized constant Class::Date" (https://github.com/neo4jrb/neo4j/issues/852)

## [5.0.8] - 2015-07-26

### Changed
- Copied QueryClauseMethods doc from master

## [5.0.7] - 2015-07-26

### Changed
- Copied `docs` folder from master because a lot of work had gone into the docs since 5.0.0 was released

## [5.0.6] - 2015-07-22

### Fixed
- Fix query logging so that by default it only outputs to the user in the console and development server.  Logger can be changed with `neo4j.config.logger` configuration option

## [5.0.5] - 2015-07-19

### Added
- Added `log_cypher_queries` configuration option so that queries aren't on by default but that they can be controlled

## [5.0.4] - 2015-07-17

### Fixed
- Fixed bug which caused `QueryProxy` context to repeat (showed up in query logging)

## [5.0.3] - 2015-07-14

### Changed
- Moved `#with_associations` method from `AssociationProxy` to `QueryProxy` so that all `QueryProxy` chains can benefit from it.
- Added `_active_record_destroyed_behavior` semi-hidden configuration variable so that behavior for `ActiveNode#destroyed?` and `ActiveRel#destroyed?` can be changed to upcoming 6.0.0 behavior (matching ActiveRecord) where the database is not accessed.

## [5.0.2] - 2015-06-30

### Fixed
- Fix error when calling `#empty?` or `#blank?` on a query chain with on `order` specified
- Make `#find_each` and `#find_in_batches` return the actual objects rather than the result objects
- Query logging on console should be to STDOUT with `puts`.  Using `Rails.logger` outputs to the file in the `log` directory
- Modified queryproxy include? to accept a uuid instead of full node

## [5.0.1] - 2015-06-23

### Fixed
- Longstanding bug that would prevent association changes (`<<` and ActiveRel.create) in Rails after `reload!` had been called, see https://github.com/neo4jrb/neo4j/pull/839
- ActiveNode#inspect wasn't displaying the id_property
- Default property values and magic typecasting not being inherited correctly

### Changed
- In the absense of a `model_class` key, associations defined in ActiveNode models will use `from_/to_class` defined in `rel_class` to find destination. (Huge thanks to @olance, #838)
- ActiveRel's DSL was made a bit friendlier by making the `type`, `from_class` and `to_class` methods return their set values when called without arguments.
- Reworked ActiveRel's wrapper to behave more like ActiveNode's, removing some duplicate methods and moving others to Neo4j::Shared, resulting in a big performance boost when returning large numbers of rels.
- Updated gemspec to require neo4j-core 5.0.1+

### Added
- ActiveRel was given `find_or_create_by`, usable across single associations.

## [5.0.0] - 2015-06-18

### Fixed
- Prevented `to_key` from requiring an extra DB query. (See https://github.com/neo4jrb/neo4j/pull/827)

### Added
- QueryProxy associations accept `labels: false` option to prevent generated Cypher from using labels.

### Changed
- Properties explicitly set to type `Time` will no longer be converted to `DateTime`.

## [5.0.0.rc.3] - 2015-06-07

### Fixed
- Associations now allow `unique` option.  Error handling is generalized to make this testable (Thanks to @olance, see #824)

## [5.0.0.rc.2] - 2015-05-20

### Changed
- Set Ruby version requirement back to 1.9.3 because of problems with JRuby

## [5.0.0.rc.1] - 2015-05-20

### Changed
- Ruby 2.0.0 now required (>= 2.2.1 is recommended)
- All `ActiveNode` associations now require either a `type`, `origin`, or `rel_class` option.  Only one is allowed
- Defining associations will fail if unknown options are used (#796)
- `Model#find` fails if no node found (`Model#find_by` available when `nil` result desired) (#799)
- `#find_or_create` and `#merge` model class methods have been added
- Ensuring that all model callbacks are happening within transactions
- Major refactoring using `rubocop` with a lot of focus on speed improvements
- Specifically when loading many nodes at once we've measured 3x speed improvements

### Fixed
- `#find` on `QueryProxy` objects now does a model `find` rather than an `Enumerable` find
- Subclassed model classes now both create and query against it's ancestor's labels in addition to it's own (#690)
- `#first` and `#last` now work property when precedend by an `#order` in a `QueryProxy` chain (#720)
- `#count` when called after `#limit` will be performed within the bounds of limit specified

### Added
- Eager Loading is now supported!  See: [http://neo4jrb.readthedocs.org/en/latest/ActiveNode.html#eager-loading]
- Associations now return `AssociationProxy` objects (which are `Enumerable`) which have convenient `#inspect` methods for cleaner viewing in the Ruby console
- `model_class` key on associations now supports an Array (#589)
- When using `all` inside of a class method an argument for the node name can now be passed in (#737)
- Query(Proxy) syntax of `where("foo = ?", val)` and `where("foo = {bar}", bar: val)` now supported (#675)
- `module_handling` config option now available to control how class module namespaces translate to Neo4j labels (#753) (See: [http://neo4jrb.readthedocs.org/en/latest/Configuration.html])
- `#id_property` method has new `constraints` option to disable automatic uuid constraint (#738/#736)

(There are probably other changes too!)

**Changes above this point should conform to [http://keepachangelog.com/]**

## [4.1.2]
- Fixes two bugs related to inheritance: one regarding ActiveRel classes and relationship types, the other regarding ActiveNode primary_key properties not being set when a model is loaded prior to Neo4j session.

## [4.1.1]
- Switches use of Fixnum to Integer to improve 32-bit support

## [4.1.0]
This release includes many performance fixes and new features. The most notable:
- Huge stylist cleanup/refactoring by Brian on the entire gem by Brian armed with Rubocop. See http://neo4jrb.io/blog/2014/12/29/stay-out-of-trouble.html.
- Every node create, update, and destroy is now wrapped in a transaction. See http://neo4jrb.io/blog/2015/01/06/transactions_everywhere.html.
- New `dependent` options for associations: `:delete`, `:destroy`, `:delete_orphans`, `:destroy_orphans`. See http://neo4jrb.io/blog/2015/01/07/association_dependent_options.html.
- New `unique: true` option for associations, `creates_unique_rel` class method for ActiveRel. Both of these will result in relationship creation Cypher using "CREATE UNIQUE" instead of "CREATE".
- Fixed an n+1 query issue during node creation and update.
- Dieter simplified some code related to frozen attributes. See https://github.com/neo4jrb/neo4j/pull/655.
We now have a new website online at http://neo4jrb.io! Keep an eye on it for news and blogs related to this and other projects.

## [4.0.0]
- Change neo4j-core dependency from 3.1.0 to 4.0.0.

## [4.0.0.rc.4]
- _classname property is disabled by default for ActiveRel! It had been disabled for ActiveNode, this just evens the score.
- Fixes a bug to create better `result` labels in Cypher.
- Made the `delete_all` and `destroy_all` ActiveNode class methods consistent with their ActiveRecord counterparts. `destroy_all` previously performed its deletes in Cypher but it should have been returning nodes to Ruby and calling `destroy`. `delete_all` didn't exist at all.

## [4.0.0.rc.3]
Released minutes after rc.2 to catch one late addition!
- Adds serialization support for QueryProxy.

## [4.0.0.rc.2]
This release builds on features introduced in the first RC. We are releasing this as another RC because the API may be tweaked before release.
- New `proxy_as` for Core::Query to build QueryProxy chains onto Core::Query objects!
- Using `proxy_as`, new `optional` method in QueryProxy to use the `OPTIONAL MATCH` Cypher function.
- `match_to` and methods that depend on it now support arrays of nodes or IDs.
- New `rels_to`/`all_rels_to` methods.
- New `delete` and `destroy` methods in QueryProxy to easily remove relationships.
- Serialized objects will include IDs by default.

## [4.0.0.rc.1]
This release introduces API changes that may be considered breaking under certain conditions. See See https://github.com/neo4jrb/neo4j/wiki/Neo4j.rb-v4-Introduction.
Please use https://github.com/neo4jrb/neo4j/issues for support regarding this update! You can also reach us on Twitter: @neo4jrb (Brian) and @subvertallmedia (Chris).
- Default behavior changed: relationship types default to all caps, no prepending of "#". This behavior can be changed.
- ActiveRel models no longer require explicit calling of `type`. When missing, the model will infer a type using the class name following the same rules used to determine automatic relationship types from ActiveNode models.
- _classname properties will not be added automatically if you are using a version Neo4j >= 2.1.5. Instead, models are found using labels or relationship type. This is a potentially breaking change, particularly where ActiveRel is concerned. See the link at the beginning of this message for the steps required to work around this.
- Query scopes are now chainable! Call `all` at the start of your scope or method to take advantage of this.
- Changes required for Neo4j 2.2.
- Support for custom typecasters.
- New method `rel_where`, expanded behavior of `match_to` and `first_rel_to`
- Implemented ActiveSupport load hooks.
- Assorted performance improvements and refactoring.

## [3.0.4]
- Gemspec requires the latest neo4j-core.
- Fixed a pagination bug — thanks, @chrisgogreen!
- New QueryProxy methods `match_to` and `first_rel_to` are pretty cool.
- include_root_in_json is now configurable through config.neo4j.include_root_in_json or Neo4j::Config[:include_root_in_json]. Also cool.
- There's a new `delete_all` method for QueryProxy, too.
- @codebeige removed the `include?` class method, which was smart.
- Did I mention we won an award from Neo Tech? Check it out. https://github.com/neo4jrb/neo4j#welcome-to-neo4jrb

## [3.0.3]
- Gemspec has been updated to require neo4j-core 3.0.5
- Added `find_in_batches`
- Pagination has been updated to allow better ordering. Relaunch of neo4j-will_paginate as neo4j-will_paginate_redux is imminent!
- Everything is better: `create`'s handling of blocks, better behavior from `count`, better ActiveRel from_class/to_class checks, better handling of rel_class strings, and more
- Added a new find_or_create_by class method

Big thanks to new contributors Miha Rekar and Michael Perez! Also check out or Github issues, where we're discussing changes for 3.1.0. https://github.com/neo4jrb/neo4j/issues

## [3.0.2]
- "Model#all" now evaluates lazily, models no longer include Enumerable
- Faster, more efficient uniqueness validations
- Adjusted many common queries to use params, will improve performance
- ActiveRel fixes: create uses Core Query instead of Core's `rels` method, `{ classname: #{_classname} }` no longer inserted into every query, find related node IDs without loading the nodes
- Allow inheritance when checking model class on a relation (Andrew Jones)
- Provided migrations will use Rake.original_dir instead of Rails.env to provide better compatibility with frameworks other than Rails
- rel_class option in ActiveNode models will now accept string of a model name
- Additional bug fixes

## [3.0.1]
- Removed reference to neo4j-core from Gemfile and set neo4j.gemspec to use neo4j-core ~>3.0.0

## [3.0.0]
No change from rc 4

## [3.0.0.rc.4]
- UUIDs are now automatically specified on models as neo IDs won't be reliable
in future versions of neo4j
- Migrations now supported (including built-in migrations to migrate UUIDs and
insert the _classname property which is used for performance)
- Association reflection
- Model.find supports ids/node objects as well as arrays of id/node objects
- rake tasks now get automatically included into rails app


## [3.0.0.rc.3]
- thread safety improvements
- scope and general refactoring
- Added ability to create relationships on init (persisted on save)

## [3.0.0.rc.2]
- Use newer neo4j-core release

## [3.0.0.rc.1]
- Support for count, size, length, empty, blank? for has_many relationship
- Support for rails logger of cypher queries in development
- Support for distinct count
- Optimized methods: https://github.com/andreasronge/neo4j/wiki/Optimized-Methods
- Queries should respect mapped label names (#421)
- Warn if no session is available
- Fix broken == and equality (#424)

## [3.0.0.alpha.11]
- Bug fixes

## [3.0.0.alpha.10]
- ActiveRel support, see Wiki pages (chris #393)

## [3.0.0.alpha.9]
- Complete rewrite of the query api, see wiki page (#406, chris, brian)
- Performance improvements (#382,#400, #402, chris)
- idproperty - user defined primary keys (#396,#389)
- Reimplementation of Neo4j::Config
- Serialization of node properties (#381)
- Better first,last syntax (#379)

## [3.0.0.alpha.8]
- Integration with new Query API from neo4j-core including:
- - .query_as and #query_as methods to get queries from models (#366)
- - .qq method for QuickQuery syntax ( https://github.com/andreasronge/neo4j/wiki/Neo4j-v3#quickquery-work-in-progress / #366)
- Before and after callbacks on associations (#373)
- .find / .all / .count changed to be more like ActiveRecord
- .first / .last methods (#378)
- .find_by / .find_by! (#375)

## [3.0.0.alpha.7]
- Bug fix uniqueness-validator (#356 from JohnKellyFerguson)
- Many improvements, like update_attributes and validation while impl orm_adapter, Brian Underwood
- Impl orm_adapter API for neo4j so it can be used from for example devise, Brian Underwood (#355)
- Fix of inheritance of Neo4j::ActiveNode (#307)
- Expose add_label, and remove_label (#335)
- Fixed auto loading of classes bug, (#349)
- Bumped neo4j-core, 3.0.0.alpha.16

## [3.0.0.alpha.6]
- Support for Heroku URLs, see wiki https://github.com/andreasronge/neo4j/wiki/Neo4j-v3 (#334)

## [3.0.0.alpha.5]
- Added allow session options via 'config.neo4j.session_options' so it can run on heroku (#333)
- Relaxed Dependencies for Rails 4.1 (#332)
- Using neo4j-core version 3.0.0.alpha.12

## [3.0.0.alpha.4]
- Implemented validates_uniqueness_of (#311)
- Using neo4j-core version 3.0.0.alpha.11

## [3.0.0.alpha.3]
- Support for rails scaffolds
- Support for created_at and updated_at (#305)
- Support for ability to select a session to use per model (#299)
- BugFix: updating a model should not clear out old properties (#296)

## [3.0.0.alpha.2]
- Support for both embedded (only JRuby) and server API (runs on MRI Ruby !)
- Simple Rails app now work
- Support for has_n and has_one method
- ActiveModel support, callback, validation
- Declared properties (via active_attr gem)

## [2.3.0 / 2013-07-18]
- Fix Issue with HA console when ruby-debug is loaded (#261, thekendalmiller)
- Use 1.9 Neo4j

## [2.2.4 / 2013-05-19]
- get_or_create should return wrapped ruby nodes, alex-klepa, #241, #246
- Make sure freeze does not have side effects, #235
- Fix for carrierwave-neo4j (attribute_defaults), #235

## [2.2.3 / 2012-12-28]
- Support for HA cluster with neo4j 1.9.X, #228, #99, #223
- Make sure the Identity map is cleared after an exception, #214
- Relationship other_node should return wrapped node, #226
- Automatically convert DateTimes to UTC, (neo4j-wrapper #7)
- get_or_create should return a wrapped node (neo4j-wrapper #8)
- Make it work with Neo4j 1.7.1 (neo4j-core, #19)

## [2.2.2 - skipped]

## [2.2.1 / 2012-12-18]
- Fix for JRuby 1.7.1 and Equal #225
- Fix for create nodes and relationship using Cypher (neo4j-core #17)

## [2.2.0 / 2012-10-02]
- Using neo4j-cypher gem (1.0.0)
- Fix of neo4j-core configuration issue using boolean values #218
- Fixed RSpec issue on JRuby 1.7.x #217
- Aliased has_many to has_n, #183

## [2.2.0.rc1 / 2012-09-21]
- Use neo4j-core and neo4j-wrapper version 2.2.0.rc1
- Use the neo4j-cypher gem
- Better support for Orm Adapter, #212
- Use Cypher query when finder method does not have a lucene index, #210

## [2.0.1 / 2012-06-06]
- Use neo4j-core and neo4j-wrapper version 2.0.1

## [2.0.0 / 2012-05-07]
  (same as rc2)

## [2.0.0.rc2 / 2012-05-04]
- Enable Identity Map by default
- Added versioning for Neo4j::Core

## [2.0.0.rc1 / 2012-05-03]
- Fix of rake task to upgrade to 2.0
- Various Cypher DSL improvements, core(#3,#4,#5), #196
- Added Neo4j::VERSION

## [2.0.0.alpha.9 / 2012-04-27]
- Fix for rails scaffold generator

## [2.0.0.alpha.8 / 2012-04-27]
- Fix for "relationship to :all assigned twice for single instance" #178
- Fix for callback fire more then once (=> performance increase) #172
- Support for lucene search on array properties, #118
- Support for creating unique entities (get_or_create) #143
- Support for specifying has_n/has_one relationship with Strings instead of Class #160
- Support for serializer of hash and arrays on properties #185
- Fix for Neo4j::Rails::Relationship default property, #195
- Added support for pagination, see the neo4j-will_paginate gem
- Fixed Rails generators
- Added Cypher DSL support for is_a?
- Fix for "write_attribute persistes, contrary to AR convention" closes #182

## [2.0.0.alpha.7 / 2012-04-19]
- fix for Neo4j::Config bug - did not work from rails to set the db location, closes #191
- has_n and has_one method generate class method returning the name of the relationship as a Symbol, closes #170
- Raise exception if trying to index boolean property, closes #180
- Made start_node= and end_node= protected closes 186
- Support for things like @dungeon.monsters.dangerous { |m| m[:weapon?] == 'sword' } closes #181

## [2.0.0.alpha.6 / 2012-04-15]
- Complete rewrite and smaller change of API + lots of refactoring and better RSpecs
- Moved code to the neo4j-core and neo4j-wrapper gems
- Changed API - index properties using the Neo4j::Rails::Model (property :name, :index => :exact)
- Changed API - rel_type always returns a Symbol
- Changed API - #rels and #rel first parameter is always :outgoing, :incoming or :both
- Cypher DSL support, see neo4j-core
- Made the Lucene indexing more flexible
- Renamed size methods to count since it does simply count all the relationships (e.g. Person.all.count)
- Modularization - e.g. make it possible to create your own wrapper
- Added builder method for has_one relationships (just like ActiveRecord build_best_friend)

## [2.0.0.alpha.5 / 2012-03-27]
- Fix for HA/cluster bug [#173]
- Upgrade to neo4j-community jars 1.7.0.alpha.1
- Fix for rails 3.2 [#131]
- Fix for BatchInserter bug, [#139]
- Added rake task for upgrading [#116]
- Added scripts for upgrading database [#116]

## [2.0.0.alpha.4 / 2012-01-17]
- Fix node and rel enumerable for JRuby 1.9, Dmytrii Nagirniak
- Remove the will_paginate and move it to a separate gem Dmytrii Nagirniak, [#129][#132]
- Use type converter to determine how to handle multi-param attributes, Dmyitrii Nagirniak [#97]
- Set default storage_path in Rails to db [#96]
- Fix numeric Converter with nils and Float converter, Dmytrii Nagirniak
- Fix Neo4j::Rails::Model.find incorrect behavior with negative numbers, Dmytrii Nagirniak [#101]
- Allow to use symbols in batch inserter [#104]
- Split neo4j-jars gem into three jars, community,advanced&enterprise

 == 2.0.0.alpha.1 / 2012-01-11
- Split JARS into a separate gem (neo4j-jars) [#115]
- Changed prefix of relationships so that it allows having incoming relationships from different classes with different relationship names. Migration is needed to update an already existing database - see issue #116. [#117]
- Fix for undefined method 'add_unpersited_outgoing_rel' [#111]
- Fix for Rails models named Property [#108] (Vivek Prahlad)


 == 1.3.1 / 2011-12-14
- Make all relationships visible in Rails callback (rspecs #87, Dmytrii Nagirniak) [#211]
- Enable travis to build JRuby 1.9 (pull #87, Dmytrii Nagirniak) [#214]
- Support for composite lucene queries with OR and NOT (pull #89, Deepak N)
- Enforce the correct converter on a property type when the type is given (pull #86, Dmytrii Nagirniak)
- Development: make it easier to run RSpecs and guard (pull #85, Dmytrii Nagirniak)
- Added ability to disable observer (pull #84, Dmytrii Nagirniak)
- Fixing multiple assignment of has_one assocaition (pull #83 Deepak N)
- Accept association_id for has_one assocations (pull #82, Deepak N)
- Upgrade to 1.6.M01 Neo4j java jars [#209]
- Defer warning message 'Unknown outgoing relationship' (pull #81, Vivek Prahlad)
- Added string converter, e.g. property :name, :type => String  (pull #80, Dmytrii Nagirniak)
- Added symbol converter e.g. property :status, :type => Symbol (pull #79, Dmytrii Nagirniak) [#205]

 == 1.3.0 / 2011-12-06
- Added neo4j-upgrade script to rename lucene index files and upgrade to 1.5 [#197]
- Expose Neo4j::NodeMixin#index_types returning available indices (useful for Cypher queries) [#194]
- The to_other method is now available also in the Neo4j::Rails API [#193]
- Expose rel_type method for Neo4j::Rails::Relationship [#196]
- Support for breadth and depth first traversals [#198]
- Support for cypher query [#197]
- Fix for rule node concurrency issue (pull #78, Vivek Prahlad)
- Bugfix for the uniqueness validation for properties with quotes (pull #76, Vivek Prahlad)
- More performance tweaks (pull #75, #77, Vivek Prahlad)
- Fixing add_index for properties other than type string (pull #74, Deepak N)
- Significant performance boost for creating large numbers of models in a transaction (pull #73, Vivek Prahlad)
- Upgrade to neo4j 1.5 jars (pull #72, Vivek Prahlad)
- Fix for assigning nil values to incoming has_one relation (pull #70, Deepak N)
- Support for revert and fixes for Neo4j::Rails::Versioning (pull #71, Vivek Prahlad)

 == 1.2.6 / 2011-11-02
- Generators can now generate relationships as well [#195]
- Better will_paginate support for Neo4j::Rails::Model [#194]
- Fixing updated_at to be set only if model has changed (pull #68, Deepak N)
- Bringing back changes removed during identiy map to fix bug [#190] (Deepak N)
- Fixing updated_at to be set only if model has changed, using callbacks instead of overriding method for stamping time (Deepak N)
- Added versioning support (pull #67) (Vivek Prahlad)

 == 1.2.5 / 2011-10-21
- Faster traversals by avoiding loading Ruby wrappers (new method 'raw' on traversals) [#189]
- Support for IdentityMap [#188]
- Improved performance in event handler (Vivek Prahlad)
- Fixing issue with validates_presence_of validation (Vivek Prahlad)
- Implemented compositions support on Neo4j::Rails::Relationship (Kalyan Akella)
- Added after_initialize callback (Deepak N)
- Fixed performance issues on node deleted (Vivek Prahlad)
- Fixed a performance issue in the index_registry (Vivek Prahlad)
- Fixed uniqueness validation for :case_sensitive => false (Vivek Prahlad)
- Fixed update_attributes deleting relations when model is invalid (Deepak N)
- Fixed timestamp rails generator (Marcio Toshio)

 == 1.2.4 / 2011-10-07
- Support for traversing with Neo4j::Node#eval_paths and setting uniqueness on traversals [#187]
- Removed unnecessary node creation on database start up (class nodes attached to reference node) (Vivek Prahlad)
- Safer multitenancy - automatically reset the reference node in thread local context after each request using rack middleware
- Bugfixes for multitenancy (Deepak N and Vivek Prahlad)

 == 1.2.3 / 2011-10-01
- Multitenancy support by namespaced-indices & changeable reference node (Vivek Prahlad, pull 41)
- Added a Neo4j::Rails::Model#columns which returns all defined properties [#186]
- Fixed validation associated entities, parent model should be invalid if its nested model(s) is invalid (Vivek Prahlad)
- Fixed property validation to read value before conversion as per active model conventions (Deepak N)
- Fixed property_before_type_cast for loaded models (Deepak N)
- Better support for nested models via ActionView field_for [#185]
- BUG: fix for null pointer issue after delete_all on Neo4j::Rails::Model#has_n relationships (Vivek Prahlad)
- BUG: init_on_create was not called when creating a new relationship via the << operator [#183]

 == 1.2.2 / 2011-09-15
- Added compositions support for rails mode (Deepak N)
- Added support for nested transactions at the Rails model level (Vivek Prahlad)
- Fixing issue where save for invalid entities puts them into an inconsistent state (Vivek Prahlad)
- Fix for issue with save when validation fails (Vivek Prahlad)
- Fix for accepts_nested_attributes_for when the associated entities are created before a new node (Vivek Prahlad)
- Fix to allow has_one relationships to handle nil assignments in models (Vivek Prahlad)
- Observers support for neo4j rails model using active model (Deepak N)
- Override ActiveModel i18n_scope for neo4j (Deepak N)
- Added finders similar to active record and mongoid (Deepak N)
- Added find!, find_or_create_by and find_or_initialize_by methods, similar to active record finders (Deepak N)

 == 1.2.1 / 2011-08-29
- Fixed failing RSpecs for devise-neo4j gem - column_names method on neo4j orm adapter throws NoMethodError (thanks Deepak N)

 == 1.2.0 / 2011-08-16
- Upgrade to java library neo4j 1.4.1, see http://neo4j.rubyforge.org/guides/configuration.html

 == 1.1.4 / 2011-08-10
- Fixed dependency to will_paginate, locked to 3.0.pre4 (newly released 3.0.0 does not work yet with neo4j.rb)

  == 1.1.3 / 2011-08-09
- real recursive rule to the top class, subclasses with rules did not work (Frédéric Vanclef)
- BUG: not able to create array properties on relationships (Pere Urbon)
- BUG: lucene did not work if starting up neo4j in read only mode (like rails console when the rails is already running)

 == 1.1.2 / 2011-06-08
- Added configuration option 'enable_rules' to disable the _all relationships and custom rules [#176]
- Added a #node method on the Neo4j::Node and Neo4j::NodeMixin. Works like the #rel method but returns the node instead. [#174]
- Simplify creating relationship between two existing nodes [#175]

 == 1.1.1 / 2011-05-26
- Made neo4j compatible with rails 3.1.0.rc1 [#170]
- Fix for neo4j-devise [#171]
- BUG: Neo4j::GraphAlgo shortest path does raise exception if two nodes are not connected [#172]

 == 1.1.0 / 2011-05-13
- Support for embedding neo4j.rb by providing an already running db instance (#168)
- Neo4j::Rails::Relationships should be ActiveModel compliant (#156)
- Support for incoming relationships in Neo4j::Rails::Model (#157)
- to_json method for models no tags √ resolved (#154)
- Implement hash so that it will work with Sets (#160)
- Modified the traverser to allow iterating over paths not just over end_nodes (#161)
- Create method should take a block to initialize itself (#162)
- Upgrade to 1.3 neo4j java library (#164)
- Default `nodes' invocation for Algo path finders (#165)
- Property and index class methods modified to take arbitrary number of symbols optionally followed by options hash (#166)
- BUG: Setting property :system on Neo4j::Rails::Model should work (#163)
- BUG: update_attributes should convert values according to Type (#155)
- BUG: Neo4j::RelationshipMixin#relationship_type broken #(169)
- BUG: Relationship.load(nil) == Relationship.load(0) (#167)
- BUG: Full text search returns nil in rails model (#153)

## [1.0.0 / 2011-03-02]
- Complete rewrite of everything.
- Replaced the lucene module with using the java neo4j-lucene integration instead
- Lots of improvements of the API
- Better ActiveModel/Rails integration

## [0.4.4 / 2010-08-01]
- Fixed bug on traversing when using the RelationshipMixin (#121)
- BatchInserter and JRuby 1.6 - Fix iteration error with trying to modify in-place hash

## [0.4.3 / 2010-04-10]
- Fixed .gitignore - make sure that we do not include unnecessarily files like neo4j databases. Release 0.4.2 contained test data.
- Added synchronize around Index.new so that two thread can't modify the same index at the same time.

## [0.4.2 / 2010-04-08]
-  No index on properties for the initialize method bug (#116)
-  Tidy up Thread Synchronization in Lucene wrapper - lucene indexing performance improvement (#117)
-  Permission bug loading neo4j jar file (#118)
-  Spike: Make NodeMixin ActiveModel complient - experimental (#115)

## [0.4.1 / 2010-03-11]
- Migrations (#108)
- BatchInserter (#111)
- Neo4j::Relationship.new should take a hash of properties (#110)
- Upgrade to neo4j-1.0 (#114)
- Bigfix: has_one should replace old relationship (#106)
- Bugfix: custom accessors for NodeMixin#update (#113)
- Bugfix: Indexed properties problem on extented ruby classes critical "properties indexer" (#112)

## [0.4.0 / 2010-02-06]
- Performance improvements and Refactoring: Use and Extend Neo4j Java Classes (#97)
- Support for Index and Declaration of Properties on Relationships (#91)
- Upgrade to neo4j-1.0 rc (#100)
- All internal properties should be prefix with a '_',0.4.0 (#105)
- Generate relationship accessor methods for declared has_n and has_one relationships (#104)
- New way of creating relationship - Neo4j::Relationship.new (#103)
- Neo4j#init_node method should take one or more args (#98)
- Namespaced relationships: has_one...from using the wrong has_n...to(#92)
- Neo4j::NodeMixin and Neo4j::Node should allow a hash for initialization (#99)

## [0.3.3 / 2009-11-25]
- Support for a counter property on has_lists (#75)
- Support for Cascade delete. On has_n, had_one and has_list (#81)
- NodeMixin#all should work with inheritance - Child classes should have a relationship of their own. (#64)
- Support for other lucene analyzer then StandardAnalyzer (#87)
- NodeMixin initialize should accept block like docs (#82)
- Add incoming relationship should work as expected: n1.relationships.incoming(:foo) << n2 (#80)
- Delete node from a has_list relationship should work as expected (#79)
- Improve stacktraces (#94)
- Removed sideeffect of rspecs (#90)
- Add debug method on NodeMixin to print it self (#88)
- Removed to_a method (#73)
- Upgrade to neo4j-1.0b10 (#95)
- Upgrade to lucene 2.9.0 (#83)
- Refactoring: RSpecs (#74)
- Refactoring: aggregate each, renamed to property aggregator (#72)
- BugFix: neo4j gem cannot be built  from the source (#86)
- BugFix: Neo4j::relationship should not raise Exception if there are no relationships (#78)

## [0.3.2 / 2009-09-17]
- Added support for aggregating nodes (#65)
- Wrapped Neo4j GraphAlgo AllSimplePath (#70)
- Added traversal with traversal position (#71)
- Removed DynamicAccessors mixin, replaced by [] operator (#67)
- Impl Neo4j.all_nodes (#69)
- Upgrated Neo4j jar file to 1.0-b9
- The Neo4j#relationship method now allows a filter parameter (#66)
- Neo4j.rb now can read database not created by Neo4j.rb - does not require classname property (#63)
- REST - added an "all" value for the depth traversal query parameter (#62)
- REST - Performance improvments using the Rest Mixin (#60)

## [0.3.1 / 2009-07-25]
- Feature, extension - find path between given pair of nodes (#58)
- Fix a messy exception on GET /nodes/UnknownClassName (#57)
- Bug  - exception on GET /nodes/classname/rel if rel is a has_one relationship (#56)
- Bug: GET /nodes/classname missing out nodes with no properties (#55)
- Bug: Lucene sorting caused exception if there were no documents (#54)
- Bug: reindexer fails to connect nodes to the IndexNode (#53)

## [0.3.0 / 2009-06-25]
- Neo4j should track node changes
- RESTful support for lucene queries, sorting and paging
- RESTful support for Relationships
- RESTful support for Node and properties
- Experimental support for Master-Slave Replication via REST
- RESTful Node representation should contain hyperlinks to relationships
- Added some handy method like first and empty? on relationships
- Use new neo4j: neo-1.0-b8
- Add an event handler for create/delete nodes start/stop neo, update property/relationship
- The NodeMixin should behave like a hash, added [] and []= methods
- Support list topology - has_list and belongs_to_list Neo4j::NodeMixin Classmethods
- Should be possible to add relationships without declaring them (Neo4j#relationships.outgoing(:friends) << node)
- Neo4j extensions file structure, should be easy to create your own extensions
- Rename relation to relationship (Neo4j::Relations => Neo4j::Relationships, DynamicRelation => Relationship) [data incompatible change]
- Auto Transaction is now optional
- Setting Float properties fails under JRuby1.2.0
- Bug: Indexing relationships does not work
- Make the ReferenceNode include Neo4j::NodeMixin
- Added handy Neo4j class that simply includes the Neo4j::NodeMixin
- Neo4j::IndexNode now holds references to all nodes (Neo4j.ref_node -> Neo4j::IndexNode -> ...)


## [0.2.1 / 2009-03-15]
- Refactoring of lucene indexing of the node space (28)
- Fixed bug on Neo4j::Nodemixin#property? (#22)


## [0.2.0 / 2009-01-20]
- Impl. Neo4j::Node#traverse - enables traversal and filtering using TraversalPosition info (#17,#19)
- Impl. traversal to any depth (#15)
- Impl. traversal several relationships type at the same time (#16)
- Fixed a Lucene timezone bug (#20)
- Lots of refactoring of the neo4j.rb traversal code and RSpecs

## [0.1.0 / 2008-12-18]
- Property can now be of any type (and not only String, Fixnum, Float)
- Indexing and Query with Date and DateTime
- YARD documentation
- Properties can be removed
- A property can be set to nil (it will then be removed).

## [0.0.7 / 2008-12-10]
- Added method to_param and methods on the value object needed for Ruby on Rails
- Impl. update from a value object/hash for a node
- Impl. generation of value object classes/instances from a node.
- Refactoring the Transaction handling (reuse PlaceboTransaction instances if possible)
- Removed the need to start and stop neo. It will be done automatically when needed.


## [0.0.6 / 2008-12-03]
- Removed the configuration from the Neo4j.start method. Now exist in Neo4j::Config and Lucene::Config.
- Implemented sort_by method.
- Lazy loading of search result. Execute the query and load the nodes only if needed.
- Added support to use lucene query language, example: Person.find("name:foo AND age:42")
- All test now uses RAM based lucene indexes.

## [0.0.5 / 2008-11-17]
- Supports keeping lucene index in memory instead of on disk
- Added support for lucene full text search
- Fixed so neo4j runs on JRuby 1.1.5
- Implemented support for reindex all instances of a node class. This is needed if the lucene index is kept in memory or if the index is changed.
- Added ReferenceNode. All nodes now have a relationship from this reference node.
- Lots of refactoring
- Added the IMDB example. It shows how to create a neo database, lucene queries and node traversals.

## [0.0.4 / 2008-10-23]
- First release to rubyforge<|MERGE_RESOLUTION|>--- conflicted
+++ resolved
@@ -5,7 +5,6 @@
 
 ## [Unreleased]
 
-<<<<<<< HEAD
 ### Fixed
 - Don't fire database when accessing to unpersisted model associations (thanks @klobuczek & @ProGM see #1273)
 - `size` and `length` methods not taking account of `@deferred_objects` (see #1293)
@@ -15,11 +14,9 @@
 - `count` method in associations, now always fire the database like AR does
 - Neo4j now passes all association validations specs, taken from AR (thanks @klobuczek)
 
-=======
 ## [8.0.0.alpha.10] 2016-09-16
 
 ### Fixed
->>>>>>> 624ba216
 - Remove blank objects from association results to be compatible with `ActiveRecord` (see #1276 / thanks klobuczek)
 - Allow https scheme in the NEO4J_URL (see #1287 / thanks jacob-ewald)
 
