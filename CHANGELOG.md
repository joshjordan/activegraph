# Change Log
All notable changes to this project will be documented in this file.
This file should follow the standards specified on [http://keepachangelog.com/]
This project adheres to [Semantic Versioning](http://semver.org/).

<<<<<<< HEAD
## [Unreleased]

### Changed

- `ActiveNode#destroy` and `ActiveRel#destroy` now return the object in question rather than `true` to be compatible with `ActiveRecord` (see #1254)

## [8.0.0.alpha.2] 2016-08-05

### Changed

- Improve migration output format / show execution time in migrations

### Fixed

- Caching of model index and constraint checks
- Error when running schema migrations.  Migrations now give a warning and instructions if a migration fails and cannot be recovered
- Error when running rake tasks to generate "force" creations of indexes / constraints and there is no migration directory
- `WARNING` is no longer displayed for constraints defined from `id_property` (either one which is implict or explict)

## [8.0.0.alpha.1] 2016-08-02

### Changed

- Improved `QueryProxy` and `AssociationProxy` `#inspect` method to show a result preview (thanks ProGM / see #1228 #1232)
- Renamed the old migration task to `neo4j:legacy_migrate`
- Renamed the ENV variable to silence migrations output from `silenced` to `MIGRATIONS_SILENCED`
- Changed the behavior with transactions when a validation fails. This is a potentially breaking change, since now calling `save` would not fail the current transaction, as expected. (thanks ProGM / see #1156)
- Invalid options to the `property` method now raise an exception (see #1169)
- Label #indexes/#constraints return array without needing to access [:property_keys]
- `server_db` server type is no longer supported.  Use `http` instead to connect to Neo4j via the HTTP JSON API

### Added

- Allow to pass a Proc for a default property value (thanks @knapo / see #1250)
- Adding a new ActiveRecord-like migration framework (thanks ProGM / see #1197)
- Adding a set of rake tasks to manage migrations (thanks ProGM / see #1197)
- Implemented autoloading for new and legacy migration modules (there's no need to `require` them anymore)
- Adding explicit identity method for use in Query strings (thanks brucek / see #1159)
- New adaptor-based API has been created for connecting to Neo4j (See the [upgrade guide](TODO!!!!)).  Changes include:
- The old APIs are deprecated and will be removed later.
- In the new API, there is no such thing as a "current" session.  Users of `neo4j-core` must create and maintain references themselves to their sessions
- New `Neo4j::Core::Node` and `Neo4j::Core::Relationshp` classes have been created to provide consistent results between adaptors.  `Neo4j::Core::Path` has also been added
- New API is centered around Cypher.  No special methods are defined to, for example, load/create/etc... nodes/relationships
- There is now a new API for making multiple queries in the same HTTP request
- It is now possible to subscribe separately to events for querying in different adaptors and for HTTP requests (see [the docs](TODO!!!!))
- Schema queries (changes to indexes/constraints) happen in a separate thread for performance and reduce the complexity of the code
- New session API does not include replacement for on_next_session_available
- Adding a migration helper to mass relabel migrations (thanks @JustinAiken / see #1166 #1239)
- Added support for `find_or_initialize_by` and `first_or_initialize` methods from ActiveRecord (thanks ProGM / see #1164)
- Support for using Neo4j-provided IDs (`neo_id`) instead of UUID or another Ruby-provided ID. (Huge thanks to @klobuczek, see #1174)

### Fixed

- Made some memory optimizations (thanks ProGM / see #1221)
=======
## [7.1.3] - 08-18-2016

### Changed

- Default value for `enum` is `nil` instead of the first value.  This is a **BREAKING** change but is being released as a patch because the original behavior was considered a bug.  See [this pull request](https://github.com/neo4jrb/neo4j/pull/1270) (thanks to ProGM and andyweiss1982)

## [7.1.2] - 08-01-2016

### Fixed

- Fixed issue where the label wrapping cache would get stuck
>>>>>>> abc2cbc5

## [7.1.1] - 07-22-2016

### Fixed

- `AssociationProxy` changed so that `pluck` can be used in rails/acivesupport 5 (thanks ProGM / see #1243)

## [7.1.0] - 07-14-2016

### Changed

- Gemspec dependency requirements were modified where ActiveModel, ActiveSupport, and Railties are concerned. The gem now requires >= 4.0, < 5.1.
- `ActiveModel::Serializers::Xml` is only included if supported if available.

## [7.0.15] - 08-18-2016

### Changed

- Default value for `enum` is `nil` instead of the first value.  This is a **BREAKING** change but is being released as a patch because the original behavior was considered a bug.  See [this pull request](https://github.com/neo4jrb/neo4j/pull/1270) (thanks to ProGM and andyweiss1982)

## [7.0.14] - 07-10-2016

### Fixed

- Bug in setting `NEO4J_TYPE` (thanks bloomdido / see #1235)

## [7.0.12] - 06-27-2016

### Fixed

- Bug where models weren't being loaded correctly by label (thanks bloomdido / see #1220)

## [7.0.11] - 06-09-2016

### Fixed

- Fix dipendence from JSON when using outside of rails (thanks ProGM)
>>>>>>> 7.1.x

## [7.0.10] - 06-07-2016

### Fixed

- Calling `.create` on associations shouldn't involve extra queries (thanks for the report from rahulmeena13 / see #1216)

## [7.0.9] - 05-30-2016

### Fixed

- Fix to parens in Cypher query for `with_associations` for Neo4j 3.0 (thanks ProGM / see #1211)

## [7.0.8] - 05-27-2016

### Fixed

- Fix to `find_in_batches` (thanks to ProGM / see #1208)

## [7.0.7] - 05-26-2016

### Fixed

- Allow models to use their superclass' scopes (forward-ported from 6.1.11 / thanks to veetow for the heads-up / see #1205)

## [7.0.6] - 05-11-2016

### Added

- Explination about why you can't have an index and a constraint at the same time

## [7.0.5] - 05-06-2016

### Fixed

- Added parens to delete_all query to support new required syntax in Neo4j 3.0

## [7.0.4] - 05-06-2016

### Fixed

- A bug/inconsistency between ActiveNode's class method `create` and instance `save` led to faulty validation of associations in some cases.

## [7.0.3] - 04-28-2016

### Fixed

- Added parens to queries to support new required syntax in Neo4j 3.0

## [7.0.2] - 04-10-2016

### Fixed

- Multiparameter Attributes for properties of type `Time` were failing due to a hack that should have been removed with `ActiveAttr`'s removal
- Rel creation factory was not using backticks around rel type during create action.

## [7.0.1] - 03-22-2016

### Fixed

- Conversion of string values from form inputs (thanks to jbhannah / see #1163)

## [7.0.0] - 03-18-2016

No changes from `rc.7`

## [7.0.0.rc.7] - 03-16-2016

### Changed

- `with_associations` now generates separate `OPTIONAL MATCH` clauses, separated by `WITH` clauses and is preceeded by a `WITH` clause.

## [7.0.0.rc.6] - 03-16-2016

### Fixed

- Question mark methods (`node.foo?`) broke when ActiveAttr was removed

## [7.0.0.rc.5] - 03-14-2016

### Fixed

- Fixed issue where backticks weren't being added to where clauses for `with_associations`

## [7.0.0.rc.4] - 03-11-2016

### Fixed

- Catching errors for 404s in Rails (thanks ProGm, see #1153)

## [7.0.0.rc.3] - 03-08-2016

### Fixed

- Allow for array values when querying for enums (i.e. `where(enum_field: [:value1, :value2])`) (see #1150)

## [7.0.0.rc.2] - 03-08-2016

### Fixed

- Issue where creating relationships via `has_one` association created two relationships (forward ported from 6.0.7 / 6.1.9)

## [7.0.0.rc.1] - 03-08-2016

### Changed

- All explicit dependencies on `ActiveAttr` code that was not removed outright can now be found in the `Neo4j::Shared` namespace.
- All type conversion uses Neo4j.rb-owned converters in the `Neo4j::Shared::TypeConverters` namespace. This is of particular importance where `Boolean` is concerned. Where explicitly using `ActiveAttr::Typecasting::Boolean`, use `Neo4j::Shared::Boolean`.
- `Neo4j::Shared::TypeConverters.converters` was replaced with `Neo4j::Shared::TypeConverters::CONVERTERS`.
- Error classes refactor: All errors now inherits from `Neo4j::Error`. All specific `InvalidParameterError` were replaced with a more generic `Neo4j::InvalidParameterError`.
- When calling `Node.find(...)` with missing ids, `Neo4j::RecordNotFound` now returns a better error message and some informations about the query.

#### Internal

- Ran transpec and fixed error warning (thanks brucek / #1132)

### Added

- A number of modules and unit tests were moved directly from the ActiveAttr gem, which is no longer being maintained.
- `ActiveNode` models now respond to `update_all` (thanks ProGM / #1113)
- Association chains now respond to `update_all` and `update_all_rels` (thanks ProGM / #1113)
- Rails will now rescue all `Neo4j::RecordNotFound` errors with a 404 status code by default
- A clone of [ActiveRecord::Enum](http://edgeapi.rubyonrails.org/classes/ActiveRecord/Enum.html) API. See docs for details. (thanks ProGM / #1129)
- Added #branch method to `QueryProxy` to allow for easy branching of matches in association chains (thanks ProGM / #1147 / #1143)
- The `.match` method on ActiveNode model class has changed to allow a second argument which takes `on_create`, `on_match`, and `set` keys.  These allow you to define attribute values for the Cypher `MERGE` in the different cases (thanks leviwilson / see #1123)

### Removed

- All external [ActiveAttr](https://github.com/cgriego/active_attr) dependencies.
- All `call` class methods from Type Converters. Use `to_ruby` instead.
- `Neo4j::ActiveNode::Labels::InvalidQueryError`, since it's unused.

## [6.1.12] - 05-27-2016

### Fixed

- Fix to `find_in_batches` (thanks to ProGM / see #1208)

## [6.1.11] - 05-25-2016

### Fixed

- Allow models to use their superclass' scopes (thanks to veetow for the heads-up / see #1205)

## [6.1.10] - 03-14-2016

### Fixed

- Fixed issue where backticks weren't being added to where clauses for `with_associations`

## [6.1.9] - 2016-03-08

### Fixed

- Issue where creating relationships via `has_one` association created two relationships (forward ported from 6.0.7)

## [6.1.8] - 2016-03-02

### Fixed

- The `@attributes` hash of the first node of each class returned from the database would have have the wrong id property key. This did not appear to cause any problems accessing the value and would be normal for subsequent saves of the affected node as well as all other nodes.

## [6.1.7] - 2016-02-16

### Fixed

- Bug related to creating subclassed nodes alongside rels in ActiveRel. (#1135. Thanks, brucek!)

## [6.1.6] - 2016-02-03

### Added

- `wait_for_connection` configuration variable allows you to tell the gem to wait for up to 60 seconds for Neo4j to be available.  This is useful in environments such as Docker Compose

## [6.1.5] - 2016-01-28

### Fixed

- Calls to `.find`/`.find_by_id`/`.find_by_ids` now respect scopes and associations

## [6.1.4] - 2016-01-26

### Fixed

- Model generators now respect module namespaces (thanks to michaeldelorenzo in #1119)

## [6.1.3] - 2016-01-20

### Fixed

- Issue where `ActiveRel.create` would not work with `RelatedNode` (`rel.from_node`) instances (Thanks, djvs #1107)

## [6.1.2] - 2016-01-19

### Fixed

- Issue where `inspect` failed outside of Rails (Thanks to louspringer, #1111)

## [6.1.1] - 2016-01-01

### Fixed

- Fixed version requirement for `neo4j-core` in gemspec

## [6.1.0] - 2016-01-01

### Changed

- When a `model_class` is specified on an association which is not an ActiveNode model, an error is raised
- The `model_class` option on associations can no longer be a `Class` constant (should be a String, Symbol, nil, false, or an Array of Symbols/Strings)
- The `rel_class` option on associations can no longer be a `Class` constant (should be a String, Symbol, or nil)
- The `from_class` and `to_class` arguments can no longer be a `Class` constant (should be a String, Symbol, :any, or false)
- ActiveNode and ActiveRel models can now be marshaled (thanks to jhoffner for the suggestion in #1093)

### Fixed

- Inheritance of properties in ActiveRel is fixed (see #1080)

### Added

- `config/neo4j.yml` now renders with an ERB step (thanks to mrstif via #1060)
- `#increment`, `#increment!` and `#concurrent_increment!` methods added to instances of ActiveNode and ActiveRel (thanks to ProGM in #1074)

## [6.0.9] - 05-27-2016

### Fixed

- Fix to `find_in_batches` (thanks to ProGM / see #1208)

## [6.0.8] - 03-14-2016

### Fixed

- Fixed issue where backticks weren't being added to where clauses for `with_associations`

## [6.0.7] - 03-08-2016

### Fixed

- Issue where creating relationships via `has_one` association created two relationships

## [6.0.6] - 01-20-2016

### Fixed

- Issue where `inspect` failed outside of Rails (Thanks to louspringer, #1111)

## [6.0.5] - 12-29-2015

### Fixed

- If a property and a scope have the same name, a "Stack level too deep" error occurs.  Fixed by removing the instance method which scopes define.  Could break something, but I very much doubt anybody is using this, and if they are it's likely a bug (#1088)

## [6.0.4] - 12-23-2015

### Fixed

- When a `model_class` is specified on an association which is not an ActiveNode model, an error is raised

## [6.0.3] - 12-18-2015

### Fixed

- Fixed issue where find_or_create was prioritizing property`s default value rather than what was being passed in (Thanks to brucek via #1071)

## [6.0.2] - 12-16-2015

### Fixed

- Fixed issue where association setting can't be set on initialize via #new (#1065)

## [6.0.1] - 11-27-2015

### Fixed

- `#with_associations` should use multiple `OPTIONAL MATCH` clauses instead of one so that matches are independent (behavior changed in Neo4j 2.3.0) (forward ported from 5.2.15)

## [6.0.0] - 11-24-2015

### Fixed

- Refactor unpersisted association logic to store objects directly on the object rather than the association proxy since different association proxies may be created at different times (see #1043)

## [6.0.0.rc.4] - 11-19-2015

### Fixed

- Following a '#with' with a '#count' no longer causes issues with variables specified twice

## [6.0.0.rc.3] - 11-18-2015

### Fixed

- Removed extra `MATCH` which occurs from `proxy_as` calls

## [6.0.0.rc.2] - 11-17-2015

### Changed

- `QueryProxy#<<` and `#create`, when `rel_class` option is set, will use `RelClass.create!` instead of `create` to alert the user of failed rel creations.

## [6.0.0.rc.1] - 11-13-2015

This release contains no changes since the last alpha. Below are all modifications introduced in alpha releases.

### Changed

- `_classname` property has been completely removed, officially dropping support for Neo4j < 2.1.5.
- `ActiveRel#creates_unique` and the `:unique` Association option take arguments to control how the query is built. See https://github.com/neo4jrb/neo4j/pull/1038.
- `#<<` and `#create` methods on associations now create with the `rel_class` when available so that validations/callbacks/defaults are all used as expected
- Allow calling of `#method=` methods via model `new` method `Hash` argument
- Remove uniqueness validation for `id_property` because we already have Neo4j constraints
- Improved eager loading when no with_associations is specified (see #905)
- Change size and length so that they match expected Ruby / ActiveRecord behavior (see http://stackoverflow.com/questions/6083219/activerecord-size-vs-count and #875)
- Refactoring around indexing and constraints in `Neo4j::ActiveNode`. The public interfaces are unchanged.
- `Neo4j::Shared::DeclaredPropertyManager` was renamed `Neo4j::Shared::DeclaredProperties`. All methods referencing the old name were updated to reflect this.
- Methods that were using `Neo4j::Session#on_session_available` were updated to reflect the upstream change to `on_next_session_available`.
- `rel_where` will now use ActiveRel classes for type conversion, when possible.
- Converters will look for a `converted?` method to determine whether an object is of the appropriate type for the database. This allows converters to be responsible for multiple types, if required.
- Removed the ability to set both an exact index and unique constraint on the same property in a model. Unique constraints also provide exact indexes.
- Deprecated all methods in ActiveRel's Query module except for those that allow finding by id.
- Return `true` on successful `#save!` calls (Thanks to jmdeldin)

### Added

- Optional three-argument signature for `ActiveRel#create` and `#create!`, just like `initialize`.
- Alternate `ActiveRel` init syntax: `RelClass.new(from_node, to_node, args)`. This is optional, so giving a single hash with props with or without nodes is still possible.
- `ActiveRel` `create` actions can now handle unpersisted nodes.
- `rel_order` method for association chaining
- Support `config/neo4j.yaml`
- Look for ENV variables for Neo4j URL / path for Rails apps
- New classes for schema operations, predictably called `Neo4j::Schema::Operation` and subclasses `UniqueConstraintOperation` and `ExactIndexOperation`. These provide methods to aid in the additional, removal, and presence checking of indexes and constraints.
- A few methods were added to `Neo4j::Shared::DeclaredProperties` to make it easier to work with. In particular, `[key]` acts as a shortcut for `DeclaredProperties#registered_properties`.
- Type Converters were added for String, Integer, Fixnum, BigDecimal, and Boolean to provide type conversion for these objects in QueryProxy.
- Support for Array arguments to ActiveRel's `from_class` and `to_class`.

### Fixed

- Regression RE: properties being overwritten with their defaults on save in alpha.10.
- Long properties in `ActiveNode`/`ActiveRel` `#inspect` are truncated
- Property defaults are set initially when an instance of a model is loaded, then checked again before save to ensure `valid?` works.
- `QueryProxy` was not converting Boolean properties correctly
- Certain actions that were intended as once-in-the-app's-lifetime events, notably schema operations, will only occur immediately upon the first session's establishment.
- Context now set for Model.all QueryProxy so that logs can reflect that it wasn't just a raw Cypher query

### Removed

- Railtie was removing username/password and putting them into the session options.  This has been unneccessary in `neo4j-core` for a while now

## [6.0.0.alpha.12] - 11-5-2015

### Changed
- `_classname` property has been completely removed, officially dropping support for Neo4j < 2.1.5.
- `ActiveRel#creates_unique` and the `:unique` Association option take arguments to control how the query is built. See https://github.com/neo4jrb/neo4j/pull/1038.

### Added
- Optional three-argument signature for `ActiveRel#create` and `#create!`, just like `initialize`.

## [6.0.0.alpha.11] - 11-3-2015

### Fixed
- Regression RE: properties being overwritten with their defaults on save in alpha.10.

### Changed
- `#<<` and `#create` methods on associations now create with the `rel_class` when available so that validations/callbacks/defaults are all used as expected
- Allow calling of `#method=` methods via model `new` method `Hash` argument

### Added
- Alternate `ActiveRel` init syntax: `RelClass.new(from_node, to_node, args)`. This is optional, so giving a single hash with props with or without nodes is still possible.

## [6.0.0.alpha.10] - 11-2-2015

### Fixed
- Long properties in `ActiveNode`/`ActiveRel` `#inspect` are truncated
- Property defaults are set initially when an instance of a model is loaded, then checked again before save to ensure `valid?` works.

### Added
- `ActiveRel` `create` actions can now handle unpersisted nodes.

## [6.0.0.alpha.9] - 10-27-2015

### Fixed
- `uninitialized constant Neo4j::Core::CypherSession` error

## [6.0.0.alpha.8] - 10-19-2015

### Added

- `rel_order` method for association chaining

## [6.0.0.alpha.7] - 10-19-2015

### Changed

- Remove uniqueness validation for `id_property` because we already have Neo4j constraints

### Added

- Support `config/neo4j.yaml`

## [6.0.0.alpha.6] - 10-18-2015

### Changed

- Improved eager loading when no with_associations is specified (see #905)

## [6.0.0.alpha.5] - 10-18-2015

### Changed

- Change size and length so that they match expected Ruby / ActiveRecord behavior (see http://stackoverflow.com/questions/6083219/activerecord-size-vs-count and #875)

## [6.0.0.alpha.4] - 10-17-2015

### Fixed

- `QueryProxy` was not converting Boolean properties correctly

## [6.0.0.alpha.3] - 10-14-2015

### Removed

- Railtie was removing username/password and putting them into the session options.  This has been unneccessary in `neo4j-core` for a while now

## [6.0.0.alpha.2] - 10-14-2015

### Added

- Look for ENV variables for Neo4j URL / path for Rails apps

## [6.0.0.alpha.1] - 10-12-2015

### Changed

- Refactoring around indexing and constraints in `Neo4j::ActiveNode`. The public interfaces are unchanged.
- `Neo4j::Shared::DeclaredPropertyManager` was renamed `Neo4j::Shared::DeclaredProperties`. All methods referencing the old name were updated to reflect this.
- Methods that were using `Neo4j::Session#on_session_available` were updated to reflect the upstream change to `on_next_session_available`.
- `rel_where` will now use ActiveRel classes for type conversion, when possible.
- Converters will look for a `converted?` method to determine whether an object is of the appropriate type for the database. This allows converters to be responsible for multiple types, if required.
- Removed the ability to set both an exact index and unique constraint on the same property in a model. Unique constraints also provide exact indexes.
- Deprecated all methods in ActiveRel's Query module except for those that allow finding by id.
- Return `true` on successful `#save!` calls (Thanks to jmdeldin)

### Added

- New classes for schema operations, predictably called `Neo4j::Schema::Operation` and subclasses `UniqueConstraintOperation` and `ExactIndexOperation`. These provide methods to aid in the additional, removal, and presence checking of indexes and constraints.
- A few methods were added to `Neo4j::Shared::DeclaredProperties` to make it easier to work with. In particular, `[key]` acts as a shortcut for `DeclaredProperties#registered_properties`.
- Type Converters were added for String, Integer, Fixnum, BigDecimal, and Boolean to provide type conversion for these objects in QueryProxy.
- Support for Array arguments to ActiveRel's `from_class` and `to_class`.

### Fixed

- Certain actions that were intended as once-in-the-app's-lifetime events, notably schema operations, will only occur immediately upon the first session's establishment.
- Context now set for Model.all QueryProxy so that logs can reflect that it wasn't just a raw Cypher query

## [5.2.15] - 11-27-2015

### Fixed

- `#with_associations` should use multiple `OPTIONAL MATCH` clauses instead of one so that matches are independent (behavior changed in Neo4j 2.3.0)

## [5.2.13] - 10-26-2015

### Fixed
- Fixed `#after_initialize` and `#after_find` callbacks.
- The `#touch` method should to raise errors when unsuccessful and avoid `#attributes` for performance.

## [5.2.12] - 10-25-2015

### Fixed
- Fix the `#touch` method for `ActiveNode` and `ActiveRel`

## [5.2.11] - 10-18-2015

### Fixed
- Unable to give additional options as first argument to chained QueryProxy method

## [5.2.10] - 10-14-2015

### Fixed
- `has_one` does not define `_id` methods if they are already defined.  Also use `method_defined?` instead of `respond_to?` since it is at the class level

## [5.2.9] - 09-30-2015

### Fixed
- Better error message for `ActiveRel` creation when from_node|to_node is not persisted

## [5.2.8] - 09-30-2015

### Fixed
- Support `references` in model/scaffold generators

## [5.2.7] - 09-25-2015

### Fixed
- Allow for association `model_class` to be prepended with double colons

## [5.2.6] - 09-16-2015

### Fixed

- Fixed issue where caching an association causes further queries on the association to return the cached result

## [5.2.5] - 09-11-2015

### Fixed

- Regression in last release caused properties to revert to default on update if not present in the properties for update

## [5.2.4] - 09-11-2015

### Fixed
- Use `debug` log level for query logging
- `updated_at` properties were not being added up `update` events, only updated.
- Default values of Boolean properties were not being set when `default: false`
- `props_for_update` was using String keys instead of Symbols, like `props_for_update`
- `props_for_create` and `props_for_update` were not adding default property values to the hash.
- ActiveNode's `merge` and `find_or_create` methods were not setting default values of declared properties when `ON CREATE` was triggered. The code now uses `props_for_create`.

## [5.2.3] - 09-07-2015

Added bugfixes from 5.1.4 and 5.1.5 that were missed in earlier 5.2.x releases:
- `AssociationProxy` now responds to `serializable_hash` so that `include` can be used in `render json` in Rails controllers
- Fixed errors when trying to call `#{association}_ids=` on an unpersisted node with UUIDs or an array thereof.
- Removed extra Cypher query to replace relationships when working with unpersisted nodes and association=.
- Bug related to Rails reloading an app and returning nodes without first reinitializing models, resulting in CypherNodes.

## [5.2.2] - 09-06-2015

### Fixed
- Fixed setting of association(_id|_ids) on .create

## [5.2.1] - 09-04-2015

### Fixed
- Now possible to configure `record_timestamps` with rails `config`

## [5.2.0] - 08-30-2015

### Added
- `props_for_persistence`, `props_for_create`, `props_for_update` instance methods for all nodes and rels. Each returns a hash with properties appropriate for sending to the database in a Cypher query to create or update an object.
- Added `record_timestamps` configuration do default all `ActiveNode` and `ActiveRel` models to have `created_at` and `updated_at` timestamps (from #939, thanks @rebecca-eakins)
- Added `timestamp_type` configuration to specify how timestamps should be stored (from #939, thanks @rebecca-eakins)

### Changed
- Methods related to basic node and rel persistence (`save`, `create_model`, `_create_node`, others) were refactored to make the processes simpler, clearer, and slightly faster.
- Unit test directory structure was rearranged to mirror the `lib` directory.

## [5.1.3] - 08-23-2015

### Fixed
- `has_one` associations are now properly cached (like `has_many` associations)
- `QueryProxy` now responds to `#to_ary`.  Fixes integration with ActiveModelSerializer gem


## [5.1.2] - 08-20-2015

### Fixed
- When association has `model_class` and `type: false` the association doesn't work (see: https://github.com/neo4jrb/neo4j/pull/930)

## [5.1.1] - 08-19-2015

### Fixed
- Fixed a bug where the `Neo4j::Timestamps` mixin was not able to be included

## [5.1.0.rc.3] - 08-17-2015

### Fixed
- Associations defined in ActiveNode models will delegate `unique?` to the model set in `rel_class`. This makes it easier for the rel class to act as the single source of truth for relationship behavior.

### Added
- ActiveRel: `#{related_node}_neo_id` instance methods to match CypherRelationship. Works with start/from and end/to.
- ActiveRel: `type` now has a new alias, `rel_type`. You might recognize this from the `(Cypher|Embedded)Relationship` class and ActiveNode association option.
- Contributing to the gem? Rejoice, for it now supports [Dotenv](https://github.com/bkeepers/dotenv).

## [5.1.0.rc.2] - 08-16-2015

### Added
- Ability to use `#where_not` method on `ActiveNode` / `QueryProxy`

## [5.1.0.rc.1] - 08-14-2015

### Fixed
- Added a `before_remove_const` method to clear cached models when Rails `reload!` is called. 5.0.1 included a workaround but this appears to cut to the core of the issue. See https://github.com/neo4jrb/neo4j/pull/855.
- To prevent errors, changing an index to constraint or constraint to index will drop the existing index/constraint before adding the new.
- Fixed `AssociationProxy#method_missing` so it properly raises errors.

### Added
- Added ability to view `model_class` from `Association` class for `rails_admin` Neo4j adapter
- QueryProxy `where` will now look for declared properties matching hash keys. When found, it will send the value through that property's type converter if the type matches the property's unconverted state.
- Improved handling of unpersisted nodes with associations. You can now use `<<` to create associations between unpersisted nodes. A `save` will cascade through unpersisted objects, creating nodes and rels along the way. See https://github.com/neo4jrb/neo4j/pull/871
- Support formatted cypher queries for easy reading by humans via the `pretty_logged_cypher_queries` configuration variable
- Ability to query for just IDs on associations
- On `QueryProxy` objects you can now use an `:id` key in `where` and `find_by` methods to refer to the property from `id_property` (`uuid` by default)
- Added `ActiveRel.creates_unique` and deprecated `ActiveRel.creates_unique_rel`
- Added #inspect method to ActiveRel to show Cypher-style representation of from node, to node, and relationship type
- Added `Neo4j::Timestamps`, `Neo4j::Timestamps::Created`, and `Neo4j::Timestamps::Updated` mixins to add timestamp properties to `ActiveNode` or `ActiveRel` classes

### Changed

- Methods related to ActiveNode's IdProperty module were refactored to improve performance and simplify the API. Existing `default_properties` methods were reworked to reflect their use as-implemented: storage for a single default property, not multiple.
- Implementation adjustments that improve node and rel initialization speed, particularly when loading large numbers of objects from the database.

## [5.0.15] - 08-12-2015

### Fixed

- `reload!` within Rails apps will work correctly. An earlier release included a workaround but this uses ActiveModel's system for clearing caches to provide a more thorough resolution.

## [5.0.14] - 08-09-2015

### Fixed

- Calling `all` on a QueryProxy chain would cause the currently set node identity within Cypher to be lost.

## [5.0.13] - 08-07-2015

### Fixed
- Backport AssociationProxy#method_missing fix to raise errors on invalid methods
- Fix the count issue on depth two associations (#881)

## [5.0.12] - ?

### Fixed
- Break between associations so that potential `where` clauses get applied to the correct `(OPTIONAL )MATCH` clause

### Fixed
- Delegate `first` and `last` from `AssociationProxy` to `QueryProxy`
- Fix `order` behavior for `first` and `last` in `QueryProxy`

## [5.0.11] - ?

### Fixed
- Delegate `first` and `last` from `AssociationProxy` to `QueryProxy`
- Fix `order` behavior for `first` and `last` in `QueryProxy`

## [5.0.10] - 2015-07-31

### Fixed
- Fix what should have been a very obvious bug in `_active_record_destroyed_behavior` behavior
- Add eager loading to QueryProxy so that it works in all expected places

## [5.0.9] - 2015-07-29

### Fixed
- "NameError: uninitialized constant Class::Date" (https://github.com/neo4jrb/neo4j/issues/852)

## [5.0.8] - 2015-07-26

### Changed
- Copied QueryClauseMethods doc from master

## [5.0.7] - 2015-07-26

### Changed
- Copied `docs` folder from master because a lot of work had gone into the docs since 5.0.0 was released

## [5.0.6] - 2015-07-22

### Fixed
- Fix query logging so that by default it only outputs to the user in the console and development server.  Logger can be changed with `neo4j.config.logger` configuration option

## [5.0.5] - 2015-07-19

### Added
- Added `log_cypher_queries` configuration option so that queries aren't on by default but that they can be controlled

## [5.0.4] - 2015-07-17

### Fixed
- Fixed bug which caused `QueryProxy` context to repeat (showed up in query logging)

## [5.0.3] - 2015-07-14

### Changed
- Moved `#with_associations` method from `AssociationProxy` to `QueryProxy` so that all `QueryProxy` chains can benefit from it.
- Added `_active_record_destroyed_behavior` semi-hidden configuration variable so that behavior for `ActiveNode#destroyed?` and `ActiveRel#destroyed?` can be changed to upcoming 6.0.0 behavior (matching ActiveRecord) where the database is not accessed.

## [5.0.2] - 2015-06-30

### Fixed
- Fix error when calling `#empty?` or `#blank?` on a query chain with on `order` specified
- Make `#find_each` and `#find_in_batches` return the actual objects rather than the result objects
- Query logging on console should be to STDOUT with `puts`.  Using `Rails.logger` outputs to the file in the `log` directory
- Modified queryproxy include? to accept a uuid instead of full node

## [5.0.1] - 2015-06-23

### Fixed
- Longstanding bug that would prevent association changes (`<<` and ActiveRel.create) in Rails after `reload!` had been called, see https://github.com/neo4jrb/neo4j/pull/839
- ActiveNode#inspect wasn't displaying the id_property
- Default property values and magic typecasting not being inherited correctly

### Changed
- In the absense of a `model_class` key, associations defined in ActiveNode models will use `from_/to_class` defined in `rel_class` to find destination. (Huge thanks to @olance, #838)
- ActiveRel's DSL was made a bit friendlier by making the `type`, `from_class` and `to_class` methods return their set values when called without arguments.
- Reworked ActiveRel's wrapper to behave more like ActiveNode's, removing some duplicate methods and moving others to Neo4j::Shared, resulting in a big performance boost when returning large numbers of rels.
- Updated gemspec to require neo4j-core 5.0.1+

### Added
- ActiveRel was given `find_or_create_by`, usable across single associations.

## [5.0.0] - 2015-06-18

### Fixed
- Prevented `to_key` from requiring an extra DB query. (See https://github.com/neo4jrb/neo4j/pull/827)

### Added
- QueryProxy associations accept `labels: false` option to prevent generated Cypher from using labels.

### Changed
- Properties explicitly set to type `Time` will no longer be converted to `DateTime`.

## [5.0.0.rc.3] - 2015-06-07

### Fixed
- Associations now allow `unique` option.  Error handling is generalized to make this testable (Thanks to @olance, see #824)

## [5.0.0.rc.2] - 2015-05-20

### Changed
- Set Ruby version requirement back to 1.9.3 because of problems with JRuby

## [5.0.0.rc.1] - 2015-05-20

### Changed
- Ruby 2.0.0 now required (>= 2.2.1 is recommended)
- All `ActiveNode` associations now require either a `type`, `origin`, or `rel_class` option.  Only one is allowed
- Defining associations will fail if unknown options are used (#796)
- `Model#find` fails if no node found (`Model#find_by` available when `nil` result desired) (#799)
- `#find_or_create` and `#merge` model class methods have been added
- Ensuring that all model callbacks are happening within transactions
- Major refactoring using `rubocop` with a lot of focus on speed improvements
- Specifically when loading many nodes at once we've measured 3x speed improvements

### Fixed
- `#find` on `QueryProxy` objects now does a model `find` rather than an `Enumerable` find
- Subclassed model classes now both create and query against it's ancestor's labels in addition to it's own (#690)
- `#first` and `#last` now work property when precedend by an `#order` in a `QueryProxy` chain (#720)
- `#count` when called after `#limit` will be performed within the bounds of limit specified

### Added
- Eager Loading is now supported!  See: [http://neo4jrb.readthedocs.org/en/latest/ActiveNode.html#eager-loading]
- Associations now return `AssociationProxy` objects (which are `Enumerable`) which have convenient `#inspect` methods for cleaner viewing in the Ruby console
- `model_class` key on associations now supports an Array (#589)
- When using `all` inside of a class method an argument for the node name can now be passed in (#737)
- Query(Proxy) syntax of `where("foo = ?", val)` and `where("foo = {bar}", bar: val)` now supported (#675)
- `module_handling` config option now available to control how class module namespaces translate to Neo4j labels (#753) (See: [http://neo4jrb.readthedocs.org/en/latest/Configuration.html])
- `#id_property` method has new `constraints` option to disable automatic uuid constraint (#738/#736)

(There are probably other changes too!)

**Changes above this point should conform to [http://keepachangelog.com/]**

## [4.1.2]
- Fixes two bugs related to inheritance: one regarding ActiveRel classes and relationship types, the other regarding ActiveNode primary_key properties not being set when a model is loaded prior to Neo4j session.

## [4.1.1]
- Switches use of Fixnum to Integer to improve 32-bit support

## [4.1.0]
This release includes many performance fixes and new features. The most notable:
- Huge stylist cleanup/refactoring by Brian on the entire gem by Brian armed with Rubocop. See http://neo4jrb.io/blog/2014/12/29/stay-out-of-trouble.html.
- Every node create, update, and destroy is now wrapped in a transaction. See http://neo4jrb.io/blog/2015/01/06/transactions_everywhere.html.
- New `dependent` options for associations: `:delete`, `:destroy`, `:delete_orphans`, `:destroy_orphans`. See http://neo4jrb.io/blog/2015/01/07/association_dependent_options.html.
- New `unique: true` option for associations, `creates_unique_rel` class method for ActiveRel. Both of these will result in relationship creation Cypher using "CREATE UNIQUE" instead of "CREATE".
- Fixed an n+1 query issue during node creation and update.
- Dieter simplified some code related to frozen attributes. See https://github.com/neo4jrb/neo4j/pull/655.
We now have a new website online at http://neo4jrb.io! Keep an eye on it for news and blogs related to this and other projects.

## [4.0.0]
- Change neo4j-core dependency from 3.1.0 to 4.0.0.

## [4.0.0.rc.4]
- _classname property is disabled by default for ActiveRel! It had been disabled for ActiveNode, this just evens the score.
- Fixes a bug to create better `result` labels in Cypher.
- Made the `delete_all` and `destroy_all` ActiveNode class methods consistent with their ActiveRecord counterparts. `destroy_all` previously performed its deletes in Cypher but it should have been returning nodes to Ruby and calling `destroy`. `delete_all` didn't exist at all.

## [4.0.0.rc.3]
Released minutes after rc.2 to catch one late addition!
- Adds serialization support for QueryProxy.

## [4.0.0.rc.2]
This release builds on features introduced in the first RC. We are releasing this as another RC because the API may be tweaked before release.
- New `proxy_as` for Core::Query to build QueryProxy chains onto Core::Query objects!
- Using `proxy_as`, new `optional` method in QueryProxy to use the `OPTIONAL MATCH` Cypher function.
- `match_to` and methods that depend on it now support arrays of nodes or IDs.
- New `rels_to`/`all_rels_to` methods.
- New `delete` and `destroy` methods in QueryProxy to easily remove relationships.
- Serialized objects will include IDs by default.

## [4.0.0.rc.1]
This release introduces API changes that may be considered breaking under certain conditions. See See https://github.com/neo4jrb/neo4j/wiki/Neo4j.rb-v4-Introduction.
Please use https://github.com/neo4jrb/neo4j/issues for support regarding this update! You can also reach us on Twitter: @neo4jrb (Brian) and @subvertallmedia (Chris).
- Default behavior changed: relationship types default to all caps, no prepending of "#". This behavior can be changed.
- ActiveRel models no longer require explicit calling of `type`. When missing, the model will infer a type using the class name following the same rules used to determine automatic relationship types from ActiveNode models.
- _classname properties will not be added automatically if you are using a version Neo4j >= 2.1.5. Instead, models are found using labels or relationship type. This is a potentially breaking change, particularly where ActiveRel is concerned. See the link at the beginning of this message for the steps required to work around this.
- Query scopes are now chainable! Call `all` at the start of your scope or method to take advantage of this.
- Changes required for Neo4j 2.2.
- Support for custom typecasters.
- New method `rel_where`, expanded behavior of `match_to` and `first_rel_to`
- Implemented ActiveSupport load hooks.
- Assorted performance improvements and refactoring.

## [3.0.4]
- Gemspec requires the latest neo4j-core.
- Fixed a pagination bug — thanks, @chrisgogreen!
- New QueryProxy methods `match_to` and `first_rel_to` are pretty cool.
- include_root_in_json is now configurable through config.neo4j.include_root_in_json or Neo4j::Config[:include_root_in_json]. Also cool.
- There's a new `delete_all` method for QueryProxy, too.
- @codebeige removed the `include?` class method, which was smart.
- Did I mention we won an award from Neo Tech? Check it out. https://github.com/neo4jrb/neo4j#welcome-to-neo4jrb

## [3.0.3]
- Gemspec has been updated to require neo4j-core 3.0.5
- Added `find_in_batches`
- Pagination has been updated to allow better ordering. Relaunch of neo4j-will_paginate as neo4j-will_paginate_redux is imminent!
- Everything is better: `create`'s handling of blocks, better behavior from `count`, better ActiveRel from_class/to_class checks, better handling of rel_class strings, and more
- Added a new find_or_create_by class method

Big thanks to new contributors Miha Rekar and Michael Perez! Also check out or Github issues, where we're discussing changes for 3.1.0. https://github.com/neo4jrb/neo4j/issues

## [3.0.2]
- "Model#all" now evaluates lazily, models no longer include Enumerable
- Faster, more efficient uniqueness validations
- Adjusted many common queries to use params, will improve performance
- ActiveRel fixes: create uses Core Query instead of Core's `rels` method, `{ classname: #{_classname} }` no longer inserted into every query, find related node IDs without loading the nodes
- Allow inheritance when checking model class on a relation (Andrew Jones)
- Provided migrations will use Rake.original_dir instead of Rails.env to provide better compatibility with frameworks other than Rails
- rel_class option in ActiveNode models will now accept string of a model name
- Additional bug fixes

## [3.0.1]
- Removed reference to neo4j-core from Gemfile and set neo4j.gemspec to use neo4j-core ~>3.0.0

## [3.0.0]
No change from rc 4

## [3.0.0.rc.4]
- UUIDs are now automatically specified on models as neo IDs won't be reliable
in future versions of neo4j
- Migrations now supported (including built-in migrations to migrate UUIDs and
insert the _classname property which is used for performance)
- Association reflection
- Model.find supports ids/node objects as well as arrays of id/node objects
- rake tasks now get automatically included into rails app


## [3.0.0.rc.3]
- thread safety improvements
- scope and general refactoring
- Added ability to create relationships on init (persisted on save)

## [3.0.0.rc.2]
- Use newer neo4j-core release

## [3.0.0.rc.1]
- Support for count, size, length, empty, blank? for has_many relationship
- Support for rails logger of cypher queries in development
- Support for distinct count
- Optimized methods: https://github.com/andreasronge/neo4j/wiki/Optimized-Methods
- Queries should respect mapped label names (#421)
- Warn if no session is available
- Fix broken == and equality (#424)

## [3.0.0.alpha.11]
- Bug fixes

## [3.0.0.alpha.10]
- ActiveRel support, see Wiki pages (chris #393)

## [3.0.0.alpha.9]
- Complete rewrite of the query api, see wiki page (#406, chris, brian)
- Performance improvements (#382,#400, #402, chris)
- idproperty - user defined primary keys (#396,#389)
- Reimplementation of Neo4j::Config
- Serialization of node properties (#381)
- Better first,last syntax (#379)

## [3.0.0.alpha.8]
- Integration with new Query API from neo4j-core including:
- - .query_as and #query_as methods to get queries from models (#366)
- - .qq method for QuickQuery syntax ( https://github.com/andreasronge/neo4j/wiki/Neo4j-v3#quickquery-work-in-progress / #366)
- Before and after callbacks on associations (#373)
- .find / .all / .count changed to be more like ActiveRecord
- .first / .last methods (#378)
- .find_by / .find_by! (#375)

## [3.0.0.alpha.7]
- Bug fix uniqueness-validator (#356 from JohnKellyFerguson)
- Many improvements, like update_attributes and validation while impl orm_adapter, Brian Underwood
- Impl orm_adapter API for neo4j so it can be used from for example devise, Brian Underwood (#355)
- Fix of inheritance of Neo4j::ActiveNode (#307)
- Expose add_label, and remove_label (#335)
- Fixed auto loading of classes bug, (#349)
- Bumped neo4j-core, 3.0.0.alpha.16

## [3.0.0.alpha.6]
- Support for Heroku URLs, see wiki https://github.com/andreasronge/neo4j/wiki/Neo4j-v3 (#334)

## [3.0.0.alpha.5]
- Added allow session options via 'config.neo4j.session_options' so it can run on heroku (#333)
- Relaxed Dependencies for Rails 4.1 (#332)
- Using neo4j-core version 3.0.0.alpha.12

## [3.0.0.alpha.4]
- Implemented validates_uniqueness_of (#311)
- Using neo4j-core version 3.0.0.alpha.11

## [3.0.0.alpha.3]
- Support for rails scaffolds
- Support for created_at and updated_at (#305)
- Support for ability to select a session to use per model (#299)
- BugFix: updating a model should not clear out old properties (#296)

## [3.0.0.alpha.2]
- Support for both embedded (only JRuby) and server API (runs on MRI Ruby !)
- Simple Rails app now work
- Support for has_n and has_one method
- ActiveModel support, callback, validation
- Declared properties (via active_attr gem)

## [2.3.0 / 2013-07-18]
- Fix Issue with HA console when ruby-debug is loaded (#261, thekendalmiller)
- Use 1.9 Neo4j

## [2.2.4 / 2013-05-19]
- get_or_create should return wrapped ruby nodes, alex-klepa, #241, #246
- Make sure freeze does not have side effects, #235
- Fix for carrierwave-neo4j (attribute_defaults), #235

## [2.2.3 / 2012-12-28]
- Support for HA cluster with neo4j 1.9.X, #228, #99, #223
- Make sure the Identity map is cleared after an exception, #214
- Relationship other_node should return wrapped node, #226
- Automatically convert DateTimes to UTC, (neo4j-wrapper #7)
- get_or_create should return a wrapped node (neo4j-wrapper #8)
- Make it work with Neo4j 1.7.1 (neo4j-core, #19)

## [2.2.2 - skipped]

## [2.2.1 / 2012-12-18]
- Fix for JRuby 1.7.1 and Equal #225
- Fix for create nodes and relationship using Cypher (neo4j-core #17)

## [2.2.0 / 2012-10-02]
- Using neo4j-cypher gem (1.0.0)
- Fix of neo4j-core configuration issue using boolean values #218
- Fixed RSpec issue on JRuby 1.7.x #217
- Aliased has_many to has_n, #183

## [2.2.0.rc1 / 2012-09-21]
- Use neo4j-core and neo4j-wrapper version 2.2.0.rc1
- Use the neo4j-cypher gem
- Better support for Orm Adapter, #212
- Use Cypher query when finder method does not have a lucene index, #210

## [2.0.1 / 2012-06-06]
- Use neo4j-core and neo4j-wrapper version 2.0.1

## [2.0.0 / 2012-05-07]
  (same as rc2)

## [2.0.0.rc2 / 2012-05-04]
- Enable Identity Map by default
- Added versioning for Neo4j::Core

## [2.0.0.rc1 / 2012-05-03]
- Fix of rake task to upgrade to 2.0
- Various Cypher DSL improvements, core(#3,#4,#5), #196
- Added Neo4j::VERSION

## [2.0.0.alpha.9 / 2012-04-27]
- Fix for rails scaffold generator

## [2.0.0.alpha.8 / 2012-04-27]
- Fix for "relationship to :all assigned twice for single instance" #178
- Fix for callback fire more then once (=> performance increase) #172
- Support for lucene search on array properties, #118
- Support for creating unique entities (get_or_create) #143
- Support for specifying has_n/has_one relationship with Strings instead of Class #160
- Support for serializer of hash and arrays on properties #185
- Fix for Neo4j::Rails::Relationship default property, #195
- Added support for pagination, see the neo4j-will_paginate gem
- Fixed Rails generators
- Added Cypher DSL support for is_a?
- Fix for "write_attribute persistes, contrary to AR convention" closes #182

## [2.0.0.alpha.7 / 2012-04-19]
- fix for Neo4j::Config bug - did not work from rails to set the db location, closes #191
- has_n and has_one method generate class method returning the name of the relationship as a Symbol, closes #170
- Raise exception if trying to index boolean property, closes #180
- Made start_node= and end_node= protected closes 186
- Support for things like @dungeon.monsters.dangerous { |m| m[:weapon?] == 'sword' } closes #181

## [2.0.0.alpha.6 / 2012-04-15]
- Complete rewrite and smaller change of API + lots of refactoring and better RSpecs
- Moved code to the neo4j-core and neo4j-wrapper gems
- Changed API - index properties using the Neo4j::Rails::Model (property :name, :index => :exact)
- Changed API - rel_type always returns a Symbol
- Changed API - #rels and #rel first parameter is always :outgoing, :incoming or :both
- Cypher DSL support, see neo4j-core
- Made the Lucene indexing more flexible
- Renamed size methods to count since it does simply count all the relationships (e.g. Person.all.count)
- Modularization - e.g. make it possible to create your own wrapper
- Added builder method for has_one relationships (just like ActiveRecord build_best_friend)

## [2.0.0.alpha.5 / 2012-03-27]
- Fix for HA/cluster bug [#173]
- Upgrade to neo4j-community jars 1.7.0.alpha.1
- Fix for rails 3.2 [#131]
- Fix for BatchInserter bug, [#139]
- Added rake task for upgrading [#116]
- Added scripts for upgrading database [#116]

## [2.0.0.alpha.4 / 2012-01-17]
- Fix node and rel enumerable for JRuby 1.9, Dmytrii Nagirniak
- Remove the will_paginate and move it to a separate gem Dmytrii Nagirniak, [#129][#132]
- Use type converter to determine how to handle multi-param attributes, Dmyitrii Nagirniak [#97]
- Set default storage_path in Rails to db [#96]
- Fix numeric Converter with nils and Float converter, Dmytrii Nagirniak
- Fix Neo4j::Rails::Model.find incorrect behavior with negative numbers, Dmytrii Nagirniak [#101]
- Allow to use symbols in batch inserter [#104]
- Split neo4j-jars gem into three jars, community,advanced&enterprise

 == 2.0.0.alpha.1 / 2012-01-11
- Split JARS into a separate gem (neo4j-jars) [#115]
- Changed prefix of relationships so that it allows having incoming relationships from different classes with different relationship names. Migration is needed to update an already existing database - see issue #116. [#117]
- Fix for undefined method 'add_unpersited_outgoing_rel' [#111]
- Fix for Rails models named Property [#108] (Vivek Prahlad)


 == 1.3.1 / 2011-12-14
- Make all relationships visible in Rails callback (rspecs #87, Dmytrii Nagirniak) [#211]
- Enable travis to build JRuby 1.9 (pull #87, Dmytrii Nagirniak) [#214]
- Support for composite lucene queries with OR and NOT (pull #89, Deepak N)
- Enforce the correct converter on a property type when the type is given (pull #86, Dmytrii Nagirniak)
- Development: make it easier to run RSpecs and guard (pull #85, Dmytrii Nagirniak)
- Added ability to disable observer (pull #84, Dmytrii Nagirniak)
- Fixing multiple assignment of has_one assocaition (pull #83 Deepak N)
- Accept association_id for has_one assocations (pull #82, Deepak N)
- Upgrade to 1.6.M01 Neo4j java jars [#209]
- Defer warning message 'Unknown outgoing relationship' (pull #81, Vivek Prahlad)
- Added string converter, e.g. property :name, :type => String  (pull #80, Dmytrii Nagirniak)
- Added symbol converter e.g. property :status, :type => Symbol (pull #79, Dmytrii Nagirniak) [#205]

 == 1.3.0 / 2011-12-06
- Added neo4j-upgrade script to rename lucene index files and upgrade to 1.5 [#197]
- Expose Neo4j::NodeMixin#index_types returning available indices (useful for Cypher queries) [#194]
- The to_other method is now available also in the Neo4j::Rails API [#193]
- Expose rel_type method for Neo4j::Rails::Relationship [#196]
- Support for breadth and depth first traversals [#198]
- Support for cypher query [#197]
- Fix for rule node concurrency issue (pull #78, Vivek Prahlad)
- Bugfix for the uniqueness validation for properties with quotes (pull #76, Vivek Prahlad)
- More performance tweaks (pull #75, #77, Vivek Prahlad)
- Fixing add_index for properties other than type string (pull #74, Deepak N)
- Significant performance boost for creating large numbers of models in a transaction (pull #73, Vivek Prahlad)
- Upgrade to neo4j 1.5 jars (pull #72, Vivek Prahlad)
- Fix for assigning nil values to incoming has_one relation (pull #70, Deepak N)
- Support for revert and fixes for Neo4j::Rails::Versioning (pull #71, Vivek Prahlad)

 == 1.2.6 / 2011-11-02
- Generators can now generate relationships as well [#195]
- Better will_paginate support for Neo4j::Rails::Model [#194]
- Fixing updated_at to be set only if model has changed (pull #68, Deepak N)
- Bringing back changes removed during identiy map to fix bug [#190] (Deepak N)
- Fixing updated_at to be set only if model has changed, using callbacks instead of overriding method for stamping time (Deepak N)
- Added versioning support (pull #67) (Vivek Prahlad)

 == 1.2.5 / 2011-10-21
- Faster traversals by avoiding loading Ruby wrappers (new method 'raw' on traversals) [#189]
- Support for IdentityMap [#188]
- Improved performance in event handler (Vivek Prahlad)
- Fixing issue with validates_presence_of validation (Vivek Prahlad)
- Implemented compositions support on Neo4j::Rails::Relationship (Kalyan Akella)
- Added after_initialize callback (Deepak N)
- Fixed performance issues on node deleted (Vivek Prahlad)
- Fixed a performance issue in the index_registry (Vivek Prahlad)
- Fixed uniqueness validation for :case_sensitive => false (Vivek Prahlad)
- Fixed update_attributes deleting relations when model is invalid (Deepak N)
- Fixed timestamp rails generator (Marcio Toshio)

 == 1.2.4 / 2011-10-07
- Support for traversing with Neo4j::Node#eval_paths and setting uniqueness on traversals [#187]
- Removed unnecessary node creation on database start up (class nodes attached to reference node) (Vivek Prahlad)
- Safer multitenancy - automatically reset the reference node in thread local context after each request using rack middleware
- Bugfixes for multitenancy (Deepak N and Vivek Prahlad)

 == 1.2.3 / 2011-10-01
- Multitenancy support by namespaced-indices & changeable reference node (Vivek Prahlad, pull 41)
- Added a Neo4j::Rails::Model#columns which returns all defined properties [#186]
- Fixed validation associated entities, parent model should be invalid if its nested model(s) is invalid (Vivek Prahlad)
- Fixed property validation to read value before conversion as per active model conventions (Deepak N)
- Fixed property_before_type_cast for loaded models (Deepak N)
- Better support for nested models via ActionView field_for [#185]
- BUG: fix for null pointer issue after delete_all on Neo4j::Rails::Model#has_n relationships (Vivek Prahlad)
- BUG: init_on_create was not called when creating a new relationship via the << operator [#183]

 == 1.2.2 / 2011-09-15
- Added compositions support for rails mode (Deepak N)
- Added support for nested transactions at the Rails model level (Vivek Prahlad)
- Fixing issue where save for invalid entities puts them into an inconsistent state (Vivek Prahlad)
- Fix for issue with save when validation fails (Vivek Prahlad)
- Fix for accepts_nested_attributes_for when the associated entities are created before a new node (Vivek Prahlad)
- Fix to allow has_one relationships to handle nil assignments in models (Vivek Prahlad)
- Observers support for neo4j rails model using active model (Deepak N)
- Override ActiveModel i18n_scope for neo4j (Deepak N)
- Added finders similar to active record and mongoid (Deepak N)
- Added find!, find_or_create_by and find_or_initialize_by methods, similar to active record finders (Deepak N)

 == 1.2.1 / 2011-08-29
- Fixed failing RSpecs for devise-neo4j gem - column_names method on neo4j orm adapter throws NoMethodError (thanks Deepak N)

 == 1.2.0 / 2011-08-16
- Upgrade to java library neo4j 1.4.1, see http://neo4j.rubyforge.org/guides/configuration.html

 == 1.1.4 / 2011-08-10
- Fixed dependency to will_paginate, locked to 3.0.pre4 (newly released 3.0.0 does not work yet with neo4j.rb)

  == 1.1.3 / 2011-08-09
- real recursive rule to the top class, subclasses with rules did not work (Frédéric Vanclef)
- BUG: not able to create array properties on relationships (Pere Urbon)
- BUG: lucene did not work if starting up neo4j in read only mode (like rails console when the rails is already running)

 == 1.1.2 / 2011-06-08
- Added configuration option 'enable_rules' to disable the _all relationships and custom rules [#176]
- Added a #node method on the Neo4j::Node and Neo4j::NodeMixin. Works like the #rel method but returns the node instead. [#174]
- Simplify creating relationship between two existing nodes [#175]

 == 1.1.1 / 2011-05-26
- Made neo4j compatible with rails 3.1.0.rc1 [#170]
- Fix for neo4j-devise [#171]
- BUG: Neo4j::GraphAlgo shortest path does raise exception if two nodes are not connected [#172]

 == 1.1.0 / 2011-05-13
- Support for embedding neo4j.rb by providing an already running db instance (#168)
- Neo4j::Rails::Relationships should be ActiveModel compliant (#156)
- Support for incoming relationships in Neo4j::Rails::Model (#157)
- to_json method for models no tags √ resolved (#154)
- Implement hash so that it will work with Sets (#160)
- Modified the traverser to allow iterating over paths not just over end_nodes (#161)
- Create method should take a block to initialize itself (#162)
- Upgrade to 1.3 neo4j java library (#164)
- Default `nodes' invocation for Algo path finders (#165)
- Property and index class methods modified to take arbitrary number of symbols optionally followed by options hash (#166)
- BUG: Setting property :system on Neo4j::Rails::Model should work (#163)
- BUG: update_attributes should convert values according to Type (#155)
- BUG: Neo4j::RelationshipMixin#relationship_type broken #(169)
- BUG: Relationship.load(nil) == Relationship.load(0) (#167)
- BUG: Full text search returns nil in rails model (#153)

## [1.0.0 / 2011-03-02]
- Complete rewrite of everything.
- Replaced the lucene module with using the java neo4j-lucene integration instead
- Lots of improvements of the API
- Better ActiveModel/Rails integration

## [0.4.4 / 2010-08-01]
- Fixed bug on traversing when using the RelationshipMixin (#121)
- BatchInserter and JRuby 1.6 - Fix iteration error with trying to modify in-place hash

## [0.4.3 / 2010-04-10]
- Fixed .gitignore - make sure that we do not include unnecessarily files like neo4j databases. Release 0.4.2 contained test data.
- Added synchronize around Index.new so that two thread can't modify the same index at the same time.

## [0.4.2 / 2010-04-08]
-  No index on properties for the initialize method bug (#116)
-  Tidy up Thread Synchronization in Lucene wrapper - lucene indexing performance improvement (#117)
-  Permission bug loading neo4j jar file (#118)
-  Spike: Make NodeMixin ActiveModel complient - experimental (#115)

## [0.4.1 / 2010-03-11]
- Migrations (#108)
- BatchInserter (#111)
- Neo4j::Relationship.new should take a hash of properties (#110)
- Upgrade to neo4j-1.0 (#114)
- Bigfix: has_one should replace old relationship (#106)
- Bugfix: custom accessors for NodeMixin#update (#113)
- Bugfix: Indexed properties problem on extented ruby classes critical "properties indexer" (#112)

## [0.4.0 / 2010-02-06]
- Performance improvements and Refactoring: Use and Extend Neo4j Java Classes (#97)
- Support for Index and Declaration of Properties on Relationships (#91)
- Upgrade to neo4j-1.0 rc (#100)
- All internal properties should be prefix with a '_',0.4.0 (#105)
- Generate relationship accessor methods for declared has_n and has_one relationships (#104)
- New way of creating relationship - Neo4j::Relationship.new (#103)
- Neo4j#init_node method should take one or more args (#98)
- Namespaced relationships: has_one...from using the wrong has_n...to(#92)
- Neo4j::NodeMixin and Neo4j::Node should allow a hash for initialization (#99)

## [0.3.3 / 2009-11-25]
- Support for a counter property on has_lists (#75)
- Support for Cascade delete. On has_n, had_one and has_list (#81)
- NodeMixin#all should work with inheritance - Child classes should have a relationship of their own. (#64)
- Support for other lucene analyzer then StandardAnalyzer (#87)
- NodeMixin initialize should accept block like docs (#82)
- Add incoming relationship should work as expected: n1.relationships.incoming(:foo) << n2 (#80)
- Delete node from a has_list relationship should work as expected (#79)
- Improve stacktraces (#94)
- Removed sideeffect of rspecs (#90)
- Add debug method on NodeMixin to print it self (#88)
- Removed to_a method (#73)
- Upgrade to neo4j-1.0b10 (#95)
- Upgrade to lucene 2.9.0 (#83)
- Refactoring: RSpecs (#74)
- Refactoring: aggregate each, renamed to property aggregator (#72)
- BugFix: neo4j gem cannot be built  from the source (#86)
- BugFix: Neo4j::relationship should not raise Exception if there are no relationships (#78)

## [0.3.2 / 2009-09-17]
- Added support for aggregating nodes (#65)
- Wrapped Neo4j GraphAlgo AllSimplePath (#70)
- Added traversal with traversal position (#71)
- Removed DynamicAccessors mixin, replaced by [] operator (#67)
- Impl Neo4j.all_nodes (#69)
- Upgrated Neo4j jar file to 1.0-b9
- The Neo4j#relationship method now allows a filter parameter (#66)
- Neo4j.rb now can read database not created by Neo4j.rb - does not require classname property (#63)
- REST - added an "all" value for the depth traversal query parameter (#62)
- REST - Performance improvments using the Rest Mixin (#60)

## [0.3.1 / 2009-07-25]
- Feature, extension - find path between given pair of nodes (#58)
- Fix a messy exception on GET /nodes/UnknownClassName (#57)
- Bug  - exception on GET /nodes/classname/rel if rel is a has_one relationship (#56)
- Bug: GET /nodes/classname missing out nodes with no properties (#55)
- Bug: Lucene sorting caused exception if there were no documents (#54)
- Bug: reindexer fails to connect nodes to the IndexNode (#53)

## [0.3.0 / 2009-06-25]
- Neo4j should track node changes
- RESTful support for lucene queries, sorting and paging
- RESTful support for Relationships
- RESTful support for Node and properties
- Experimental support for Master-Slave Replication via REST
- RESTful Node representation should contain hyperlinks to relationships
- Added some handy method like first and empty? on relationships
- Use new neo4j: neo-1.0-b8
- Add an event handler for create/delete nodes start/stop neo, update property/relationship
- The NodeMixin should behave like a hash, added [] and []= methods
- Support list topology - has_list and belongs_to_list Neo4j::NodeMixin Classmethods
- Should be possible to add relationships without declaring them (Neo4j#relationships.outgoing(:friends) << node)
- Neo4j extensions file structure, should be easy to create your own extensions
- Rename relation to relationship (Neo4j::Relations => Neo4j::Relationships, DynamicRelation => Relationship) [data incompatible change]
- Auto Transaction is now optional
- Setting Float properties fails under JRuby1.2.0
- Bug: Indexing relationships does not work
- Make the ReferenceNode include Neo4j::NodeMixin
- Added handy Neo4j class that simply includes the Neo4j::NodeMixin
- Neo4j::IndexNode now holds references to all nodes (Neo4j.ref_node -> Neo4j::IndexNode -> ...)


## [0.2.1 / 2009-03-15]
- Refactoring of lucene indexing of the node space (28)
- Fixed bug on Neo4j::Nodemixin#property? (#22)


## [0.2.0 / 2009-01-20]
- Impl. Neo4j::Node#traverse - enables traversal and filtering using TraversalPosition info (#17,#19)
- Impl. traversal to any depth (#15)
- Impl. traversal several relationships type at the same time (#16)
- Fixed a Lucene timezone bug (#20)
- Lots of refactoring of the neo4j.rb traversal code and RSpecs

## [0.1.0 / 2008-12-18]
- Property can now be of any type (and not only String, Fixnum, Float)
- Indexing and Query with Date and DateTime
- YARD documentation
- Properties can be removed
- A property can be set to nil (it will then be removed).

## [0.0.7 / 2008-12-10]
- Added method to_param and methods on the value object needed for Ruby on Rails
- Impl. update from a value object/hash for a node
- Impl. generation of value object classes/instances from a node.
- Refactoring the Transaction handling (reuse PlaceboTransaction instances if possible)
- Removed the need to start and stop neo. It will be done automatically when needed.


## [0.0.6 / 2008-12-03]
- Removed the configuration from the Neo4j.start method. Now exist in Neo4j::Config and Lucene::Config.
- Implemented sort_by method.
- Lazy loading of search result. Execute the query and load the nodes only if needed.
- Added support to use lucene query language, example: Person.find("name:foo AND age:42")
- All test now uses RAM based lucene indexes.

## [0.0.5 / 2008-11-17]
- Supports keeping lucene index in memory instead of on disk
- Added support for lucene full text search
- Fixed so neo4j runs on JRuby 1.1.5
- Implemented support for reindex all instances of a node class. This is needed if the lucene index is kept in memory or if the index is changed.
- Added ReferenceNode. All nodes now have a relationship from this reference node.
- Lots of refactoring
- Added the IMDB example. It shows how to create a neo database, lucene queries and node traversals.

## [0.0.4 / 2008-10-23]
- First release to rubyforge<|MERGE_RESOLUTION|>--- conflicted
+++ resolved
@@ -3,7 +3,6 @@
 This file should follow the standards specified on [http://keepachangelog.com/]
 This project adheres to [Semantic Versioning](http://semver.org/).
 
-<<<<<<< HEAD
 ## [Unreleased]
 
 ### Changed
@@ -58,7 +57,7 @@
 ### Fixed
 
 - Made some memory optimizations (thanks ProGM / see #1221)
-=======
+
 ## [7.1.3] - 08-18-2016
 
 ### Changed
@@ -70,7 +69,6 @@
 ### Fixed
 
 - Fixed issue where the label wrapping cache would get stuck
->>>>>>> abc2cbc5
 
 ## [7.1.1] - 07-22-2016
 
@@ -108,7 +106,6 @@
 ### Fixed
 
 - Fix dipendence from JSON when using outside of rails (thanks ProGM)
->>>>>>> 7.1.x
 
 ## [7.0.10] - 06-07-2016
 
