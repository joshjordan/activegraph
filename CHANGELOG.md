--- conflicted
+++ resolved
@@ -3,7 +3,6 @@
 This file should follow the standards specified on [http://keepachangelog.com/]
 This project adheres to [Semantic Versioning](http://semver.org/).
 
-<<<<<<< HEAD
 ## [Unreleased] Unreleased
 
 ### Changed
@@ -13,14 +12,13 @@
 ### Added
 
 - Adding explicit identity method for use in Query strings (thanks brucek / see #1159)
-=======
+
 ## [7.0.2] - 04-10-2016
 
 ### Fixed
 
 - Multiparameter Attributes for properties of type `Time` were failing due to a hack that should have been removed with `ActiveAttr`'s removal
 - Rel creation factory was not using backticks around rel type during create action.
->>>>>>> c0dc5f21
 
 ## [7.0.1] - 03-22-2016
 
@@ -33,7 +31,7 @@
 No changes from `rc.7`
 
 ## [7.0.0.rc.7] - 03-16-2016
-/
+
 ### Changed
 
 - `with_associations` now generates separate `OPTIONAL MATCH` clauses, separated by `WITH` clauses and is preceeded by a `WITH` clause.
