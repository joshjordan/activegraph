describe 'Neo4j::ActiveNode' do
  before(:each) do
    clear_model_memory_caches
    delete_db

    create_index(:IceLolly, :flavour, type: :exact)
    stub_active_node_class('IceLolly') do
      property :flavour
      property :name
      property :a
      property :b
      property :required_on_create
      property :required_on_update
      property :created
      property :start, type: Time

      property :created_at
      property :updated_at

      attr_reader :saved
      attr_writer :writable_attr

      property :prop_with_default, default: 'something'

      validates :flavour, presence: true
      validates :required_on_create, presence: true, on: :create
      validates :required_on_update, presence: true, on: :update

      before_create :timestamp
      after_create :mark_saved

      protected

      def timestamp
        self.created = 'yep'
      end

      def mark_saved
        @saved = true
      end
    end

    create_index(:IceCream, :flavour, type: :exact)
    stub_active_node_class('IceCream') do
      property :flavour
      # has_n(:ingredients).to(Ingredient)
      validates_presence_of :flavour
    end
  end

  subject { IceLolly.new }

  context 'when valid' do
    before :each do
      subject.flavour = 'vanilla'
      subject.required_on_create = 'true'
      subject.required_on_update = 'true'
    end

    it_should_behave_like 'new model'
    it_should_behave_like 'loadable model'
    it_should_behave_like 'saveable model'
    it_should_behave_like 'creatable model'
    it_should_behave_like 'destroyable model'
    it_should_behave_like 'updatable model'
    it_should_behave_like 'timestamped model'

    describe '#new' do
      it 'allows setting of properties via initialize with symbol keys' do
        l = IceLolly.new(prop_with_default: 'something else')
        expect(l.prop_with_default).to eq('something else')
      end

      it 'allows setting of #method= methods via initialize' do
        expect { IceLolly.new(writable_attr: 'test') }.to_not raise_error
      end

      context 'with string keys' do
        it do
          expect(IceLolly.new('prop_with_default' => 'something else').prop_with_default).to eq 'something else'
        end
      end
    end

    context 'after being saved' do
      before do
        subject.class.delete_all
        subject.save
      end

      # it { subject.id.should eq(subject.class.find(flavour: 'vanilla').id)}

      it { is_expected.to eq(subject.class.where(flavour: 'vanilla').first) }

      it 'should be able to modify one of its named attributes' do
        expect { subject.update_attributes!(flavour: 'horse') }.not_to raise_error
        expect(subject.flavour).to eq('horse')
      end

      it 'should not have the extended property' do
        expect(subject.attributes).not_to include('extended_property')
      end

      it 'should respond to class.all' do
        subject.class.respond_to?(:all)
      end

      it "should respond to class#all(:flavour => 'vanilla')" do
        expect(subject.class.where(flavour: 'vanilla')).to include(subject)
      end

      context 'and then made invalid' do
        before { subject.required_on_update = nil }

        it "shouldn't be updatable" do
          expect(subject.update_attributes(flavour: 'fish')).not_to be true
        end

        it 'should have the same attribute values after an unsuccessful update and reload' do
          subject.update_attributes(flavour: 'fish')
          expect(subject.reload.flavour).to eq('vanilla')
          expect(subject.required_on_update).not_to be_nil
        end
      end
    end

    context 'after create' do
      before :each do
        @obj = subject.class.create!(subject.attributes)
      end

      it 'should have run the #timestamp callback' do
        expect(@obj.created).not_to be_nil
      end

      it 'should have run the #mark_saved callback' do
        expect(@obj.saved).not_to be_nil
      end
    end
  end

  context 'when invalid' do
    it_should_behave_like 'new model'
    it_should_behave_like 'unsaveable model'
    it_should_behave_like 'uncreatable model'
    it_should_behave_like 'non-updatable model'
  end

  describe 'validations' do
    it 'does not have any errors if its valid' do
      ice_cream = IceCream.new(flavour: 'strawberry')
      expect(ice_cream).to be_valid
      expect(ice_cream.errors).to be_empty
    end

    it 'does have errors if its not valid' do
      ice_cream = IceCream.new
      expect(ice_cream).not_to be_valid
      expect(ice_cream.errors).not_to be_empty
    end

    context 'a model with a case sensitive uniqueness validation' do
      before do
        create_constraint(:Uniqueness, :unique_property, type: :unique)
        stub_active_node_class('Uniqueness') do
          property :unique_property, type: String
          validates :unique_property, uniqueness: {case_sensitive: false}
        end
      end

      it 'gives an error if not unique' do
        Uniqueness.create(unique_property: 'test')

        object = Uniqueness.create(unique_property: 'test')
        expect(object).to have_error_on(:unique_property)

        object = Uniqueness.create(unique_property: 'Test')
        expect(object).to have_error_on(:unique_property)
      end
    end
  end

  describe 'global timestamps config' do
    context 'default' do
      before do
        stub_active_node_class('NoTimestampsClass')
        stub_active_node_class('ClassWithTimestampsIncluded') do
          include Neo4j::Timestamps
        end
      end

      it 'does not include timestamp properites on all models' do
        node = NoTimestampsClass.new
        expect(node).not_to be_a(Neo4j::Timestamps)
      end

      it 'allows timestamps to be manually included' do
        node = ClassWithTimestampsIncluded.new
        expect(node).to be_a(Neo4j::Timestamps)
      end
    end

    context 'when record_timestamps is enabled' do
      let_config(:record_timestamps, true)

      before do
        stub_active_node_class('TimestampedClass')
      end

      it 'includes timestamp properties on all models' do
        node = TimestampedClass.new
        expect(node).to be_a(Neo4j::Timestamps)
      end
    end
  end

  describe 'callbacks' do
    before(:each) do
      stub_active_node_class('Company') do
        %w(find create save update destroy validation).each do |verb|
          attr_reader :"before_#{verb}_called", :"after_#{verb}_called"
        end

        attr_reader :after_find_called, :after_initialize_called

        property :name

        after_initialize { @after_initialize_called = true }
        after_find { @after_find_called = true }

        before_create { @before_create_called = true }
        after_create { @after_create_called = true }
        before_save { @before_save_called = true }
        after_save { @after_save_called = true }
        before_update { @before_update_called = true }
        after_update { @after_update_called = true }
        before_destroy { @before_destroy_called = true }
        after_destroy { @after_destroy_called = true }
        before_validation { @before_validation_called = true }
        after_validation { @after_validation_called = true }
      end
    end

    def true_results?(node, verb)
      [node.send("before_#{verb}_called"), node.send("after_#{verb}_called")].all? { |r| r == true }
    end

    context 'unpersited objects' do
      let(:c) { Company.new }

      it 'handles after_initialize callbacks' do
        expect_any_instance_of(Company).to receive(:run_callbacks).with(:initialize)
        c
      end

      it 'handles before_save callbacks' do
        expect { c.save }.to change { true_results?(c, :save) }.from(false).to(true)
      end

      it 'handles before_validation callbacks' do
        expect { c.valid? }.to change { true_results?(c, :validation) }.from(false).to(true)
      end
    end

    context 'on persisted objects' do
      let(:c) { Company.create }

      # Because this stems from a class method, we demonstrate that it is called on objects resulting from Model.find
      it 'handles found callbacks' do
        expect(c.after_find_called).not_to eq true
        expect(Company.find(c.id).after_find_called).to eq true
      end

      it 'handles update callbacks' do
        expect { c.update(name: 'foo') }.to change { true_results?(c, :update) }
      end

      it 'handles destroy callbacks' do
        expect { c.destroy }.to change { true_results?(c, :destroy) }
      end
    end


    context 'that raise errors' do
      before do
        [:create, :update, :destroy].each { |m| Company.reset_callbacks(m) }
      end

      it 'rolls back node creation' do
        expect do
          expect { Company.create }.not_to raise_error
        end.to change { Company.count }

        Company.after_create { fail 'Foo error' }
        expect do
          expect { Company.create }.to raise_error RuntimeError, 'Foo error'
        end.not_to change { Company.count }
      end

      it 'rolls back node update' do
        c = Company.create(name: 'Daylight Dies')
        expect(c.name).to eq 'Daylight Dies'
        c.name = 'Katatonia'
        expect do
          expect { c.save }.not_to raise_error
        end.not_to change { c.name }.from('Katatonia')

        Company.after_update { fail 'Bar error' }

        c.name = 'October Tide'
        expect do
          expect { c.save }.to raise_error RuntimeError, 'Bar error'
          c.reload
        end.to change { c.name }.from('October Tide').to('Katatonia')
      end

      it 'rolls back node destroy' do
        c = Company.create(name: 'Foo')
        expect { expect { c.destroy }.not_to raise_error }.to change { c.persisted? }.from(true).to(false)

        Company.after_destroy { fail 'Foo error' }
        c = Company.create(name: 'Foo')

        expect { expect { c.destroy }.to raise_error(RuntimeError, 'Foo error') }.not_to change { c.persisted? }.from(true)
        expect(c).not_to be_frozen
        expect(c).not_to be_changed
      end
    end
  end

  before(:each) do
    stub_active_node_class('Person') do
      property :name
      property :age,          type: Integer
      property :start,        type: Time
      property :links
      property :datetime,     type: DateTime
      property :date,         type: Date
      property :time,         type: Time
      property :numbers

      serialize :links
      # Need this validation for create!
      validates_presence_of :name
    end
  end

  describe 'basic persistence' do
    it 'generate accessors for declared attribute' do
      person = Person.new(name: 'hej')
      expect(person.name).to eq('hej')
      person.name = 'new name'
      expect(person.name).to eq('new name')
    end

    it 'accepts Time type, does not convert to DateTime' do
      person = Person.create(start: Time.now)
      expect(person.start).to be_a(Time)
    end

    it 'declared attribute can have type conversion' do
      person = Person.create(age: '40')
      expect(person.age).to eq(40)
      person.age = '42'
      person.save
      expect(person.age).to eq(42)
    end

    it 'attributes and [] accessors can be combined' do
      person = Person.create(age: '40')
      expect(person.age).to eq(40)
      expect(person[:age]).to eq(40)
      expect(person['age']).to eq(40)
      person[:age] = '41'
      expect(person.age).to eq(41)

      expect(person['age']).to eq(41)
      expect(person[:age]).to eq(41)
    end

    it 'can persist a new object' do
      person = Person.new(name: 'John')
      expect(person.neo_id).to be_nil
      person.save
      expect(person.neo_id).to be_a(Integer)
      expect(person.exist?).to be true
    end

    it 'can set properties' do
      person = Person.new(name: 'andreas', age: 21)
      expect(person[:name]).to eq('andreas')
      expect(person[:age]).to eq(21)
      person.save
      expect(person[:name]).to eq('andreas')
      expect(person[:age]).to eq(21)
    end

    it 'can create the node' do
      person = Person.create(name: 'andreas', age: 21)
      expect(person.neo_id).to be_a(Integer)
      expect(person[:name]).to eq('andreas')
      expect(person[:age]).to eq(21)
      expect(person.exist?).to be true
    end

    # Escaping strings is handled by neo4j-core but more tests never hurt.
    # If this fails, it likely suggests a problem in that gem.
    it 'can save properties with apostrophes' do
      person = Person.create(name: "D'Amore-Schamberger")
      person.reload
      expect(person).to be_persisted
      expect(person.name).to eq "D'Amore-Schamberger"
    end

    it 'can find or create by...' do
      expect(Person.find_by(name: 'Donovan', age: 30)).to be_falsey
      expect { Person.find_or_create_by(name: 'Donovan', age: 30) }.to change { Person.count }
      expect(Person.find_by(name: 'Donovan', age: 30)).not_to be_falsey
    end

    it 'can find or create by... AGGRESSIVELY' do
      expect(Person.find_by(name: 'Darcy', age: 5)).to be_falsey
      expect { Person.find_or_create_by!(name: 'Darcy', age: 30) }.to change { Person.count }
      expect { Person.find_or_create_by!(name: nil) }.to raise_error Neo4j::ActiveNode::Persistence::RecordInvalidError
    end

    it 'can find (or initialize) by...' do
      expect(Person.find_by(name: 'Donovan', age: 30)).to be_falsey
      person = Person.find_or_initialize_by(name: 'Donovan', age: 30)
      expect(person).to be_a(Neo4j::ActiveNode)
      expect(person).not_to be_persisted
      expect(person.name).to eq('Donovan')
      expect(person.age).to eq(30)
    end

    it 'can (find or) initialize by...' do
      person = Person.create!(name: 'Donovan', age: 30)
      found_person = Person.find_or_initialize_by(name: 'Donovan', age: 30)
      expect(found_person).to be_a(Neo4j::ActiveNode)
      expect(found_person).to be_persisted
      expect(found_person).to eq(person)
    end

    describe 'create using a block' do
      let(:person) do
        Person.create do |p|
          p.name = 'Wilson'
          p.age = 50
        end
      end

      it 'persists' do
        expect(person).to be_persisted
      end

      it 'assigns property values' do
        expect(person.name).to eq 'Wilson'
        expect(person.age).to eq 50
      end

      describe 'relationships' do
        let(:person_with_rel) do
          Person.create do |p|
            p.name = 'Foo'
            p.friends << other_person
          end
        end
        let(:other_person) { Person.create(name: 'Bar') }

        before do
          Person.has_many(:out, :friends, model_class: 'Person', type: 'FRIENDS_WITH')
          person_with_rel.reload
        end

        it 'are persisted' do
          expect(person_with_rel.friends.first).to eq other_person
        end
      end
    end
    # This also works for create! and find_by_or_create/find_by_or_create!
    it 'can increment an attribute' do
      person = Person.create(name: 'andreas', age: 21)
      expect { person.increment(:age) }.to change { person.age }.from(21).to(22)
    end

    it 'can increment an attribute and save' do
      person = Person.create(name: 'andreas', age: 21)
      expect { person.increment!(:age) }.to change { person.age }.from(21).to(22)
      expect(person).not_to be_changed
    end

    it 'can increment an attribute (concurrently)' do
      person = Person.create(name: 'andreas', age: 21)
      same_person = Person.last
      person.concurrent_increment!(:age)
      expect(person.age).to eq(22)
      expect(person.age_was).to eq(22)
      same_person.concurrent_increment!(:age)
      expect(person.reload.age).to eq(23)
      expect(same_person.age).to eq(23)
    end

    it 'can be deleted' do
      person = Person.create(name: 'andreas', age: 21)
      person.destroy
      expect(person.persisted?).to be false
    end

    it 'can be loaded by id' do
      person1 = Person.create(name: 'andreas', age: 21)
      person2 = Person.find(person1.id)
      expect(person2.id).to eq(person1.id)
      expect(person2.neo_id).to eq(person1.neo_id)
    end

    it 'does not persist updated properties until they are saved' do
      person = Person.create(name: 'andreas', age: 21)
      person[:age] = 22

      expect(Person.find(person.id).age).to eq(21)
    end

    it 'should not clear out existing properties when property is set and saved' do
      person = Person.create(name: 'andreas', age: 21)
      person.age = 22
      person.save

      person2 = neo4j_query('MATCH (p:Person) WHERE ID(p) = {neo_id} RETURN p',
                            {neo_id: person.neo_id},
                            wrap_level: :core_entity).first.p
      expect(person2.props).to match hash_including age: 22, name: 'andreas'
    end

    it 'they can be all found' do
      person1 = Person.create(name: 'person1', age: 21)
      person2 = Person.create(name: 'person2', age: 21)
      expect(Person.all).to include(person1, person2)
    end

    it 'they can be queries' do
      Person.create(name: 'person3', age: 21)
      person2 = Person.create(name: 'person4', age: 21)
      expect(Person.where(name: 'person4').to_a.map(&:neo_id)).to eq([person2.neo_id])
    end

    it 'saves all declared properties' do
      expect do
        Person.create(name: 'person123', age: 123, unknown: 'yes')
      end.to raise_error(Neo4j::Shared::Property::UndefinedPropertyError)
    end

    it 'does not have the weird bug described in issue #761' do
      stub_active_node_class('Community') do
        property :name
      end

      stub_active_node_class('School') do
        property :name
        has_many :out, :child_of, type: :child_of, model_class: 'Community'
      end

      ivy_league = Community.create(name: 'Ivy League')

      %w( Yale Harvard Cornell ).each do |name|
        School.create(name: name, child_of: [ivy_league])
      end

      School.create(name: 'The College of New Jersey')

      expect(School.where(name: 'The College of New Jersey').child_of.to_a).to be_empty
    end

    describe 'default property values' do
      before { Person.property(:default_prop, default: 'Chopper') }
      let(:guy) { Person.create(name: 'Guy Foo') }

      it 'sets the default value if nil on persistence' do
        expect(guy.default_prop).to eq 'Chopper'
      end
    end

    describe 'multiparameter attributes' do
      it 'converts to Date' do
        person = Person.create('date(1i)' => '2014', 'date(2i)' => '7', 'date(3i)' => '13')
        expect(person.date).to be_a Date
        expect(person.date.to_s).to eq '2014-07-13'
      end

      it 'converts to DateTime' do
        person = Person.create('datetime(1i)' => '2014', 'datetime(2i)' => '7', 'datetime(3i)' => '13', 'datetime(4i)' => '17', 'datetime(5i)' => '45')
        expect(person.datetime).to be_a DateTime
        expect(person.datetime).to eq 'Sun, 13 Jul 2014 17:45:00 +0000'
      end

      context Time do
        let(:tz_offset) { Time.now.gmt_offset }
        let(:dst_offset) { tz_offset != 0 && Time.now.dst? ? 1 : 0 }
        let(:base_hour) { 9 }
        let(:expected_hour) { base_hour - (tz_offset / 60 / 60) + dst_offset }

        it 'converts to Time' do
          person = Person.create('time(1i)' => '1', 'time(2i)' => '1', 'time(3i)' => '1', 'time(4i)' => base_hour.to_s, 'time(5i)' => '12', 'time(6i)' => '42')
          expect(person.time).to be_a(Time)
          expect(person.time.hour).to eq expected_hour
          # expect(person.time.utc.min).to eq 12
          # expect(person.time.utc.sec).to eq 42
        end
      end


      it 'raises an error when it receives values it cannot process' do
        expect do
          Person.create('foo(1i)' => '2014', 'foo(2i)' => '2014')
        end.to raise_error(Neo4j::Shared::Property::MultiparameterAssignmentError)
      end

      it 'sends values straight through when no type is specified' do
        person = Person.create('numbers(1i)' => '5', 'numbers(2i)' => '23')
        expect(person.numbers).to be_a Array
        expect(person.numbers).to eq [5, 23]
      end

      it 'leaves standard attributes alone' do
        person = Person.create('date(1i)' => '2014', 'date(2i)' => '7', 'date(3i)' => '13', name: 'chris')
        expect(person.name).to eq 'chris'
        expect(person.date).to be_a Date
      end

      it 'converts on update in addition to create' do
        person = Person.create
        person.update_attributes('date(1i)' => '2014', 'date(2i)' => '7', 'date(3i)' => '13')
        person.save
        expect(person.date).to be_a Date
        expect(person.date.to_s).to eq '2014-07-13'
      end
    end
  end

  describe 'serialization' do
    let!(:chris) { Person.create(name: 'chris') }
    let(:links) { {'neo4j' => 'http://www.neo4j.org', 'neotech' => 'http://www.neotechnology.com/'} }

    it 'correctly identifies properties for serialization' do
      expect(Person.serialized_properties).to include(:links)
      expect(chris.serialized_properties).to include(:links)
    end

    it 'successfully saves and returns hashes' do
      chris.links = links
      chris.save
      expect(chris.links).to eq links
      expect { chris.reload }.not_to change { chris.links }
    end

    describe 'QueryProxy #where' do
      before do
        chris.links = links
        chris.save
      end

      it 'serializes values given to #where' do
        expect(Person.where(links: links).first.links).to eq links
      end
    end
  end

  describe 'DateTime' do
    before(:each) { Person.delete_all }

    let(:datetime) { Time.new(2015, 1, 2, 3, 4, 5, '+06:00') }
    let!(:person) { Person.create(name: 'DateTime', datetime: datetime) }

    let(:datetime_db_value) do
      query = new_query.match(p: :Person)
                       .where(p: {neo_id: person.neo_id})
                       .return('p.datetime AS datetime')
      Neo4j::ActiveBase.current_session.query(query).first.datetime
    end

    it 'saves as date/time string by default' do
      expect(datetime_db_value).to eq(1_420_146_245)
    end
  end

  describe 'cache_key' do
    describe 'unpersisted object' do
      it 'should respond with plural_model/new' do
        model = IceLolly.new
        expect(model.cache_key).to eq "#{model.class.model_name.cache_key}/new"
      end
    end

    describe 'persisted object' do
      let(:model) { IceLolly.create(flavour: 'vanilla', required_on_create: true, required_on_update: true) }

      it 'should respond with a valid cache key' do
        expect(model.cache_key).to eq "#{model.class.model_name.cache_key}/#{model.neo_id}-#{model.updated_at.utc.to_s(:number)}"
      end

      context 'when changed' do
        it 'should change cache_key value' do
          start = model.cache_key && sleep(1)
          model.flavour = 'chocolate' && model.save
          expect(model.cache_key).to_not eq start
        end
      end

      describe 'without updated_at property' do
        before do
          stub_active_node_class('NoStamp') do
            property :name
          end
        end

        let(:nostamp) { NoStamp.create }
        it 'returns cache key without timestamp' do
          expect(nostamp.cache_key).to eq "#{nostamp.class.model_name.cache_key}/#{nostamp.neo_id}"
        end
      end
    end
  end

  describe 'method chaining' do
    before(:each) do
      stub_active_node_class('Cat') do
        property :name

        def self.named_bill
          all(:random_var).where("random_var.name = 'Bill'").pluck(:random_var)
        end

        def self.named_jim
          all.where(name: 'Jim')
        end
      end
    end
    context 'A Bill' do
      let!(:bill) { Cat.create(name: 'Bill') }
      context 'A Jim' do
        let!(:jim) { Cat.create(name: 'Jim') }

        context 'Cat has a .named_bill scoping method' do
          it 'only returns Bill' do
            expect(Cat.named_bill.to_a).to eq([bill])
            expect(Cat.all.named_bill.to_a).to eq([bill])
            expect(Cat.all(:another_variable).named_bill.to_a).to eq([bill])
          end

          context 'with an exiting node identity' do
            it 'reuses or resets' do
              expect(Cat.as(:c).named_jim.pluck(:c)).to eq([jim])
              expect(Cat.as(:c).all.named_jim.pluck(:c)).to eq([jim])
              expect { Cat.as(:c).all(:another_variable).named_jim.pluck(:c) }.to raise_error Neo4j::Core::CypherSession::CypherError
              expect(Cat.as(:c).all(:another_variable).named_jim.pluck(:another_variable)).to eq [jim]
            end
          end
        end
      end
    end
  end

  describe 'Neo4j::Paginated.create_from' do
    before do
      Person.delete_all
      i = 1.upto(16).to_a
      i.each { |count| Person.create(name: "Billy-#{i}", age: count) }
    end

    let(:t) { Person.where }
    let(:p) { Neo4j::Paginated.create_from(t, 2, 5) }

    it 'returns a Neo4j::Paginated' do
      expect(p).to be_a(Neo4j::Paginated)
    end

    it 'returns the expected number of objects' do
      expect(p.count).to eq 5
    end

    describe 'ordered pagination' do
      before do
        Person.delete_all
        %w(Alice Bob Carol David).each { |name| Person.create(name: name) }
      end

      it 'allows ordering with a symbol' do
        person = Neo4j::Paginated.create_from(Person.all, 1, 2, :name)
        expect(person.count).to eq 2
        expect(person.first.name).to eq 'Alice'
      end

      it 'allows ordering with a hash' do
        person = Neo4j::Paginated.create_from(Person.all, 1, 2, name: :desc)
        expect(person.count).to eq 2
        expect(person.first.name).to eq 'David'
      end
    end
  end

  describe 'finding by id_property' do
    let(:activenode_class) { active_node_class('TestClass') }
    let(:object) { activenode_class.create }

    describe 'where' do
      it 'should use uuid' do
        expect(activenode_class.where(id: object).first).to eq(object)
        expect(activenode_class.where(id: object.id).first).to eq(object)
        expect(activenode_class.where(id: id_property_value(object)).first).to eq(object)
      end

      context 'different id_property is specified' do
        let(:activenode_class) do
          active_node_class('TestClass') do
            id_property :foo
          end

          it 'should use uuid' do
            expect(activenode_class.where(id: object).first).to eq(object)
            expect(activenode_class.where(id: object.id).first).to eq(object)
            expect(activenode_class.where(id: object.foo).first).to eq(object)
          end
        end
      end
    end

    describe 'find_by' do
      it 'should use uuid' do
        expect(activenode_class.find_by(id: object)).to eq(object)
        expect(activenode_class.find_by(id: object.id)).to eq(object)
        expect(activenode_class.find_by(id: id_property_value(object))).to eq(object)
      end

      context 'different id_property is specified' do
        let(:activenode_class) do
          active_node_class('TestClass') do
            id_property :foo
          end

          it 'should use uuid' do
            expect(activenode_class.find_by(id: object)).to eq(object)
            expect(activenode_class.find_by(id: object.id)).to eq(object)
            expect(activenode_class.find_by(id: object.foo)).to eq(object)
          end
        end
      end
    end
  end

  # TODO: Rewrite/move into unit tests once master is merged into 5.1.x.
  describe 'model reloading' do
    before { stub_active_node_class('MyModel') }

    describe 'before_remove_const' do
      it 'populates the MODELS_TO_RELOAD set' do
        expect { MyModel.before_remove_const }.to change { Neo4j::ActiveNode::Labels::Reloading::MODELS_TO_RELOAD.count }
      end
    end

    describe 'reload_models!' do
      let!(:reload_cache) { Neo4j::ActiveNode::Labels::Reloading::MODELS_TO_RELOAD }
      before { MyModel.before_remove_const }
      it 'constantizes the models and clears list of models to reload' do
        expect(reload_cache).to receive(:each)
        expect(reload_cache).to receive(:clear)
        Neo4j::ActiveNode::Labels::Reloading.reload_models!
      end
    end
  end
<<<<<<< HEAD

  describe 'indexing' do
    subject { model.declared_properties[:flavour].options[:index] }
    context 'index method' do
      let(:model) { IceLolly.new }
      it { is_expected.to eq :exact }
    end

    context 'index option' do
      let(:model) { IceCream.new }
      it { is_expected.to eq :exact }
    end
  end

  using_action_controller do
    context 'with `ActionController::Parameters`' do
      let(:params) { action_controller_params('prop_with_default' => 'something else') }
      let(:create_params) { params }
      let(:klass) { IceLolly }
      let(:subject) { klass.new }

      it_should_behave_like 'handles permitted parameters'
    end
  end
=======
>>>>>>> 3767891f
end<|MERGE_RESOLUTION|>--- conflicted
+++ resolved
@@ -866,20 +866,6 @@
       end
     end
   end
-<<<<<<< HEAD
-
-  describe 'indexing' do
-    subject { model.declared_properties[:flavour].options[:index] }
-    context 'index method' do
-      let(:model) { IceLolly.new }
-      it { is_expected.to eq :exact }
-    end
-
-    context 'index option' do
-      let(:model) { IceCream.new }
-      it { is_expected.to eq :exact }
-    end
-  end
 
   using_action_controller do
     context 'with `ActionController::Parameters`' do
@@ -891,6 +877,4 @@
       it_should_behave_like 'handles permitted parameters'
     end
   end
-=======
->>>>>>> 3767891f
 end