
describe 'migration tasks' do
  let_env_variable('MIGRATIONS_SILENCED') { 'true' }

  before do
<<<<<<< HEAD
    delete_db
    delete_schema

=======
    clear_model_memory_caches
    delete_db
>>>>>>> 0db18d39
    stub_active_node_class('User') do
      property :name
      has_many :out, :songs, model_class: :Song, type: 'songs'
    end

    stub_active_node_class('Song') do
      property :name

      has_many :in, :owners, model_class: :User, origin: :songs
      has_many :out, :singers, model_class: :User, rel_class: :oSecondRelClass
      has_many :out, :new_singers, model_class: :User, rel_class: :ThirdRelClass
      def custom_id
        'my new id'
      end
    end

    stub_active_rel_class('FirstRelClass') do
      from_class false
      to_class false
      type 'songs'
    end

    stub_active_rel_class('SecondRelClass') do
      from_class false
      to_class false
      type 'singers'
    end

    stub_active_rel_class('ThirdRelClass') do
      from_class false
      to_class false
      type 'singers'
    end
  end

  let(:Rails) { double('Doubles the Rails constant') }
  let(:File)  { double('Doubles the File constant') }
  let(:path)  { '/hd/gems/rails' }

  describe 'base Migration class' do
    it 'raises an error' do
      expect { Neo4j::Migration.new.migrate }.to raise_error 'not implemented'
    end
  end

  describe 'AddIdProperty class' do
    before do
      Neo4j::Config.delete(:id_property)
      Neo4j::Config.delete(:id_property_type)
      Neo4j::Config.delete(:id_property_type_value)
    end

    let(:full_path) { '/hd/gems/rails/add_id_property.yml' }
    let(:clazz) { Neo4j::Migration::AddIdProperty }
    let(:map_template) { {models: %w(User Song)} }

    before do
      allow(Rails).to receive_message_chain(:root, :join).and_return('/hd/gems/rails/add_id_property.yml')
      allow(YAML).to receive(:load_file).and_return(map_template)
    end

    it 'loads an initialization file' do
      expect(Rails).to receive(:root).and_return(path)
      expect { clazz.new }.not_to raise_error
    end

    it 'adds ids when missing based on label' do
      Neo4j::ActiveBase.current_session.query('CREATE (n:`User`) return n')
      user = User.first
      neo_id = user.neo_id
      expect(user.uuid).to be_nil
      clazz.new.migrate

      user = User.first
      expect(user.uuid).not_to be_nil
      expect(user.neo_id).to eq neo_id
    end

    it 'does not modify existing ids' do
      user = User.create
      expect(user.uuid).not_to be_nil
      uuid = user.uuid

      clazz.new.migrate
      user_again = User.find(uuid)
      expect(user_again.uuid).to eq user.uuid
    end

    it 'respects the id_property declared on the model' do
      create_constraint :Song, :my_id, type: :unique

      Song.id_property :my_id, on: :custom_id
      Neo4j::ActiveBase.current_session.query('CREATE (n:`Song`) return n')
      user = Song.first
      neo_id = user.neo_id
      expect(user).not_to respond_to(:uuid)
      expect(user.my_id).to be_nil

      clazz.new.migrate
      user = Song.first
      expect(user.my_id).to eq 'my new id'
      expect(user.neo_id).to eq neo_id
    end
  end
end<|MERGE_RESOLUTION|>--- conflicted
+++ resolved
@@ -3,14 +3,10 @@
   let_env_variable('MIGRATIONS_SILENCED') { 'true' }
 
   before do
-<<<<<<< HEAD
     delete_db
     delete_schema
+    clear_model_memory_caches
 
-=======
-    clear_model_memory_caches
-    delete_db
->>>>>>> 0db18d39
     stub_active_node_class('User') do
       property :name
       has_many :out, :songs, model_class: :Song, type: 'songs'
