--- conflicted
+++ resolved
@@ -170,7 +170,6 @@
     end
   end
 
-<<<<<<< HEAD
   using_action_controller do
     context 'when using `ActionController::Parameters`' do
       let(:params) { action_controller_params('type' => 'image').permit! }
@@ -184,7 +183,9 @@
         file.attributes = params
         expect(file.type).to eq('image')
       end
-=======
+    end
+  end
+
   describe 'required index behavior' do
     before do
       create_index(:Incomplete, :foo, type: :exact)
@@ -202,7 +203,6 @@
 
       it_behaves_like 'does not raise schema error', :Incomplete
       it_behaves_like 'does not log schema option warning', :index, :Incomplete
->>>>>>> 3767891f
     end
   end
 end