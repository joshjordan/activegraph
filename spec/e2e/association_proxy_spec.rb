describe 'Association Proxy' do
  before do
    clear_model_memory_caches
    delete_db
  end

  context 'simple relationships' do
    before do
      stub_active_node_class('Student') do
        property :name
        has_many :out, :lessons, rel_class: :LessonEnrollment
        has_many :in, :exams, model_class: :Exam, origin: :students
        has_one :out, :favorite_lesson, type: nil, model_class: :Lesson
        has_many :out, :homework, type: :HOMEWORK, model_class: %w[Lesson Exam]
      end

      stub_active_rel_class('LessonEnrollment') do
        from_class :Student
        to_class :Lesson
        type :has_studet

        property :grade
      end

      stub_active_node_class('Lesson') do
        property :subject
        property :level, type: Integer
        has_many :in, :students, model_class: :Student, origin: :lessons
        has_many :out, :exams_given, type: nil, model_class: :Exam
      end

      stub_active_node_class('Exam') do
        property :name
        has_many :in, :lessons, model_class: :Lesson, origin: :exams_given
        has_many :out, :students, type: :has_student, model_class: :Student
      end
    end
<<<<<<< HEAD

    stub_active_node_class('Person') do
      property :name

      has_one :out, :parent, type: :parent, model_class: 'Person', dependent: :delete
      has_many :in, :children, origin: :parent, model_class: 'Person'
    end
  end
=======
>>>>>>> 18ac76fb

    let(:billy) { Student.create(name: 'Billy') }
    let(:math) { Lesson.create(subject: 'math', level: 101) }
    let(:science) { Lesson.create(subject: 'science', level: 102) }
    let(:math_exam) { Exam.create(name: 'Math Exam') }
    let(:science_exam) { Exam.create(name: 'Science Exam') }
    let(:science_exam2) { Exam.create(name: 'Science Exam 2') }

    before do
      [math, science].each { |lesson| billy.lessons << lesson }
      [math_exam, science_exam].each { |exam| billy.exams << exam }
      math.exams_given << math_exam
      science.exams_given << science_exam
      science.exams_given << science_exam2
      billy.favorite_lesson = math
    end

<<<<<<< HEAD
  it 'updates inverse has_one association correctly' do
    person3 = Person.create(name: '3')
    person2 = Person.create(name: '2', children: [person3])
    person1 = Person.create(name: '1', children: [person2])
    person1.update(children: [person2, person3.id])
    expect(person3.as(:p).parent.count).to eq(1)
  end

  it 'allows associations to respond to to_ary' do
    expect(billy.lessons).to respond_to(:to_ary)
    expect(billy.lessons.exams_given).to respond_to(:to_ary)
  end
=======
    it 'allows associations to respond to to_ary' do
      expect(billy.lessons).to respond_to(:to_ary)
      expect(billy.lessons.exams_given).to respond_to(:to_ary)
    end
>>>>>>> 18ac76fb

    it 'Should only make one query per association' do
      expect(billy.lessons.exams_given).to match_array([math_exam, science_exam, science_exam2])

      expect_queries(3) do
        grouped_lessons = billy.lessons.group_by(&:subject)

        expect(billy.lessons).to match_array([math, science])
        expect(grouped_lessons['math'][0].exams_given).to eq([math_exam])
        expect(grouped_lessons['science'][0].exams_given).to match_array([science_exam, science_exam2])

        expect(grouped_lessons['math'][0].students).to eq([billy])
        expect(grouped_lessons['science'][0].students).to eq([billy])
      end
    end

    it 'Should only make one query association from a model query' do
      expect_queries(3) do
        grouped_exams = Exam.all.group_by(&:name)

        expect(grouped_exams['Science Exam'][0].students).to eq([billy])
        expect(grouped_exams['Science Exam'][0].lessons).to eq([science])

        expect(grouped_exams['Math Exam'][0].students).to eq([billy])
        expect(grouped_exams['Math Exam'][0].lessons).to eq([math])
      end
    end

    it 'Should allow for loading of associations with one query' do
      expect_queries(1) do
        grouped_lessons = billy.lessons.with_associations(:exams_given, :students).group_by(&:subject)

        expect(grouped_lessons['math'][0].students).to eq([billy])
        expect(grouped_lessons['math'][0].exams_given).to eq([math_exam])

        expect(grouped_lessons['science'][0].students).to eq([billy])
        expect(grouped_lessons['science'][0].exams_given).to match_array([science_exam, science_exam2])
      end
    end

    it 'Should allow for loading of associations with one query on multiple to_a calls' do
      expect_queries(1) do
        query = billy.lessons.with_associations(:exams_given, :students)
        query.to_a
        query.to_a
      end
    end

    it 'Should allow for loading of associations with one query when method chain ends with first' do
      expect_queries(1) do
        billy.lessons.with_associations(:exams_given).first.exams_given.to_a
      end
    end

    it 'Should allow for loading of associations with one query when method chain ends with branch' do
      expect_queries(1) do
        billy.as(:b).with_associations(:lessons).branch { lessons }.first.lessons.to_a
      end
    end

    it 'Should allow for loading of `has_one` association' do
      expect_queries(1) do
        grouped_students = science.students.with_associations(:favorite_lesson).group_by(&:name)

        expect(grouped_students['Billy'][0].favorite_lesson).to eq(math)

        expect(grouped_students.size).to eq(1)
        expect(grouped_students['Billy'].size).to eq(1)
      end
    end

    it 'Queries limited times in depth two loops with with_associations' do
      Student.create.lessons << science
      Student.create.lessons << science
      expect_queries(4) do
        science.students.with_associations(:lessons).each do |student|
          student.lessons.with_associations(:exams_given).each do |lesson|
            lesson.exams_given.to_a
          end
        end
      end
    end

    it 'Queries limited times in depth two loops with deep with_associations' do
      Student.create.lessons << science
      Student.create.lessons << science
      expect_queries(1) do
        science.students.with_associations(lessons: :exams_given).each do |student|
          student.lessons.each do |lesson|
            lesson.exams_given.to_a
          end
        end
      end
    end

    it 'Queries limited times in depth two loops with deep with_associations iterating over relationships' do
      Student.create.lessons << science
      Student.create.lessons << science
      expect_queries(1) do
        science.students.with_associations(lessons: :exams_given).each do |student|
          student.lessons.rels.each do |lesson_rel|
            lesson_rel.end_node.exams_given.to_a
          end
        end
      end
    end

    it 'Queries limited times in depth two loops with deep with_associations iterating over relationships with each_rel' do
      Student.create.lessons << science
      Student.create.lessons << science
      expect_queries(1) do
        science.students.with_associations(lessons: :exams_given).each do |student|
          student.lessons.each_rel do |lesson_rel|
            lesson_rel.end_node.exams_given.to_a
          end
        end
      end
    end

    it 'Queries only one time when there are some empty associations' do
      Student.create.lessons << science
      Student.create.lessons += [science, Lesson.create]
      expect_queries(1) do
        science.students.with_associations(lessons: :exams_given).flat_map(&:lessons).flat_map(&:exams_given)
      end
    end

    it 'Raises error if attempting to deep eager load "past" a polymorphic association' do
      expect { math.students.with_associations(homework: :lessons) }.to raise_error
    end

    it 'Queries limited times in depth two loops' do
      Student.create.lessons << science
      Student.create.lessons << science
      expect_queries(5) do
        science.students.each do |student|
          student.lessons.each do |lesson|
            lesson.exams_given.to_a
          end
        end
      end
    end

    it 'does not make extra queries when using .create' do
      lesson = Lesson.create
      expect_queries(2) do
        science.students.each do |student|
          student.lessons.create(lesson)
        end
      end
    end

    describe 'support relationship type as label' do
      before do
        stub_active_node_class('Roster') do
          has_many :out, :students, type: :student
        end
      end

      it 'Queries only 1 time' do
        Roster.create(students: [billy])
        expect_queries(1) do
          Roster.all.with_associations(:students).each do |roster|
            roster.students.to_a
          end
        end
      end
    end

    describe 'ordering' do
      it 'supports before with_association' do
        expect(Lesson.order(:subject).with_associations(:students).map(&:subject)).to eq(%w(math science))
        expect(Lesson.order(subject: :desc).with_associations(:students).map(&:subject)).to eq(%w(science math))
      end

      it 'supports after with_association' do
        expect(Lesson.all.with_associations(:students).order(:subject).map(&:subject)).to eq(%w(math science))
        expect(Lesson.all.with_associations(:students).order(subject: :desc).map(&:subject)).to eq(%w(science math))
      end
    end

    describe 'ordering with limit' do
      it 'supports ordering with limit and with_associations' do
        expect(Lesson.order(:subject).limit(1).with_associations(:students).map(&:subject)).to eq(%w(math))
        expect(Lesson.order(subject: :desc).limit(1).with_associations(:students).map(&:subject)).to eq(%w(science))
      end
    end

    describe 'issue reported by @andrewhavens in #881' do
      it 'does not break' do
        l1 = Lesson.create!.tap { |l| l.exams_given = [Exam.create!] }
        l2 = Lesson.create!.tap { |l| l.exams_given = [Exam.create!, Exam.create!] }
        student = Student.create!.tap { |s| s.lessons = [l1, l2] }
        totals = {l1.id => l1.exams_given.count, l2.id => l2.exams_given.count}

        student.lessons.each do |l|
          expect(totals[l.id]).to eq l.exams_given.count
        end
      end
    end

    describe 'target' do
      context 'when none found' do
        it 'raises an error' do
          expect { billy.lessons.foo }.to raise_error NoMethodError
        end
      end
    end

    context 'when requiring "active_support/core_ext/enumerable"' do
      require 'active_support/core_ext/enumerable'

      it 'uses the correct `pluck` method' do
        expect(billy.lessons(:l).pluck(:l)).not_to include(nil)
        expect(billy.lessons(:l).method(:pluck).source_location.first).not_to include('active_support')
      end
    end

    describe '#inspect' do
      context 'when inspecting an association proxy' do
        let(:association_proxy) { billy.lessons }
        let(:inspected_elements) { association_proxy.inspect }

        it 'returns the list of resulting elements' do
          expect(inspected_elements).to include('#<AssociationProxy Student#lessons')
          expect(inspected_elements).to include(association_proxy.to_a.inspect)
        end
      end
    end
  end

  context 'multi relationships' do
    before do
      stub_active_node_class('Person') do
        property :name

        has_many :out, :knows, model_class: 'Person', type: nil
        has_many :in, :posts, type: :posts
        has_many :in, :comments, type: :comments
      end

      stub_active_node_class('Post') do
        property :name

        has_one :out, :owner, origin: :posts, model_class: 'Person'
        has_many :in, :comments, type: :posts
      end

      stub_active_node_class('Comment') do
        property :text

        has_one :out, :owner, origin: :comments, model_class: 'Person'
        has_one :out, :post, origin: :comments, model_class: 'Post'
      end
    end

    def deep_traversal(person)
      person.knows.each(&method(:deep_traversal))
    end

    context 'variable lenght relationship with with_associations' do
      let(:node) { Person.create(name: 'Billy', knows: friend1) }
      let(:friend1) { Person.create(name: 'f-1', knows: friend2) }
      let(:friend2) { Person.create(name: 'f-2', knows: friend3) }
      let(:friend3) { Person.create(name: 'f-3') }
      let(:billy_comment) { Comment.create(text: 'test-comment', owner: node) }
      let(:comment) { Comment.create(text: 'test-comment', owner: friend1) }

      before { Post.create(name: 'Post-1', owner: node, comments: [comment, billy_comment]) }

      it 'Should allow for string parameter with variable length relationship notation' do
        expect_queries(1) do
          Post.comments.with_associations(owner: 'knows*').map(&:owner).each(&method(:deep_traversal))
        end
      end


      it 'allows on demand retrieval beyond eagerly fetched associations' do
        expect(Post.owner.with_associations('knows*2')[0].knows[0].knows[0].knows[0].name).to eq 'f-3'
      end

      it 'Should allow for string parameter with fixed length relationship notation' do
        expect(queries_count do
          owners = Post.comments.with_associations('owner.knows*2').map(&:owner)
          owners.each(&method(:deep_traversal))
        end).to be > 1
      end

      it '* does not supress other relationships at the same level' do
        expect_queries(2) do
          expect(Post.owner(chainable: true).with_associations('knows*.comments').first.comments).to_not be_empty
        end
      end

      it 'Should allow for string parameter with variable length relationship notation' do
        expect_queries(1) do
          Post.owner(chainable: true).with_associations('knows*.comments').each do |owner|
            owner.knows.each do |known|
              known.knows[0].comments.to_a
            end
          end
        end
      end
    end

    context 'eager fetching of leafs' do
      it 'marks missing * relationships as empty on the initial query' do
        Person.create
        expect_queries(1) do
          Person.all.with_associations('knows*').each(&method(:deep_traversal))
        end
      end

      it 'marks missing * relationships as empty at the leaf' do
        pending 'for simplicity of implementation leafs at depth < max_depth are not initialized'
        person = Person.create(knows: Person.create)
        expect_queries(1) do
          person.as(:p).with_associations('knows*2').each(&method(:deep_traversal))
        end
      end
    end
  end
end<|MERGE_RESOLUTION|>--- conflicted
+++ resolved
@@ -35,17 +35,6 @@
         has_many :out, :students, type: :has_student, model_class: :Student
       end
     end
-<<<<<<< HEAD
-
-    stub_active_node_class('Person') do
-      property :name
-
-      has_one :out, :parent, type: :parent, model_class: 'Person', dependent: :delete
-      has_many :in, :children, origin: :parent, model_class: 'Person'
-    end
-  end
-=======
->>>>>>> 18ac76fb
 
     let(:billy) { Student.create(name: 'Billy') }
     let(:math) { Lesson.create(subject: 'math', level: 101) }
@@ -63,25 +52,10 @@
       billy.favorite_lesson = math
     end
 
-<<<<<<< HEAD
-  it 'updates inverse has_one association correctly' do
-    person3 = Person.create(name: '3')
-    person2 = Person.create(name: '2', children: [person3])
-    person1 = Person.create(name: '1', children: [person2])
-    person1.update(children: [person2, person3.id])
-    expect(person3.as(:p).parent.count).to eq(1)
-  end
-
-  it 'allows associations to respond to to_ary' do
-    expect(billy.lessons).to respond_to(:to_ary)
-    expect(billy.lessons.exams_given).to respond_to(:to_ary)
-  end
-=======
     it 'allows associations to respond to to_ary' do
       expect(billy.lessons).to respond_to(:to_ary)
       expect(billy.lessons.exams_given).to respond_to(:to_ary)
     end
->>>>>>> 18ac76fb
 
     it 'Should only make one query per association' do
       expect(billy.lessons.exams_given).to match_array([math_exam, science_exam, science_exam2])
@@ -321,6 +295,8 @@
         has_many :out, :knows, model_class: 'Person', type: nil
         has_many :in, :posts, type: :posts
         has_many :in, :comments, type: :comments
+        has_one :out, :parent, type: :parent, model_class: 'Person', dependent: :delete
+        has_many :in, :children, origin: :parent, model_class: 'Person'
       end
 
       stub_active_node_class('Post') do
@@ -403,5 +379,13 @@
         end
       end
     end
+
+    it 'updates inverse has_one association correctly' do
+      person3 = Person.create(name: '3')
+      person2 = Person.create(name: '2', children: [person3])
+      person1 = Person.create(name: '1', children: [person2])
+      person1.update(children: [person2, person3.id])
+      expect(person3.as(:p).parent.count).to eq(1)
+    end
   end
 end