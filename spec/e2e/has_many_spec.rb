--- conflicted
+++ resolved
@@ -283,17 +283,10 @@
 
     before(:each) do
       Neo4j::Session.query.match(post: :Post, comment: :Comment).where(comment: {uuid: comments.map(&:uuid)})
-<<<<<<< HEAD
-                    .create('post<-[:comments_on]-comment').exec
+                    .create('(post)<-[:comments_on]-(comment)').exec
 
       Neo4j::Session.query.match(post: :Post, person: :Person).where(person: {uuid: person.uuid})
-                    .create('post<-[:comments_on]-person').exec
-=======
-        .create('(post)<-[:comments_on]-(comment)').exec
-
-      Neo4j::Session.query.match(post: :Post, person: :Person).where(person: {uuid: person.uuid})
-        .create('(post)<-[:comments_on]-(person)').exec
->>>>>>> ecc4730c
+                    .create('(post)<-[:comments_on]-(person)').exec
     end
 
     subject { post.comments.pluck(:uuid).sort }
