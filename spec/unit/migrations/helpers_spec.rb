--- conflicted
+++ resolved
@@ -9,22 +9,15 @@
     delete_db
     delete_schema
 
-<<<<<<< HEAD
+    stub_active_node_class('Bookcase') do
+      has_many :out, :books, type: :has_books
+    end
+
     create_constraint(:Book, :name, type: :unique)
     create_index(:Book, :author_name, type: :exact)
     stub_active_node_class('Book') do
       property :name
       property :author_name
-=======
-    stub_active_node_class('Bookcase') do
-      has_many :out, :books, type: :has_books
-    end
-
-    stub_active_node_class('Book') do
-      property :name, constraint: :unique
-      property :author_name, index: :exact
-      has_one :in, :bookcase, origin: :books
->>>>>>> 0db18d39
     end
 
     Book.create!(name: 'Book1')
