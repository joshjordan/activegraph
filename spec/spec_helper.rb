# To run coverage via travis
require 'simplecov'
require 'dotenv'
require 'timecop'

Dotenv.load

SimpleCov.start
if ENV['CI'] == 'true'
  require 'codecov'
  SimpleCov.formatter = SimpleCov::Formatter::Codecov
end

# To run it manually via Rake
if ENV['COVERAGE']
  require 'simplecov'
  SimpleCov.formatter = SimpleCov::Formatter::HTMLFormatter
  SimpleCov.start
end

require 'bundler/setup'
require 'rspec'
require 'its'
require 'fileutils'
require 'tmpdir'
require 'logger'

require 'neo4j-core'
require 'neo4j-server'
require 'neo4j-embedded' if RUBY_PLATFORM == 'java'
require 'neo4j'
require 'unique_class'

require 'pry' if ENV['APP_ENV'] == 'debug'

require 'neo4j/core/cypher_session'
require 'neo4j/core/cypher_session/adaptors/http'
require 'neo4j/core/cypher_session/adaptors/embedded'

class MockLogger
  def debug(*_args)
  end
end

module Rails
  def self.logger
    MockLogger.new
  end

  def self.root
    # Placeholder
    Pathname.new(Dir.pwd)
  end
end


Dir["#{File.dirname(__FILE__)}/shared_examples/**/*.rb"].each { |f| require f }

EMBEDDED_DB_PATH = File.join(Dir.tmpdir, 'neo4j-core-java')

I18n.enforce_available_locales = false

module Neo4jSpecHelpers
  extend ActiveSupport::Concern

  def new_query
    Neo4j::Core::Query.new
  end

  def current_session
    Neo4j::ActiveBase.current_session
  end

  def session
    current_session
  end

  def log_queries!
    Neo4j::Core::CypherSession::Adaptors::Base.subscribe_to_query(&method(:puts))
    Neo4j::Core::CypherSession::Adaptors::HTTP.subscribe_to_request(&method(:puts))
    Neo4j::Core::CypherSession::Adaptors::Embedded.subscribe_to_transaction(&method(:puts))
  end

  class_methods do
    def let_config(var_name)
      before do
        @neo4j_config_vars ||= ActiveSupport::HashWithIndifferentAccess.new
        @neo4j_config_vars[var_name] = Neo4j::Config[var_name]
        Neo4j::Config[var_name]      = yield
      end

      after do
        Neo4j::Config[var_name] = @neo4j_config_vars[var_name]
        @neo4j_config_vars.delete(var_name)
      end
    end
  end

  # rubocop:disable Style/GlobalVars
  def expect_queries(count)
    start_count = $expect_queries_count
    yield
    expect($expect_queries_count - start_count).to eq(count)
  end
end

$expect_queries_count = 0
Neo4j::Core::CypherSession::Adaptors::Base.subscribe_to_query do |_message|
  $expect_queries_count += 1
end
# rubocop:enable Style/GlobalVars

FileUtils.rm_rf(EMBEDDED_DB_PATH)

Dir["#{File.dirname(__FILE__)}/shared_examples/**/*.rb"].each { |f| require f }

def clear_model_memory_caches
  Neo4j::ActiveNode::Labels.clear_wrapped_models
end

def delete_db
  # clear_model_memory_caches
  Neo4j::ActiveBase.current_session.query('MATCH (n) OPTIONAL MATCH (n)-[r]-() DELETE n,r')
end

Dir[File.dirname(__FILE__) + '/support/**/*.rb'].each { |f| require f }

module ActiveNodeRelStubHelpers
  def stub_active_node_class(class_name, &block)
    stub_const class_name, active_node_class(class_name, &block)
  end

  def stub_active_rel_class(class_name, &block)
    stub_const class_name, active_rel_class(class_name, &block)
  end

  def stub_named_class(class_name, superclass = nil, &block)
    stub_const class_name, named_class(class_name, superclass, &block)
  end

  def active_node_class(class_name, &block)
    named_class(class_name) do
      include Neo4j::ActiveNode

      module_eval(&block) if block
    end
  end

  def active_rel_class(class_name, &block)
    named_class(class_name) do
      include Neo4j::ActiveRel

      module_eval(&block) if block
    end
  end

  def named_class(class_name, superclass = nil, &block)
    Class.new(superclass || Object) do
      @class_name = class_name
      class << self
        attr_reader :class_name
        alias_method :name, :class_name
        def to_s
          name
        end
      end

      module_eval(&block) if block
    end
  end
end

<<<<<<< HEAD
session_mode = RUBY_PLATFORM == 'java' ? :embedded : :http

session_adaptor = case session_mode
                  when :embedded
                    Neo4j::Core::CypherSession::Adaptors::Embedded.new(EMBEDDED_DB_PATH, impermanent: true, auto_commit: true, wrap_level: :proc)
                  when :http
                    server_url = ENV['NEO4J_URL'] || 'http://localhost:7474'
                    server_username = ENV['NEO4J_USERNAME'] || 'neo4j'
                    server_password = ENV['NEO4J_PASSWORD'] || 'neo4jrb rules, ok?'
=======
# Introduces `let_context` helper method
# This allows us to simplify the case where we want to
# have a context which contains one or more `let` statements
module RSpecHelpers
  # Supports giving either a Hash or a String and a Hash as arguments
  # In both cases the Hash will be used to define `let` statements
  # When a String is specified that becomes the context description
  # If String isn't specified, Hash#inspect becomes the context description
  def let_context(*args, &block)
    context_string, hash =
      case args.map(&:class)
      when [String, Hash] then ["#{args[0]} #{args[1]}", args[1]]
      when [Hash] then [args[0].inspect, args[0]]
      end

    context(context_string) do
      hash.each { |var, value| let(var) { value } }

      instance_eval(&block)
    end
  end
end

def before_session
  Neo4j::Session.current.close if Neo4j::Session.current
  yield
  create_session
end

RSpec.configure do |c|
  c.extend RSpecHelpers
  c.include Neo4jSpecHelpers
>>>>>>> 13f888a1

                    basic_auth_hash = {username: server_username, password: server_password}

                    Neo4j::Core::CypherSession::Adaptors::HTTP.new(server_url, basic_auth: basic_auth_hash, wrap_level: :proc)
                  end

puts 'setting session'
Neo4j::ActiveBase.set_current_session(Neo4j::Core::CypherSession.new(session_adaptor))


RSpec.configure do |config|
  config.include Neo4jSpecHelpers
  config.include ActiveNodeRelStubHelpers

  # Setup the current session
  config.before(:suite) do
  end

  config.after(:suite) do
    # Ability to close session?
  end

  # config.before(:each) do
  #   puts 'before each'
  #   # TODO: What to do about this?
  #   Neo4j::Session._listeners.clear
  #   @current_session || create_session
  # end

  # config.after(:each) do
  #   puts 'after each'
  #   if current_transaction
  #     puts 'WARNING forgot to close transaction'
  #     Neo4j::ActiveBase.wait_for_schema_changes
  #     current_transaction.close
  #   end
  # end

  config.exclusion_filter = {
    api: lambda do |ed|
      RUBY_PLATFORM == 'java' && ed == :server
    end
  }
end<|MERGE_RESOLUTION|>--- conflicted
+++ resolved
@@ -170,7 +170,6 @@
   end
 end
 
-<<<<<<< HEAD
 session_mode = RUBY_PLATFORM == 'java' ? :embedded : :http
 
 session_adaptor = case session_mode
@@ -180,7 +179,12 @@
                     server_url = ENV['NEO4J_URL'] || 'http://localhost:7474'
                     server_username = ENV['NEO4J_USERNAME'] || 'neo4j'
                     server_password = ENV['NEO4J_PASSWORD'] || 'neo4jrb rules, ok?'
-=======
+
+                    basic_auth_hash = {username: server_username, password: server_password}
+
+                    Neo4j::Core::CypherSession::Adaptors::HTTP.new(server_url, basic_auth: basic_auth_hash, wrap_level: :proc)
+                  end
+
 # Introduces `let_context` helper method
 # This allows us to simplify the case where we want to
 # have a context which contains one or more `let` statements
@@ -204,27 +208,13 @@
   end
 end
 
-def before_session
-  Neo4j::Session.current.close if Neo4j::Session.current
-  yield
-  create_session
-end
-
-RSpec.configure do |c|
-  c.extend RSpecHelpers
-  c.include Neo4jSpecHelpers
->>>>>>> 13f888a1
-
-                    basic_auth_hash = {username: server_username, password: server_password}
-
-                    Neo4j::Core::CypherSession::Adaptors::HTTP.new(server_url, basic_auth: basic_auth_hash, wrap_level: :proc)
-                  end
 
 puts 'setting session'
 Neo4j::ActiveBase.set_current_session(Neo4j::Core::CypherSession.new(session_adaptor))
 
 
 RSpec.configure do |config|
+  c.extend RSpecHelpers
   config.include Neo4jSpecHelpers
   config.include ActiveNodeRelStubHelpers
 
