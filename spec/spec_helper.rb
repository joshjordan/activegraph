--- conflicted
+++ resolved
@@ -84,30 +84,6 @@
     Neo4j::Core::CypherSession::Adaptors::Base.subscribe_to_query(&method(:puts))
     Neo4j::Core::CypherSession::Adaptors::HTTP.subscribe_to_request(&method(:puts))
     Neo4j::Core::CypherSession::Adaptors::Embedded.subscribe_to_transaction(&method(:puts))
-  end
-
-  class_methods do
-    def let_config(var_name, value)
-      around do |example|
-        old_value = Neo4j::Config[var_name]
-        Neo4j::Config[var_name] = value
-        example.run
-        Neo4j::Config[var_name] = old_value
-      end
-    end
-
-    def capture_output!(variable)
-      around do |example|
-        @captured_stream = StringIO.new
-
-        original_stream = $stdout
-        $stdout = @captured_stream
-
-        example.run
-
-<<<<<<< HEAD
-  def action_controller_params(args)
-    ActionController::Parameters.new(args)
   end
 
   class_methods do
@@ -124,19 +100,25 @@
       end
     end
 
-    def let_config(var_name)
-      before do
-        @neo4j_config_vars ||= ActiveSupport::HashWithIndifferentAccess.new
-        @neo4j_config_vars[var_name] = Neo4j::Config[var_name]
-        Neo4j::Config[var_name]      = yield
-      end
-
-      after do
-        Neo4j::Config[var_name] = @neo4j_config_vars[var_name]
-        @neo4j_config_vars.delete(var_name)
-=======
+    def let_config(var_name, value)
+      around do |example|
+        old_value = Neo4j::Config[var_name]
+        Neo4j::Config[var_name] = value
+        example.run
+        Neo4j::Config[var_name] = old_value
+      end
+    end
+
+    def capture_output!(variable)
+      around do |example|
+        @captured_stream = StringIO.new
+
+        original_stream = $stdout
+        $stdout = @captured_stream
+
+        example.run
+
         $stdout = original_stream
->>>>>>> 3767891f
       end
       let(variable) { @captured_stream.string }
     end
