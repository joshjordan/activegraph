--- conflicted
+++ resolved
@@ -2,7 +2,6 @@
 
 gemspec
 
-<<<<<<< HEAD
 # gem 'neo4j-core', github: 'neo4jrb/neo4j-core', branch: 'master' if ENV['CI']
 
 if branch = ENV['TRAVIS_BRANCH']
@@ -13,12 +12,6 @@
 else
   gem 'neo4j-core'
 end
-=======
-# if ENV['CI']
-#   gem 'neo4j-core', github: 'neo4jrb/neo4j-core', branch: 'master'
-#   gem 'neo4j-rake_tasks', github: 'neo4jrb/neo4j-rake_tasks', branch: 'master'
-# end
->>>>>>> abc2cbc5
 
 # gem 'active_attr', github: 'neo4jrb/active_attr', branch: 'performance'
 # gem 'active_attr', path: '../active_attr'
@@ -31,21 +24,14 @@
   gem 'railties', '~> 4'
 end
 
-gem 'tins', '< 1.7' if RUBY_VERSION.to_f < 2.0
-
 group 'test' do
   gem 'coveralls', require: false
-<<<<<<< HEAD
-  gem 'tins', '< 1.7' if RUBY_VERSION.to_f < 2.0
-=======
   if RUBY_VERSION.to_f < 2.0
     gem 'tins', '< 1.7'
     gem 'overcommit', '< 0.35.0'
   else
     gem 'overcommit'
-    gem 'activesupport', '>= 4.2'
   end
->>>>>>> abc2cbc5
   gem 'codecov', require: false
   gem 'simplecov', require: false
   gem 'simplecov-html', require: false
