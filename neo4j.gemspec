lib = File.expand_path('../lib/', __FILE__)
$LOAD_PATH.unshift lib unless $LOAD_PATH.include?(lib)

require 'neo4j/version'


Gem::Specification.new do |s|
  s.name     = 'neo4j'
  s.version  = Neo4j::VERSION
  s.required_ruby_version = '>= 1.9.3'

  s.authors  = 'Andreas Ronge, Brian Underwood, Chris Grigg'
  s.email    = 'andreas.ronge@gmail.com, brian@brian-underwood.codes, chris@subvertallmedia.com'
  s.homepage = 'https://github.com/neo4jrb/neo4j/'
  s.rubyforge_project = 'neo4j'
  s.summary = 'A graph database for Ruby'
  s.license = 'MIT'
  s.description = <<-EOF
A Neo4j OGM (Object-Graph-Mapper) for use in Ruby on Rails and Rack frameworks heavily inspired by ActiveRecord.
  EOF

  s.require_path = 'lib'
  s.files = Dir.glob('{bin,lib,config}/**/*') + %w(README.md CHANGELOG.md CONTRIBUTORS Gemfile neo4j.gemspec)
  s.executables = ['neo4j-jars']
  s.has_rdoc = true
  s.extra_rdoc_files = %w( README.md )
  s.rdoc_options = ['--quiet', '--title', 'Neo4j.rb', '--line-numbers', '--main', 'README.rdoc', '--inline-source']

  s.add_dependency('orm_adapter', '~> 0.5.0')
<<<<<<< HEAD
  s.add_dependency('activemodel', '>= 4.0', '< 5.1')
  s.add_dependency('activesupport', '>= 4.0', '< 5.1')
  s.add_dependency('neo4j-core', '>= 6.0.0')
=======
  s.add_dependency('activemodel', '~> 4')
  s.add_dependency('activesupport', '~> 4')
  s.add_dependency('neo4j-core', '>= 6.0.0', '< 7.0.0')
>>>>>>> 3fb890a6
  s.add_dependency('neo4j-community', '~> 2.0') if RUBY_PLATFORM =~ /java/
  s.add_development_dependency('railties', '>= 4.0', '< 5.1')
  s.add_development_dependency('pry')
  s.add_development_dependency('os')
  s.add_development_dependency('rake')
  s.add_development_dependency('yard')
  s.add_development_dependency('guard')
  s.add_development_dependency('guard-rubocop')
  s.add_development_dependency('guard-rspec')
  s.add_development_dependency('rubocop', '~> 0.34.0')
end<|MERGE_RESOLUTION|>--- conflicted
+++ resolved
@@ -27,15 +27,9 @@
   s.rdoc_options = ['--quiet', '--title', 'Neo4j.rb', '--line-numbers', '--main', 'README.rdoc', '--inline-source']
 
   s.add_dependency('orm_adapter', '~> 0.5.0')
-<<<<<<< HEAD
   s.add_dependency('activemodel', '>= 4.0', '< 5.1')
   s.add_dependency('activesupport', '>= 4.0', '< 5.1')
-  s.add_dependency('neo4j-core', '>= 6.0.0')
-=======
-  s.add_dependency('activemodel', '~> 4')
-  s.add_dependency('activesupport', '~> 4')
   s.add_dependency('neo4j-core', '>= 6.0.0', '< 7.0.0')
->>>>>>> 3fb890a6
   s.add_dependency('neo4j-community', '~> 2.0') if RUBY_PLATFORM =~ /java/
   s.add_development_dependency('railties', '>= 4.0', '< 5.1')
   s.add_development_dependency('pry')
