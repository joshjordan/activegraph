# -*- mode: ruby -*-
# vi: set ft=ruby :

# All Vagrant configuration is done below. The "2" in Vagrant.configure
# configures the configuration version (we support older styles for
# backwards compatibility). Please don't change it unless you know what
# you're doing.
Vagrant.configure('2') do |config|
  # The most common configuration options are documented and commented below.
  # For a complete reference, please see the online documentation at
  # https://docs.vagrantup.com.

  # Every Vagrant development environment requires a box. You can search for
  # boxes at https://atlas.hashicorp.com/search.
  config.vm.box = 'ubuntu/xenial64'

  # Create a forwarded port mapping which allows access to a specific port
  # within the machine from a port on the host machine and only allow access
  # via 127.0.0.1 to disable public access
<<<<<<< HEAD
  config.vm.network 'forwarded_port', guest: 7474, host: 7474, host_ip: '127.0.0.1'
  config.vm.network 'forwarded_port', guest: 7473, host: 7473, host_ip: '127.0.0.1'
  config.vm.network 'forwarded_port', guest: 7472, host: 7472, host_ip: '127.0.0.1'
=======
  config.vm.network 'forwarded_port', guest: 7474, host: 9474, host_ip: '127.0.0.1'
  config.vm.network 'forwarded_port', guest: 7473, host: 9473, host_ip: '127.0.0.1'
  config.vm.network 'forwarded_port', guest: 7472, host: 9472, host_ip: '127.0.0.1'
>>>>>>> a88e0463

  # Share an additional folder to the guest VM or configure . The first argument is
  # the path on the host to the actual folder. The second argument is
  # the path on the guest to mount the folder. And the optional third
  # argument is a set of non-required options.

  project_name = 'neo4j'
  fail 'Vagrantfile project_name variable cannot be blank' if project_name.nil? || project_name == ''

  config.vm.synced_folder '.', "/home/ubuntu/#{project_name}"

  # Provider-specific configuration so you can fine-tune various
  # backing providers for Vagrant. These expose provider-specific options.
  # Example for VirtualBox:
  #
  # config.vm.provider "virtualbox" do |vb|
  #   # Display the VirtualBox GUI when booting the machine
  #   vb.gui = true
  #
  #   # Customize the amount of memory on the VM:
  #   vb.memory = "2048"
  # end
  #
  # View the documentation for the provider you are using for more
  # information on available options.

  # Disable notify-forwarder plugin, if present, because it was messing with Neo4j and causing a database panic
  # https://discuss.elastic.co/t/es-cluster-in-docker-containers-alreadyclosedexception-underlying-file-changed-by-an-external-force/48874/8
  if Vagrant.has_plugin?('vagrant-notify-forwarder')
    config.notify_forwarder.enable = false
  end

  # Enable provisioning with a shell script. Additional provisioners such as
  # Puppet, Chef, Ansible, Salt, and Docker are also available. Please see the
  # documentation for more information about their specific syntax and use.

  config.vm.provision 'bootstrapping', type: 'shell', privileged: false,
                                       keep_color: true, inline: <<-SHELL
      PURPLE='\033[1;35m'; GREEN='\033[1;32m'; NC='\033[0;0m'
      echo "${PURPLE}BEGINNING BOOTSTRAPPING PROCESS...Grab a drink. This could take a while.${NC}"
      echo ' '
      echo "${PURPLE}UPDATING .BASHRC FILE${NC}"
      echo "cd /home/ubuntu/#{project_name}" >> /home/ubuntu/.bashrc
      cd ~/#{project_name}
      echo "${GREEN}COMPLETED UPDATING .BASHRC FILE${NC}"
      echo ' '
      echo "${PURPLE}INSTALLING JAVA${NC}"
      # Updates apt-get to point to updated java8 package
      yes | sudo add-apt-repository ppa:webupd8team/java
      # Updates apt-get
      sudo apt-get update
      # Set debconf config file to mark java8 license prompts as completed
      # https://askubuntu.com/questions/190582/installing-java-automatically-with-silent-option#
      # Install java8 without prompts
      echo debconf shared/accepted-oracle-license-v1-1 select true | sudo debconf-set-selections
      echo debconf shared/accepted-oracle-license-v1-1 seen true | sudo debconf-set-selections
      yes | sudo apt-get install oracle-java8-installer
      echo "${GREEN}COMPLETED INSTALLING JAVA${NC}"
      echo ' '
      echo "${PURPLE}INSTALLING RVM & RUBY${NC}"
      yes | sudo apt-get install gnupg2
      gpg2 --keyserver hkp://keys.gnupg.net --recv-keys 409B6B1796C275462A1703113804BB82D39DC0E3 7D2BAF1CF37B13E2069D6956105BD0E739499BDB
      # Current issue with rvm: https://github.com/rvm/rvm/issues/4068
      # use this patch until fixed
      curl -sSL https://raw.githubusercontent.com/wayneeseguin/rvm/stable/binscripts/rvm-installer | bash -s stable --ruby=2.4
      # uncomment and use below after fixed
      # curl -sSL https://get.rvm.io | bash -s stable --ruby=2.4
      source /home/ubuntu/.rvm/scripts/rvm
      echo "${GREEN}COMPLETED INSTALLING RVM & RUBY${NC}"
      echo ' '
      echo "${PURPLE}INSTALLING GEMS${NC}"
      gem install bundler --no-rdoc --no-ri
      # also install libcurl3, libcurl3-gnutls, & libcurl4-openssl-dev
      # which are needed by the "curb" gem, used in some 3rd party rake tasks--tho not actually sure about neo4j
      yes | sudo apt-get install libcurl3 libcurl4-openssl-dev
      bundle install
      gem install overcommit --no-rdoc --no-ri
      overcommit --install
      echo "${GREEN}COMPLETED INSTALLING GEMS${NC}"
  SHELL

  unless Dir['./db/neo4j/development'].any?
    # With default configuration, Neo4j only accepts local connections (which, in this case, means local to the VM).
    # Vagrant has been set up to forward connections local to the VM to the appropriate ports on the host machine.
    # As such, we need to change neo4j's conf to accept non-local connections if we want to be able to connect to
    # neo4j from a browser on the host machine:
    update_neo4j_conf = <<-TEXT
      require 'fileutils'
      require 'tempfile'

      t_file = Tempfile.new('neo4j.conf')
      File.open('./db/neo4j/development/conf/neo4j.conf', 'r+').each do |line|
        case line.chomp
        when '#dbms.connectors.default_listen_address=0.0.0.0'
          t_file.puts 'dbms.connectors.default_listen_address=0.0.0.0'
        when 'dbms.connector.bolt.listen_address=localhost:7472'
          t_file.puts 'dbms.connector.bolt.listen_address=:7472'
        when 'dbms.connector.http.listen_address=localhost:7474'
          t_file.puts 'dbms.connector.http.listen_address=:7474'
        when 'dbms.connector.https.listen_address=localhost:7473'
          t_file.puts 'dbms.connector.https.listen_address=:7473'
        else
          t_file.puts line
        end
      end
      t_file.close
      FileUtils.mv(t_file.path, './db/neo4j/development/conf/neo4j.conf')
    TEXT

    config.vm.provision 'install neo4j', type: 'shell', privileged: false,
                                         keep_color: true, inline: <<-SHELL
        PURPLE='\033[1;35m'; GREEN='\033[1;32m'; NC='\033[0;0m'
        echo "${PURPLE}INSTALLING NEO4J INTO 'db/neo4j/development'${NC}"
        cd ~/#{project_name}
        rake neo4j:install[community-latest]
        ruby -e "#{update_neo4j_conf}"
        echo "${GREEN}COMPLETED INSTALLING NEO4J INTO 'db/neo4j/development'${NC}"
    SHELL
  end

  config.vm.provision 'bootstrapping complete', type: 'shell', privileged: false,
                                                keep_color: true, run: 'always', inline: <<-SHELL
      GREEN="\033[1;32m"; BLUE='\033[1;34m'; NC="\033[0;0m"
      echo "${GREEN}BOOTSTRAPPING COMPLETE!${NC}"
      echo "${BLUE}Database server not started${NC}"
      echo ' '
      echo "${BLUE}Once started, to connect to the neo4j dev database in your browser visit:${NC}"
      echo "${BLUE}- HTTP: http://localhost:7474${NC}"
      echo "${BLUE}- HTTPS: https://localhost:7473${NC}"
      echo "${BLUE}- BOLT: bolt://localhost:7472${NC}"
      echo "${BLUE}To kill the dev database server run 'rake neo4j:stop' inside the VM${NC}"
      echo ' '
      echo "${BLUE}With the neo4j server running, execute 'rspec' inside the VM to run the test suite${NC}"
    SHELL
end<|MERGE_RESOLUTION|>--- conflicted
+++ resolved
@@ -17,15 +17,9 @@
   # Create a forwarded port mapping which allows access to a specific port
   # within the machine from a port on the host machine and only allow access
   # via 127.0.0.1 to disable public access
-<<<<<<< HEAD
-  config.vm.network 'forwarded_port', guest: 7474, host: 7474, host_ip: '127.0.0.1'
-  config.vm.network 'forwarded_port', guest: 7473, host: 7473, host_ip: '127.0.0.1'
-  config.vm.network 'forwarded_port', guest: 7472, host: 7472, host_ip: '127.0.0.1'
-=======
   config.vm.network 'forwarded_port', guest: 7474, host: 9474, host_ip: '127.0.0.1'
   config.vm.network 'forwarded_port', guest: 7473, host: 9473, host_ip: '127.0.0.1'
   config.vm.network 'forwarded_port', guest: 7472, host: 9472, host_ip: '127.0.0.1'
->>>>>>> a88e0463
 
   # Share an additional folder to the guest VM or configure . The first argument is
   # the path on the host to the actual folder. The second argument is
