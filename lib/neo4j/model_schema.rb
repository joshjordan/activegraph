require 'set'
module Neo4j
  # This is here to support the removed functionality of being able to
  # defined indexes and constraints on models
  # This code should be removed later
  module ModelSchema
    MODEL_INDEXES = {}
    MODEL_CONSTRAINTS = {}
    REQUIRED_INDEXES = {}

    class << self
      def add_defined_constraint(model, property_name)
        MODEL_CONSTRAINTS[model] ||= Set.new
        MODEL_CONSTRAINTS[model] << property_name.to_sym
      end

      def add_defined_index(model, property_name)
        MODEL_INDEXES[model] ||= Set.new
        MODEL_INDEXES[model] << property_name.to_sym
      end

      def add_required_index(model, property_name)
        REQUIRED_INDEXES[model] ||= Set.new
        REQUIRED_INDEXES[model] << property_name.to_sym
      end

      def defined_constraint?(model, property_name)
        MODEL_CONSTRAINTS[model] &&
          MODEL_CONSTRAINTS[model].include?(property_name.to_sym)
      end

      def model_constraints
        return @model_constraints if @model_constraints

        constraints = Neo4j::ActiveBase.current_session.constraints.each_with_object({}) do |row, result|
          result[row[:label]] ||= []
          result[row[:label]] << row[:properties]
        end

        @model_constraints = schema_elements_list(MODEL_CONSTRAINTS, constraints)
      end

      def model_indexes
        return @model_indexes if @model_indexes

        indexes = Neo4j::ActiveBase.current_session.indexes.each_with_object({}) do |row, result|
          result[row[:label]] ||= []
          result[row[:label]] << row[:properties]
        end

        @model_indexes = schema_elements_list(MODEL_INDEXES, indexes) +
                         schema_elements_list(REQUIRED_INDEXES, indexes).reject(&:last)
        # reject required indexes which are already in the DB
      end

      # should be private
      def schema_elements_list(by_model, db_results)
        by_model.flat_map do |model, property_names|
          label = model.mapped_label_name.to_sym
          property_names.map do |property_name|
            exists = db_results[label] && db_results[label].include?([property_name])
            [model, label, property_name, exists]
          end
        end
      end

      def ensure_model_data_state!
        # If we load a new model, reset everything
        if @previously_loaded_models_count != Neo4j::ActiveNode.loaded_classes.size
          # Make sure we've finalized id_property details and have called
          # add_ constraint/index methods above
          Neo4j::ActiveNode.loaded_classes.each(&:ensure_id_property_info!)
          reload_models_data!
        end
      end

      def reload_models_data!
<<<<<<< HEAD
        @legacy_model_schema_informations = @model_indexes = @model_constraints = nil
      end

      def legacy_model_schema_informations
        @legacy_model_schema_informations ||= begin
          data = {index: [], constraint: []}
          [[:constraint, model_constraints], [:index, model_indexes]].each do |type, schema_elements|
            schema_elements.map do |args|
              data[type] << [:model, :label, :property_name, :exists].zip(args).to_h
            end
          end
          data
        end
      end

      def validate_model_schema!
        messages = legacy_model_schema_informations.each_with_object(index: [], constraint: []) do |(type, schema_infos), msg|
          schema_infos.each do |data|
            if exists
              log_warning!(type, data[:model], data[:property_name])
=======
        @previously_loaded_models_count = Neo4j::ActiveNode.loaded_classes.size
        @model_indexes = @model_constraints = nil
      end

      def validate_model_schema!
        ensure_model_data_state!
        messages = {index: [], constraint: []}
        [[:constraint, model_constraints], [:index, model_indexes]].each do |type, schema_elements|
          schema_elements.map do |model, label, property_name, exists|
            if exists
              log_warning!(type, model, property_name) if model.id_property_name.to_sym != property_name
>>>>>>> e0528876
            else
              msg[type] << force_add_message(*data.values_at(:type, :label, :property_name))
            end
          end
        end

        return if messages.values.all?(&:empty?)

        fail validation_error_message(messages)
      end

      def validation_error_message(messages)
        <<MSG
          Some schema elements were defined by the model (which is no longer supported), but they do not exist in the database.  Run the following to create them:

#{messages[:constraint].join("\n")}
#{messages[:index].join("\n")}

And then run `rake neo4j:migrate`

(zshell users may need to escape the brackets)
MSG
      end

      def force_add_message(index_or_constraint, label, property_name)
        "rake neo4j:generate_schema_migration[#{index_or_constraint},#{label},#{property_name}]"
      end

      def log_warning!(index_or_constraint, model, property_name)
        Neo4j::ActiveBase.logger.warn "WARNING: The #{index_or_constraint} option is no longer supported (Defined on #{model.name} for #{property_name})"
      end
    end
  end
end<|MERGE_RESOLUTION|>--- conflicted
+++ resolved
@@ -75,40 +75,26 @@
       end
 
       def reload_models_data!
-<<<<<<< HEAD
-        @legacy_model_schema_informations = @model_indexes = @model_constraints = nil
-      end
-
-      def legacy_model_schema_informations
-        @legacy_model_schema_informations ||= begin
-          data = {index: [], constraint: []}
-          [[:constraint, model_constraints], [:index, model_indexes]].each do |type, schema_elements|
-            schema_elements.map do |args|
-              data[type] << [:model, :label, :property_name, :exists].zip(args).to_h
-            end
-          end
-          data
-        end
-      end
-
-      def validate_model_schema!
-        messages = legacy_model_schema_informations.each_with_object(index: [], constraint: []) do |(type, schema_infos), msg|
-          schema_infos.each do |data|
-            if exists
-              log_warning!(type, data[:model], data[:property_name])
-=======
         @previously_loaded_models_count = Neo4j::ActiveNode.loaded_classes.size
         @model_indexes = @model_constraints = nil
       end
 
+      def legacy_model_schema_informations
+        data = {index: [], constraint: []}
+        [[:constraint, model_constraints], [:index, model_indexes]].each do |type, schema_elements|
+          schema_elements.map do |args|
+            data[type] << [:model, :label, :property_name, :exists].zip(args).to_h
+          end
+        end
+        data
+      end
+
       def validate_model_schema!
         ensure_model_data_state!
-        messages = {index: [], constraint: []}
-        [[:constraint, model_constraints], [:index, model_indexes]].each do |type, schema_elements|
-          schema_elements.map do |model, label, property_name, exists|
+        messages = legacy_model_schema_informations.each_with_object(index: [], constraint: []) do |(type, schema_elements), msg|
+          schema_elements.each do |data|
             if exists
-              log_warning!(type, model, property_name) if model.id_property_name.to_sym != property_name
->>>>>>> e0528876
+              log_warning!(type, data[:model], data[:property_name]) if model.id_property_name.to_sym != property_name
             else
               msg[type] << force_add_message(*data.values_at(:type, :label, :property_name))
             end
