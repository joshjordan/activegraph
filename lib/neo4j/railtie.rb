require 'active_support/notifications'
require 'rails/railtie'
require 'neo4j/session_manager'
# Need the action_dispatch railtie to have action_dispatch.rescue_responses initialized correctly
require 'action_dispatch/railtie'
require 'neo4j/core/cypher_session/adaptors'

module Neo4j
  class Railtie < ::Rails::Railtie
    def empty_config
      ActiveSupport::OrderedOptions.new.tap { |cfg| cfg.session = ActiveSupport::OrderedOptions.new }
    end

    config.neo4j = empty_config

    if defined?(ActiveSupport::Reloader)
      ActiveSupport::Reloader.to_prepare do
        Neo4j::ActiveNode::Labels::Reloading.reload_models!
      end
    elsif const_defined?(:ActionDispatch)
      ActionDispatch::Reloader.to_prepare do
        Neo4j::ActiveNode::Labels::Reloading.reload_models!
      end
    end

    # Rescue responses similar to ActiveRecord.
    config.action_dispatch.rescue_responses.merge!(
      'Neo4j::RecordNotFound' => :not_found,
      'Neo4j::ActiveNode::Labels::RecordNotFound' => :not_found
    )

    # Add ActiveModel translations to the I18n load_path
    initializer 'i18n' do
      config.i18n.load_path += Dir[File.join(File.dirname(__FILE__), '..', '..', '..', 'config', 'locales', '*.{rb,yml}')]
    end

    console do
      Neo4j::Config[:logger] = ActiveSupport::Logger.new(STDOUT)
      Neo4j::Config[:verbose_query_logs] = false
    end

    # Starting Neo after :load_config_initializers allows apps to
    # register migrations in config/initializers
    initializer 'neo4j.start', after: :load_config_initializers do |app|
      app.config.neo4j.skip_migration_check = true if Rails.env.test?

      neo4j_config = ActiveSupport::OrderedOptions.new
      app.config.neo4j.each { |k, v| neo4j_config[k] = v } if app.config.neo4j

      Neo4j::Config.configuration.merge!(neo4j_config.to_h)

      Neo4j::ActiveBase.on_establish_session { setup! neo4j_config }

      Neo4j::Config[:logger] ||= Rails.logger

      if Neo4j::Config.fail_on_pending_migrations
        config.app_middleware.insert_after ::ActionDispatch::Callbacks, Neo4j::Migrations::CheckPending
      end
    end

    def setup!(neo4j_config = empty_config)
      wait_for_connection = neo4j_config.wait_for_connection
      type, url, path, options = final_session_config!(neo4j_config).values_at(:type, :url, :path, :options)
<<<<<<< HEAD
      type ||= URI(url).scheme if url
      type ||= default_session_type
      options ||= {}
      register_neo4j_cypher_logging(type, options)
=======
      register_neo4j_cypher_logging(type || default_session_type)
>>>>>>> f8ee9a93

      Neo4j::SessionManager.open_neo4j_session(type,
                                               url || path || default_session_path_or_url,
                                               wait_for_connection,
                                               options)
    end

    def final_session_config!(neo4j_config)
      support_deprecated_session_configs!(neo4j_config)

      (neo4j_config[:session].empty? ? yaml_config_data : neo4j_config[:session]).dup.tap do |result|
        result[:type] ||= URI(result[:url]).scheme if result[:url]
      end
    end

    def support_deprecated_session_configs!(neo4j_config)
      if neo4j_config.sessions.present?
        ActiveSupport::Deprecation.warn('neo4j.config.sessions is deprecated, please use neo4j.config.session (not an array)')
        neo4j_config[:session] = neo4j_config.sessions[0] if neo4j_config[:session].empty?
      end

      %w(type path url options).each do |key|
        value = neo4j_config.send("session_#{key}")
        if value.present?
          ActiveSupport::Deprecation.warn("neo4j.config.session_#{key} is deprecated, please use neo4j.config.session.#{key}")
          neo4j_config[:session][key] = value
        end
      end
    end

    def default_session_type
      if ENV['NEO4J_URL']
        scheme = URI(ENV['NEO4J_URL']).scheme
        fail "Invalid scheme for NEO4J_URL: #{scheme}" if !%w(http https bolt).include?(scheme)
        scheme == 'https' ? 'http' : scheme
      else
        ENV['NEO4J_TYPE'] || :http
      end.to_sym
    end

    def default_session_path_or_url
      ENV['NEO4J_URL'] || ENV['NEO4J_PATH'] || 'http://localhost:7474'
    end

    def yaml_config_data
      @yaml_config_data ||= if yaml_path
                              HashWithIndifferentAccess.new(YAML.load(ERB.new(yaml_path.read).result)[Rails.env])
                            else
                              {}
                            end
    end

    def yaml_path
      return unless defined?(Rails)
      @yaml_path ||= %w(config/neo4j.yml config/neo4j.yaml).map do |path|
        Rails.root.join(path)
      end.detect(&:exist?)
    end

    def register_neo4j_cypher_logging(session_type, options)
      return if @neo4j_cypher_logging_registered

      Neo4j::Core::Query.pretty_cypher = Neo4j::Config[:pretty_logged_cypher_queries]

      logger_proc = ->(message) do
        (Neo4j::Config[:logger] ||= Rails.logger).debug message
      end
      Neo4j::Core::CypherSession::Adaptors::Base.subscribe_to_query(&logger_proc)
      subscribe_to_session_type_logging!(session_type, options, logger_proc)

      @neo4j_cypher_logging_registered = true
    end

    def subscribe_to_session_type_logging!(session_type, options, logger_proc)
      SessionManager.adaptor_class(session_type, options)
        .send(session_type.to_sym == :embedded ? :subscribe_to_transaction : :subscribe_to_request, &logger_proc)
    end
  end
end<|MERGE_RESOLUTION|>--- conflicted
+++ resolved
@@ -61,14 +61,10 @@
     def setup!(neo4j_config = empty_config)
       wait_for_connection = neo4j_config.wait_for_connection
       type, url, path, options = final_session_config!(neo4j_config).values_at(:type, :url, :path, :options)
-<<<<<<< HEAD
       type ||= URI(url).scheme if url
       type ||= default_session_type
       options ||= {}
       register_neo4j_cypher_logging(type, options)
-=======
-      register_neo4j_cypher_logging(type || default_session_type)
->>>>>>> f8ee9a93
 
       Neo4j::SessionManager.open_neo4j_session(type,
                                                url || path || default_session_path_or_url,
