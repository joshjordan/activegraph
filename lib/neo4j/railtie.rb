--- conflicted
+++ resolved
@@ -90,7 +90,6 @@
         restricted_field.set nil, false
       end
 
-<<<<<<< HEAD
       # TODO: Deprecate embedded_db and server_db in favor of embedded and http
       #
       def cypher_session_adaptor(type, path_or_url, options = {})
@@ -118,28 +117,17 @@
       end
 
       # TODO: Deprecate named sessions in 6.x
-      def open_neo4j_session(options)
+      def open_neo4j_session(options, wait_for_connection = false)
         session_type, default, path, url = options.values_at(:type, :default, :path, :url)
-=======
-      def open_neo4j_session(options, wait_for_connection = false)
-        type, name, default, path = options.values_at(:type, :name, :default, :path)
->>>>>>> 13f888a1
 
         validate_platform!(session_type)
 
-<<<<<<< HEAD
         enable_unlimited_strength_crypto! if session_type_is_embedded?(session_type)
-=======
-        session = wait_for_value(wait_for_connection) do
-          if options.key?(:name)
-            Neo4j::Session.open_named(type, name, default, path)
-          else
-            Neo4j::Session.open(type, path, options[:options])
-          end
+
+        adaptor = wait_for_value(wait_for_connection) do
+          cypher_session_adaptor(session_type, url || path, options[:options].merge(wrap_level: :proc))
         end
->>>>>>> 13f888a1
 
-        adaptor = cypher_session_adaptor(session_type, url || path, options[:options].merge(wrap_level: :proc))
         Neo4j::ActiveBase.set_current_session(adaptor)
       end
     end
