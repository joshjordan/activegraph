--- conflicted
+++ resolved
@@ -64,15 +64,7 @@
         end
       end
 
-<<<<<<< HEAD
-      VALID_OPTIONS_FOR_ENUMS = [:_prefix, :_suffix]
-      DEFAULT_OPTIONS_FOR_ENUMS = {}
-=======
       VALID_OPTIONS_FOR_ENUMS = [:_index, :_prefix, :_suffix, :_default]
-      DEFAULT_OPTIONS_FOR_ENUMS = {
-        _index: true
-      }
->>>>>>> abc2cbc5
 
       def split_options_and_parameters(parameters)
         options = {}
@@ -87,13 +79,6 @@
         [options, new_parameters]
       end
 
-<<<<<<< HEAD
-      def define_property(property_name, enum_keys, _options)
-        property property_name, default: enum_keys.keys.first # .merge(options)
-        serialize property_name, Neo4j::Shared::TypeConverters::EnumConverter.new(enum_keys)
-      end
-
-=======
       def define_property(property_name, enum_keys, options)
         property_options = build_property_options(enum_keys, options)
         property property_name, property_options
@@ -106,7 +91,6 @@
         }
       end
 
->>>>>>> abc2cbc5
       def define_enum_methods(property_name, enum_keys, options)
         define_enum_methods_?(property_name, enum_keys, options)
         define_enum_methods_!(property_name, enum_keys, options)
