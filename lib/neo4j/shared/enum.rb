--- conflicted
+++ resolved
@@ -91,19 +91,13 @@
       end
 
       def define_property(property_name, enum_keys, options)
-<<<<<<< HEAD
-        property_options = build_property_options(enum_keys, options)
-        property property_name, property_options
-        serialize property_name, Neo4j::Shared::TypeConverters::EnumConverter.new(enum_keys, property_options)
+        property property_name, build_property_options(enum_keys, options)
+        serialize property_name, Neo4j::Shared::TypeConverters::EnumConverter.new(enum_keys, build_enum_options(enum_keys, options))
 
         # If class has already been inherited, make sure subclasses fully inherit enum
         subclasses.each do |klass|
           klass.serialized_properties = self.serialized_properties
         end
-=======
-        property property_name, build_property_options(enum_keys, options)
-        serialize property_name, Neo4j::Shared::TypeConverters::EnumConverter.new(enum_keys, build_enum_options(enum_keys, options))
->>>>>>> 94097320
       end
 
       def build_property_options(_enum_keys, options = {})
