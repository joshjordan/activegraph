module Neo4j::ActiveNode
  module Identity
    def ==(o)
      o.class == self.class && o.id == id
    end
    alias_method :eql?, :==

    # Returns an Enumerable of all (primary) key attributes
    # or nil if model.persisted? is false
    def to_key
      persisted? ? [id] : nil
    end

    # @return [Fixnum, nil] the neo4j id of the node if persisted or nil
    def neo_id
      _persisted_node ? _persisted_node.neo_id : nil
    end

    def id
      id = neo_id
      id.is_a?(Integer) ? id : nil
    end

<<<<<<< HEAD
    def hash
      id.hash
    end

=======
>>>>>>> a2bbe0af
  end
end<|MERGE_RESOLUTION|>--- conflicted
+++ resolved
@@ -21,12 +21,8 @@
       id.is_a?(Integer) ? id : nil
     end
 
-<<<<<<< HEAD
     def hash
       id.hash
     end
-
-=======
->>>>>>> a2bbe0af
   end
 end