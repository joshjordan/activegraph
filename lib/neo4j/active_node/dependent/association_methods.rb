module Neo4j
  module ActiveNode
    module Dependent
      module AssociationMethods
        def validate_dependent(value)
          fail ArgumentError, "Invalid dependent value: #{value.inspect}" if not valid_dependent_value?(value)
        end

        def add_destroy_callbacks(model)
          return if dependent.nil?

          model.before_destroy(&method("dependent_#{dependent}_callback"))
        rescue NameError
          raise "Unknown dependent option #{dependent}"
        end

        private

        def valid_dependent_value?(value)
          return true if value.nil?

          self.respond_to?("dependent_#{value}_callback", true)
        end

        # Callback methods
        def dependent_delete_callback(object)
          object.association_query_proxy(name).delete_all
        end

        def dependent_delete_orphans_callback(object)
          unique_query = object.as(:self).unique_nodes(self, :self, :n, :other_rel)
<<<<<<< HEAD
          unique_query.query.detach_delete(:n).exec if unique_query
=======
          unique_query.query.optional_match('(n)-[r]-()').delete(:n, :r).exec if unique_query
>>>>>>> 2ecc700d
        end

        def dependent_destroy_callback(object)
          unique_query = object.association_query_proxy(name)
          unique_query.each_for_destruction(object, &:destroy) if unique_query
        end

        def dependent_destroy_orphans_callback(object)
          unique_query = object.as(:self).unique_nodes(self, :self, :n, :other_rel)
          unique_query.each_for_destruction(object, &:destroy) if unique_query
        end

        # End callback methods
      end
    end
  end
end<|MERGE_RESOLUTION|>--- conflicted
+++ resolved
@@ -29,11 +29,7 @@
 
         def dependent_delete_orphans_callback(object)
           unique_query = object.as(:self).unique_nodes(self, :self, :n, :other_rel)
-<<<<<<< HEAD
-          unique_query.query.detach_delete(:n).exec if unique_query
-=======
           unique_query.query.optional_match('(n)-[r]-()').delete(:n, :r).exec if unique_query
->>>>>>> 2ecc700d
         end
 
         def dependent_destroy_callback(object)
