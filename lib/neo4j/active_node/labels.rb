--- conflicted
+++ resolved
@@ -84,20 +84,11 @@
         def find(id)
           map_id = proc { |object| object.respond_to?(:id) ? object.send(:id) : object }
 
-<<<<<<< HEAD
           result = find_by_id_or_ids(map_id, id)
 
           fail RecordNotFound.new(
             "Couldn't find #{name} with '#{id_property_name}'=#{id}",
             name, id_property_name, id) if result.blank?
-=======
-          result = if id.is_a?(Array)
-                     find_by_ids(id.map(&map_id))
-                   else
-                     find_by_id(map_id.call(id))
-                   end
-          fail Neo4j::RecordNotFound if result.blank?
->>>>>>> 285d8723
           result.tap { |r| find_callbacks!(r) }
         end
 
@@ -173,7 +164,7 @@
 
         def find_by_id_or_ids(map_id, id)
           if id.is_a?(Array)
-            find_by_ids(id.map { |o| map_id.call(o) })
+            find_by_ids(id.map(&map_id))
           else
             find_by_id(map_id.call(id))
           end
