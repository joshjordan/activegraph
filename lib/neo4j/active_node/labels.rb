--- conflicted
+++ resolved
@@ -124,13 +124,7 @@
 
         # Deletes all nodes and connected relationships from Cypher.
         def delete_all
-<<<<<<< HEAD
           neo4j_query("MATCH (n:`#{mapped_label_name}`) OPTIONAL MATCH n-[r]-() DELETE n,r")
-          # neo4j_query("MATCH (n:`#{mapped_label_name}`) DELETE n")
-=======
-          self.neo4j_session._query("MATCH (n:`#{mapped_label_name}`) OPTIONAL MATCH (n)-[r]-() DELETE n,r")
-          self.neo4j_session._query("MATCH (n:`#{mapped_label_name}`) DELETE n")
->>>>>>> c2680108
         end
 
         # Returns each node to Ruby and calls `destroy`. Be careful, as this can be a very slow operation if you have many nodes. It will generate at least
