module Neo4j::ActiveNode
  module Persistence
    class RecordInvalidError < RuntimeError
      attr_reader :record

      def initialize(record)
        @record = record
        super(@record.errors.full_messages.join(', '))
      end
    end

    extend ActiveSupport::Concern
    extend Forwardable
    include Neo4j::Shared::Persistence

    # Saves the model.
    #
    # If the model is new a record gets created in the database, otherwise the existing record gets updated.
    # If perform_validation is true validations run.
    # If any of them fail the action is cancelled and save returns false.
    # If the flag is false validations are bypassed altogether.
    # See ActiveRecord::Validations for more information.
    # There's a series of callbacks associated with save.
    # If any of the before_* callbacks return false the action is cancelled and save returns false.
    def save(*)
      cascade_save do
        association_proxy_cache.clear
        create_or_update
      end
    end

    # Increments concurrently a numeric attribute by a centain amount
    # @param [Symbol, String] name of the attribute to increment
    # @param [Integer, Float] amount to increment
    def concurrent_increment!(attribute, by = 1)
      increment_by_query! query_as(:n), attribute, by
    end

    # Persist the object to the database.  Validations and Callbacks are included
    # by default but validation can be disabled by passing :validate => false
    # to #save!  Creates a new transaction.
    #
    # @raise a RecordInvalidError if there is a problem during save.
    # @param (see Neo4j::Rails::Validations#save)
    # @return nil
    # @see #save
    # @see Neo4j::Rails::Validations Neo4j::Rails::Validations - for the :validate parameter
    # @see Neo4j::Rails::Callbacks Neo4j::Rails::Callbacks - for callbacks
    def save!(*args)
      save(*args) or fail(RecordInvalidError, self) # rubocop:disable Style/AndOr
    end

    # Creates a model with values matching those of the instance attributes and returns its id.
    # @private
    # @return true
    def create_model
      node = _create_node(props_for_create)
      init_on_load(node, node.props)
      @deferred_nodes = nil
      true
    end

    # TODO: This does not seem like it should be the responsibility of the node.
    # Creates an unwrapped node in the database.
    # @param [Hash] node_props The type-converted properties to be added to the new node.
    # @param [Array] labels The labels to use for creating the new node.
    # @return [Neo4j::Node] A CypherNode or EmbeddedNode
    def _create_node(node_props, labels = labels_for_create)
      query = "CREATE (n:`#{Array(labels).join('`:`')}`) SET n = {props} RETURN n"
      neo4j_query(query, {props: node_props}, wrap_level: :core_entity).to_a[0].n
    end

    # As the name suggests, this inserts the primary key (id property) into the properties hash.
    # The method called here, `default_property_values`, is a holdover from an earlier version of the gem. It does NOT
    # contain the default values of properties, it contains the Default Property, which we now refer to as the ID Property.
    # It will be deprecated and renamed in a coming refactor.
    # @param [Hash] converted_props A hash of properties post-typeconversion, ready for insertion into the DB.
    def inject_primary_key!(converted_props)
      self.class.default_property_values(self).tap do |destination_props|
        destination_props.merge!(converted_props) if converted_props.is_a?(Hash)
      end
    end

    # @return [Array] Labels to be set on the node during a create event
    def labels_for_create
      self.class.mapped_label_names
    end

    private

    def destroy_query
      query_as(:n).break.optional_match('(n)-[r]-()').delete(:n, :r)
    end

    # The pending associations are cleared during the save process, so it's necessary to
    # build the processable hash before it begins. If there are nodes and associations that
    # need to be created after the node is saved, a new transaction is started.
    def cascade_save
      self.class.run_transaction(pending_deferred_creations?) do
        result = yield
        process_unpersisted_nodes!
        result
      end
    end

    module ClassMethods
      # Creates and saves a new node
      # @param [Hash] props the properties the new node should have
      def create(props = {})
        new(props).tap do |obj|
          yield obj if block_given?
          obj.save
        end
      end

      # Same as #create, but raises an error if there is a problem during save.
      def create!(props = {})
        new(props).tap do |o|
          yield o if block_given?
          o.save!
        end
      end

      def merge(match_attributes, optional_attrs = {})
        options = [:on_create, :on_match, :set]
        optional_attrs.assert_valid_keys(*options)

        optional_attrs.default = {}
        on_create_attrs, on_match_attrs, set_attrs = optional_attrs.values_at(*options)

<<<<<<< HEAD
        new_query.merge(n: {self.mapped_label_names => match_attributes})
                 .on_create_set(n: on_create_props(on_create_attrs))
                 .on_match_set(n: on_match_props(on_match_attrs))
                 .break.set(n: set_attrs)
                 .pluck(:n).first
=======
        neo4j_session.query.merge(n: {self.mapped_label_names => match_attributes})
                     .on_create_set(on_create_clause(on_create_attrs))
                     .on_match_set(on_match_clause(on_match_attrs))
                     .break.set(n: set_attrs)
                     .pluck(:n).first
>>>>>>> 0db18d39
      end

      def find_or_create(find_attributes, set_attributes = {})
        on_create_attributes = set_attributes.reverse_merge(find_attributes.merge(self.new(find_attributes).props_for_create))

        new_query.merge(n: {self.mapped_label_names => find_attributes})
                 .on_create_set(n: on_create_attributes)
                 .pluck(:n).first
      end

      # Finds the first node with the given attributes, or calls create if none found
      def find_or_create_by(attributes, &block)
        find_by(attributes) || create(attributes, &block)
      end

      # Same as #find_or_create_by, but calls #create! so it raises an error if there is a problem during save.
      def find_or_create_by!(attributes, &block)
        find_by(attributes) || create!(attributes, &block)
      end

      def find_or_initialize_by(attributes)
        find_by(attributes) || new(attributes).tap { |o| yield(o) if block_given? }
      end

      def load_entity(id)
        query = query_base_for(id, :n).return(:n)
        result = neo4j_query(query).first
        result && result.n
      end

      def query_base_for(neo_id, var = :n)
        Neo4j::ActiveBase.new_query.match(var).where(var => {neo_id: neo_id})
      end

      private

      def on_create_clause(clause)
        if clause.is_a?(Hash)
          {n: clause.merge(self.new(clause).props_for_create)}
        else
          clause
        end
      end

      def on_match_clause(clause)
        if clause.is_a?(Hash)
          {n: clause.merge(attributes_nil_hash.key?('updated_at') ? {updated_at: Time.new.to_i} : {})}
        else
          clause
        end
      end
    end
  end
end<|MERGE_RESOLUTION|>--- conflicted
+++ resolved
@@ -128,19 +128,11 @@
         optional_attrs.default = {}
         on_create_attrs, on_match_attrs, set_attrs = optional_attrs.values_at(*options)
 
-<<<<<<< HEAD
         new_query.merge(n: {self.mapped_label_names => match_attributes})
-                 .on_create_set(n: on_create_props(on_create_attrs))
-                 .on_match_set(n: on_match_props(on_match_attrs))
+                 .on_create_set(on_create_clause(on_create_attrs))
+                 .on_match_set(on_match_clause(on_match_attrs))
                  .break.set(n: set_attrs)
                  .pluck(:n).first
-=======
-        neo4j_session.query.merge(n: {self.mapped_label_names => match_attributes})
-                     .on_create_set(on_create_clause(on_create_attrs))
-                     .on_match_set(on_match_clause(on_match_attrs))
-                     .break.set(n: set_attrs)
-                     .pluck(:n).first
->>>>>>> 0db18d39
       end
 
       def find_or_create(find_attributes, set_attributes = {})
