module Neo4j::ActiveNode
  module Property
    extend ActiveSupport::Concern
<<<<<<< HEAD
    include Neo4j::Library::Property

    module ClassMethods
      # Extracts keys from attributes hash which are relationships of the model
      # TODO: Validate separately that relationships are getting the right values?  Perhaps also store the values and persist relationships on save?
      def extract_relationship_attributes!(attributes)
        attributes.keys.inject({}) do |relationship_props, key|
          relationship_props[key] = attributes.delete(key) if self.has_relationship?(key)
          relationship_props
=======

    include ActiveAttr::Attributes
    include ActiveAttr::MassAssignment
    include ActiveAttr::TypecastedAttributes
    include ActiveAttr::AttributeDefaults
    include ActiveAttr::QueryAttributes
    include ActiveModel::Dirty

    class UndefinedPropertyError < RuntimeError; end
    class MultiparameterAssignmentError < StandardError; end

    def initialize(attributes={}, options={})
      attributes = process_attributes(attributes)

      writer_method_props = extract_writer_methods!(attributes)
      validate_attributes!(attributes)
      writer_method_props.each do |key, value|
        self.send("#{key}=", value)
      end

      super(attributes, options)
    end

    # Returning nil when we get ActiveAttr::UnknownAttributeError from ActiveAttr
    def read_attribute(name)
      super(name)
    rescue ActiveAttr::UnknownAttributeError
      nil
    end
    alias_method :[], :read_attribute

    def default_properties=(properties)
      keys = self.class.default_properties.keys
      @default_properties = properties.reject{|key| !keys.include?(key)}
    end

    def default_property(key)
      keys = self.class.default_properties.keys
      keys.include?(key.to_sym) ? default_properties[key.to_sym] : nil
    end

    def default_properties
      @default_properties ||= {}
      # keys = self.class.default_properties.keys
      # _persisted_node.props.reject{|key| !keys.include?(key)}
    end


    private

    # Changes attributes hash to remove relationship keys
    # Raises an error if there are any keys left which haven't been defined as properties on the model
    def validate_attributes!(attributes)
      invalid_properties = attributes.keys.map(&:to_s) - self.attributes.keys
      raise UndefinedPropertyError, "Undefined properties: #{invalid_properties.join(',')}" if invalid_properties.size > 0
    end

    def extract_writer_methods!(attributes)
      attributes.keys.inject({}) do |writer_method_props, key|
        writer_method_props[key] = attributes.delete(key) if self.respond_to?("#{key}=")

        writer_method_props
      end
    end

    # Gives support for Rails date_select, datetime_select, time_select helpers.
    def process_attributes(attributes = nil)
      multi_parameter_attributes = {}
      new_attributes = {}
      attributes.each_pair do |key, value|
        if key =~ /\A([^\(]+)\((\d+)([if])\)$/
          found_key, index = $1, $2.to_i
          (multi_parameter_attributes[found_key] ||= {})[index] = value.empty? ? nil : value.send("to_#{$3}")
        else
          new_attributes[key] = value
        end
      end

      multi_parameter_attributes.empty? ? new_attributes : process_multiparameter_attributes(multi_parameter_attributes, new_attributes)
    end

    def process_multiparameter_attributes(multi_parameter_attributes, new_attributes)
      multi_parameter_attributes.each_pair do |key, values|
        begin
          values = (values.keys.min..values.keys.max).map { |i| values[i] }
          field = self.class.attributes[key.to_sym]
          new_attributes[key] = instantiate_object(field, values)
        rescue => e
          raise MultiparameterAssignmentError, "error on assignment #{values.inspect} to #{key}"
        end
      end
      new_attributes
    end

    def instantiate_object(field, values_with_empty_parameters)
      return nil if values_with_empty_parameters.all? { |v| v.nil? }
      values = values_with_empty_parameters.collect { |v| v.nil? ? 1 : v }
      klass = field[:type]
      if klass
        klass.new(*values)
      else
        values
      end
    end

    module ClassMethods

      # Defines a property on the class
      #
      # See active_attr gem for allowed options, e.g which type
      # Notice, in Neo4j you don't have to declare properties before using them, see the neo4j-core api.
      #
      # @example Without type
      #    class Person
      #      # declare a property which can have any value
      #      property :name
      #    end
      #
      # @example With type and a default value
      #    class Person
      #      # declare a property which can have any value
      #      property :score, type: Integer, default: 0
      #    end
      #
      # @example With an index
      #    class Person
      #      # declare a property which can have any value
      #      property :name, index: :exact
      #    end
      #
      # @example With a constraint
      #    class Person
      #      # declare a property which can have any value
      #      property :name, constraint: :unique
      #    end
      def property(name, options={})
        magic_properties(name, options)
        attribute(name, options)

        # either constraint or index, do not set both
        if options[:constraint]
          raise "unknown constraint type #{options[:constraint]}, only :unique supported" if options[:constraint] != :unique
          constraint(name, type: :unique)
        elsif options[:index]
          raise "unknown index type #{options[:index]}, only :exact supported" if options[:index] != :exact
          index(name, options) if options[:index] == :exact
        end
      end

      def default_property(name, &block)
        default_properties[name] = block
      end

      # @return [Hash<Symbol,Proc>]
      def default_properties
        @default_property ||= {}
      end

      def default_property_values(instance)
        default_properties.inject({}) do |result,pair|
          result.tap{|obj| obj[pair[0]] = pair[1].call(instance)}
        end
      end

      def attribute!(name, options={})
        super(name, options)
        define_method("#{name}=") do |value|
          typecast_value = typecast_attribute(typecaster_for(self.class._attribute_type(name)), value)
          send("#{name}_will_change!") unless typecast_value == read_attribute(name)
          super(value)
        end
      end

      def cached_class?
        !!Neo4j::Config[:cache_class_names]
      end

      # Extracts keys from attributes hash which are relationships of the model
      # TODO: Validate separately that relationships are getting the right values?  Perhaps also store the values and persist relationships on save?
      def extract_association_attributes!(attributes)
        attributes.keys.inject({}) do |association_props, key|
          association_props[key] = attributes.delete(key) if self.has_association?(key)

          association_props
>>>>>>> 453d3e9c
        end
      end
    end
  end
end<|MERGE_RESOLUTION|>--- conflicted
+++ resolved
@@ -1,193 +1,9 @@
 module Neo4j::ActiveNode
   module Property
     extend ActiveSupport::Concern
-<<<<<<< HEAD
     include Neo4j::Library::Property
 
     module ClassMethods
-      # Extracts keys from attributes hash which are relationships of the model
-      # TODO: Validate separately that relationships are getting the right values?  Perhaps also store the values and persist relationships on save?
-      def extract_relationship_attributes!(attributes)
-        attributes.keys.inject({}) do |relationship_props, key|
-          relationship_props[key] = attributes.delete(key) if self.has_relationship?(key)
-          relationship_props
-=======
-
-    include ActiveAttr::Attributes
-    include ActiveAttr::MassAssignment
-    include ActiveAttr::TypecastedAttributes
-    include ActiveAttr::AttributeDefaults
-    include ActiveAttr::QueryAttributes
-    include ActiveModel::Dirty
-
-    class UndefinedPropertyError < RuntimeError; end
-    class MultiparameterAssignmentError < StandardError; end
-
-    def initialize(attributes={}, options={})
-      attributes = process_attributes(attributes)
-
-      writer_method_props = extract_writer_methods!(attributes)
-      validate_attributes!(attributes)
-      writer_method_props.each do |key, value|
-        self.send("#{key}=", value)
-      end
-
-      super(attributes, options)
-    end
-
-    # Returning nil when we get ActiveAttr::UnknownAttributeError from ActiveAttr
-    def read_attribute(name)
-      super(name)
-    rescue ActiveAttr::UnknownAttributeError
-      nil
-    end
-    alias_method :[], :read_attribute
-
-    def default_properties=(properties)
-      keys = self.class.default_properties.keys
-      @default_properties = properties.reject{|key| !keys.include?(key)}
-    end
-
-    def default_property(key)
-      keys = self.class.default_properties.keys
-      keys.include?(key.to_sym) ? default_properties[key.to_sym] : nil
-    end
-
-    def default_properties
-      @default_properties ||= {}
-      # keys = self.class.default_properties.keys
-      # _persisted_node.props.reject{|key| !keys.include?(key)}
-    end
-
-
-    private
-
-    # Changes attributes hash to remove relationship keys
-    # Raises an error if there are any keys left which haven't been defined as properties on the model
-    def validate_attributes!(attributes)
-      invalid_properties = attributes.keys.map(&:to_s) - self.attributes.keys
-      raise UndefinedPropertyError, "Undefined properties: #{invalid_properties.join(',')}" if invalid_properties.size > 0
-    end
-
-    def extract_writer_methods!(attributes)
-      attributes.keys.inject({}) do |writer_method_props, key|
-        writer_method_props[key] = attributes.delete(key) if self.respond_to?("#{key}=")
-
-        writer_method_props
-      end
-    end
-
-    # Gives support for Rails date_select, datetime_select, time_select helpers.
-    def process_attributes(attributes = nil)
-      multi_parameter_attributes = {}
-      new_attributes = {}
-      attributes.each_pair do |key, value|
-        if key =~ /\A([^\(]+)\((\d+)([if])\)$/
-          found_key, index = $1, $2.to_i
-          (multi_parameter_attributes[found_key] ||= {})[index] = value.empty? ? nil : value.send("to_#{$3}")
-        else
-          new_attributes[key] = value
-        end
-      end
-
-      multi_parameter_attributes.empty? ? new_attributes : process_multiparameter_attributes(multi_parameter_attributes, new_attributes)
-    end
-
-    def process_multiparameter_attributes(multi_parameter_attributes, new_attributes)
-      multi_parameter_attributes.each_pair do |key, values|
-        begin
-          values = (values.keys.min..values.keys.max).map { |i| values[i] }
-          field = self.class.attributes[key.to_sym]
-          new_attributes[key] = instantiate_object(field, values)
-        rescue => e
-          raise MultiparameterAssignmentError, "error on assignment #{values.inspect} to #{key}"
-        end
-      end
-      new_attributes
-    end
-
-    def instantiate_object(field, values_with_empty_parameters)
-      return nil if values_with_empty_parameters.all? { |v| v.nil? }
-      values = values_with_empty_parameters.collect { |v| v.nil? ? 1 : v }
-      klass = field[:type]
-      if klass
-        klass.new(*values)
-      else
-        values
-      end
-    end
-
-    module ClassMethods
-
-      # Defines a property on the class
-      #
-      # See active_attr gem for allowed options, e.g which type
-      # Notice, in Neo4j you don't have to declare properties before using them, see the neo4j-core api.
-      #
-      # @example Without type
-      #    class Person
-      #      # declare a property which can have any value
-      #      property :name
-      #    end
-      #
-      # @example With type and a default value
-      #    class Person
-      #      # declare a property which can have any value
-      #      property :score, type: Integer, default: 0
-      #    end
-      #
-      # @example With an index
-      #    class Person
-      #      # declare a property which can have any value
-      #      property :name, index: :exact
-      #    end
-      #
-      # @example With a constraint
-      #    class Person
-      #      # declare a property which can have any value
-      #      property :name, constraint: :unique
-      #    end
-      def property(name, options={})
-        magic_properties(name, options)
-        attribute(name, options)
-
-        # either constraint or index, do not set both
-        if options[:constraint]
-          raise "unknown constraint type #{options[:constraint]}, only :unique supported" if options[:constraint] != :unique
-          constraint(name, type: :unique)
-        elsif options[:index]
-          raise "unknown index type #{options[:index]}, only :exact supported" if options[:index] != :exact
-          index(name, options) if options[:index] == :exact
-        end
-      end
-
-      def default_property(name, &block)
-        default_properties[name] = block
-      end
-
-      # @return [Hash<Symbol,Proc>]
-      def default_properties
-        @default_property ||= {}
-      end
-
-      def default_property_values(instance)
-        default_properties.inject({}) do |result,pair|
-          result.tap{|obj| obj[pair[0]] = pair[1].call(instance)}
-        end
-      end
-
-      def attribute!(name, options={})
-        super(name, options)
-        define_method("#{name}=") do |value|
-          typecast_value = typecast_attribute(typecaster_for(self.class._attribute_type(name)), value)
-          send("#{name}_will_change!") unless typecast_value == read_attribute(name)
-          super(value)
-        end
-      end
-
-      def cached_class?
-        !!Neo4j::Config[:cache_class_names]
-      end
 
       # Extracts keys from attributes hash which are relationships of the model
       # TODO: Validate separately that relationships are getting the right values?  Perhaps also store the values and persist relationships on save?
@@ -196,7 +12,6 @@
           association_props[key] = attributes.delete(key) if self.has_association?(key)
 
           association_props
->>>>>>> 453d3e9c
         end
       end
     end
