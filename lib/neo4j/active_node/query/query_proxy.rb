--- conflicted
+++ resolved
@@ -325,15 +325,10 @@
         private
 
         def build_deeper_query_proxy(method, args)
-<<<<<<< HEAD
-          self.dup.tap do |new_query|
+          new_link.tap do |new_query|
             Link.for_args(@model, method, args).each do |link|
               new_query._add_links(link)
             end
-=======
-          new_link.tap do |new_query|
-            args.each { |arg| new_query._add_links(links_for_arg(method, arg)) }
->>>>>>> 2a074a00
           end
         end
       end
