--- conflicted
+++ resolved
@@ -70,12 +70,7 @@
         from, to = @node, other
         from, to = to, from unless @info[:outgoing]
 
-<<<<<<< HEAD
-        r = from.internal_node.createRelationshipTo(to.internal_node, @type)
-        from.class.new_relationship(@type.name, r)
-=======
         from._create_relationship(@type.name, to)
->>>>>>> 7e81ad07
       end
 
 
