--- conflicted
+++ resolved
@@ -1,7 +1,3 @@
 module Neo4j
-<<<<<<< HEAD
-  VERSION = '6.0.0.alpha.4'
-=======
   VERSION = '6.0.0.alpha.6'
->>>>>>> 7ccc3939
 end