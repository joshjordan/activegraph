--- conflicted
+++ resolved
@@ -1,7 +1,3 @@
 module Neo4j
-<<<<<<< HEAD
-  VERSION = '8.0.0.alpha.2'
-=======
-  VERSION = '7.1.3'
->>>>>>> abc2cbc5
+  VERSION = '8.0.0.alpha.3'
 end