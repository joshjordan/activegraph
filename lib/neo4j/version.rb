module Neo4j
<<<<<<< HEAD
  VERSION = '8.2.0'
=======
  VERSION = '8.1.5'
>>>>>>> b3677e61
end<|MERGE_RESOLUTION|>--- conflicted
+++ resolved
@@ -1,7 +1,3 @@
 module Neo4j
-<<<<<<< HEAD
-  VERSION = '8.2.0'
-=======
-  VERSION = '8.1.5'
->>>>>>> b3677e61
+  VERSION = '8.2.1'
 end