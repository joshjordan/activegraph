module Neo4j
<<<<<<< HEAD
  VERSION = '9.0.4'
=======
  VERSION = '8.3.4'
>>>>>>> a524037d
end<|MERGE_RESOLUTION|>--- conflicted
+++ resolved
@@ -1,7 +1,3 @@
 module Neo4j
-<<<<<<< HEAD
-  VERSION = '9.0.4'
-=======
-  VERSION = '8.3.4'
->>>>>>> a524037d
+  VERSION = '9.0.5'
 end