module Neo4j
<<<<<<< HEAD
  VERSION = '7.0.10'
=======
  VERSION = '7.1.0'
>>>>>>> 92befd3e
end<|MERGE_RESOLUTION|>--- conflicted
+++ resolved
@@ -1,7 +1,3 @@
 module Neo4j
-<<<<<<< HEAD
-  VERSION = '7.0.10'
-=======
   VERSION = '7.1.0'
->>>>>>> 92befd3e
 end