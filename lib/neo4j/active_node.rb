module Neo4j
  # Makes Neo4j nodes and relationships behave like ActiveRecord objects.
  # By including this module in your class it will create a mapping for the node to your ruby class
  # by using a Neo4j Label with the same name as the class. When the node is loaded from the database it
  # will check if there is a ruby class for the labels it has.
  # If there Ruby class with the same name as the label then the Neo4j node will be wrapped
  # in a new object of that class.
  #
  # = ClassMethods
  # * {Neo4j::ActiveNode::Labels::ClassMethods} defines methods like: <tt>index</tt> and <tt>find</tt>
  # * {Neo4j::ActiveNode::Persistence::ClassMethods} defines methods like: <tt>create</tt> and <tt>create!</tt>
  # * {Neo4j::ActiveNode::Property::ClassMethods} defines methods like: <tt>property</tt>.
  #
  # @example Create a Ruby wrapper for a Neo4j Node
  #   class Company
  #      include Neo4j::ActiveNode
  #      property :name
  #   end
  #   company = Company.new
  #   company.name = 'My Company AB'
  #   Company.save
  #
  module ActiveNode
    extend ActiveSupport::Concern

    MARSHAL_INSTANCE_VARIABLES = [:@attributes, :@_persisted_obj, :@default_property_value]

    include Neo4j::Shared
    include Neo4j::Shared::Identity
    include Neo4j::Shared::Marshal
    include Neo4j::ActiveNode::Initialize
    include Neo4j::ActiveNode::IdProperty
    include Neo4j::Shared::SerializedProperties
    include Neo4j::ActiveNode::Property
    include Neo4j::ActiveNode::Reflection
    include Neo4j::ActiveNode::Persistence
    include Neo4j::ActiveNode::Validations
    include Neo4j::ActiveNode::Callbacks
    include Neo4j::ActiveNode::Query
    include Neo4j::ActiveNode::Labels
    include Neo4j::ActiveNode::Rels
    include Neo4j::ActiveNode::Unpersisted
    include Neo4j::ActiveNode::HasN
    include Neo4j::ActiveNode::Scope
    include Neo4j::ActiveNode::Dependent
    include Neo4j::ActiveNode::Enum

    def initialize(args = nil)
      self.class.ensure_id_property_info! # So that we make sure all objects have an id_property

      symbol_args = args.is_a?(Hash) ? args.symbolize_keys : args
      super(symbol_args)
    end

    def neo4j_obj
      _persisted_obj || fail('Tried to access native neo4j object on a non persisted object')
    end

    LOADED_CLASSES = []

    def self.loaded_classes
      LOADED_CLASSES
    end

    module ClassMethods
      def nodeify(object)
        if object.is_a?(::Neo4j::ActiveNode) || object.nil?
          object
        else
          self.find(object)
        end
      end
    end

    included do
      include Neo4j::Timestamps if Neo4j::Config[:record_timestamps]
      LOADED_CLASSES << self

      def self.inherited?
        !!@inherited
      end

      def self.inherited(other)
<<<<<<< HEAD
        LOADED_CLASSES << other
        other.instance_variable_set('@inherited', true)
=======
        Neo4j::ActiveNode::Labels.clear_wrapped_models

>>>>>>> abc2cbc5
        inherit_id_property(other)
        attributes.each_pair do |k, v|
          other.inherit_property k.to_sym, v.clone, declared_properties[k].options
        end

        Neo4j::ActiveNode::Labels.add_wrapped_class(other)
        super
      end

      def self.inherit_id_property(other)
        return if other.manual_id_property? || !self.id_property?
        id_prop = self.id_property_info
        conf = id_prop[:type].empty? && id_prop[:name] != :neo_id ? {auto: :uuid} : id_prop[:type]
        other.id_property id_prop[:name], conf, true
      end
    end

    ActiveSupport.run_load_hooks(:active_node, self)
  end
end<|MERGE_RESOLUTION|>--- conflicted
+++ resolved
@@ -81,13 +81,10 @@
       end
 
       def self.inherited(other)
-<<<<<<< HEAD
+        Neo4j::ActiveNode::Labels.clear_wrapped_models
+
         LOADED_CLASSES << other
         other.instance_variable_set('@inherited', true)
-=======
-        Neo4j::ActiveNode::Labels.clear_wrapped_models
-
->>>>>>> abc2cbc5
         inherit_id_property(other)
         attributes.each_pair do |k, v|
           other.inherit_property k.to_sym, v.clone, declared_properties[k].options
