--- conflicted
+++ resolved
@@ -47,15 +47,10 @@
     include Neo4j::Shared::PermittedAttributes
 
     def initialize(args = nil)
-<<<<<<< HEAD
+      self.class.ensure_id_property_info! # So that we make sure all objects have an id_property
+
       args = sanitize_input_parameters(args)
       super(args)
-=======
-      self.class.ensure_id_property_info! # So that we make sure all objects have an id_property
-
-      symbol_args = args.is_a?(Hash) ? args.symbolize_keys : args
-      super(symbol_args)
->>>>>>> 3767891f
     end
 
     def neo4j_obj
