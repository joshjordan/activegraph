
module Neo4j


  # == Keeps configuration for neo4j
  #
  # The most important configuration is <tt>Neo4j::Config[:storage_path]</tt> which is used to
  # locate where the neo4j database is stored on the filesystem.
  # If this directory is empty then a new database will be created, otherwise it will use the
  # database from that directory.
  #
  # ==== Default Configurations
  # <tt>:storage_path</tt>::   default <tt>tmp/neo4j</tt> where the database is stored
  # <tt>:timestamps</tt>::     default <tt>true</tt> for Rails Neo4j::Model - if timestamps should be used when saving the model
  # <tt>:lucene</tt>::         default hash keys: <tt>:fulltext</tt>, <tt>:exact</tt> configuration how the lucene index is stored
  # <tt>:converters</tt>::     defines which converters should be used before writing and reading to neo4j, see Neo4j::TypeConverters
  #
  class Config
    # This code is copied from merb-core/config.rb.
    class << self
      # Returns the hash of default config values for neo4j
      #
      # ==== Returns
      # Hash:: The defaults for the config.
      def defaults
        @defaults ||= {
          :storage_path => 'tmp/neo4j',
          :timestamps => true,
          
          # TODO: Just pickup all converter classes that are in the Neo4j::TypeConverters module?
          :converters => { 	Date 			=> Neo4j::TypeConverters::DateConverter, 
<<<<<<< HEAD
          									DateTime 	=> Neo4j::TypeConverters::DateTimeConverter,
          									Time 			=> Neo4j::TypeConverters::TimeConverter
=======
                            DateTime 	=> Neo4j::TypeConverters::DateTimeConverter,
                            Time 			=> Neo4j::TypeConverters::TimeConverter
>>>>>>> 25e9f056
          								},
          								
          :lucene => {
                  :fulltext =>  {"provider" => "lucene", "type" => "fulltext" },
                  :exact    =>  {"provider" => "lucene", "type" => "exact" }}
        }
      end

     
      # Yields the configuration.
      #
      # ==== Block parameters
      # c :: The configuration parameters, a hash.
      #
      # ==== Examples
      # Neo4j::Config.use do |config|
      #   config[:storage_path] = '/var/neo4j'
      # end
      #
      # ==== Returns
      # nil
      def use
        @configuration ||= {}
        yield @configuration
        nil
      end
      
      
      # Set the value of a config entry.
      #
      # ==== Parameters
      # key :: The key to set the parameter for.
      # val :: The value of the parameter.
      #
      def []=(key, val)
        (@configuration ||= setup)[key] = val
      end


      # Gets the the value of a config entry
      #
      # ==== Parameters
      # key:: The key of the config entry value we want
      #
      def [](key)
        (@configuration ||= setup)[key]
      end


      # Remove the value of a config entry.
      #
      # ==== Parameters
      # key<Object>:: The key of the parameter to delete.
      #
      # ==== Returns
      # The value of the removed entry.
      #
      def delete(key)
        @configuration.delete(key)
      end


      # Remove all configuration. This can be useful for testing purpose.
      #
      #
      # ==== Returns
      # nil
      #
      def delete_all
        @configuration = nil
      end


      # Retrieve the value of a config entry, returning the provided default if the key is not present
      #
      # ==== Parameters
      # key:: The key to retrieve the parameter for.
      # default::The default value to return if the parameter is not set.
      #
      # ==== Returns
      # The value of the configuration parameter or the default.
      #
      def fetch(key, default)
        @configuration.fetch(key, default)
      end

      # Sets up the configuration
      #
      # ==== Returns
      # The configuration as a hash.
      #
      def setup()
        @configuration = {}
        @configuration.merge!(defaults)
        @configuration
      end


      # Returns the configuration as a hash.
      #
      # ==== Returns
      # The config as a hash.
      #
      def to_hash
        @configuration
      end

      # Returns the config as YAML.
      #
      # ==== Returns
      # The config as YAML.
      #
      def to_yaml
        require "yaml"
        @configuration.to_yaml
      end
    end
  end

end<|MERGE_RESOLUTION|>--- conflicted
+++ resolved
@@ -29,13 +29,8 @@
           
           # TODO: Just pickup all converter classes that are in the Neo4j::TypeConverters module?
           :converters => { 	Date 			=> Neo4j::TypeConverters::DateConverter, 
-<<<<<<< HEAD
-          									DateTime 	=> Neo4j::TypeConverters::DateTimeConverter,
-          									Time 			=> Neo4j::TypeConverters::TimeConverter
-=======
                             DateTime 	=> Neo4j::TypeConverters::DateTimeConverter,
                             Time 			=> Neo4j::TypeConverters::TimeConverter
->>>>>>> 25e9f056
           								},
           								
           :lucene => {
